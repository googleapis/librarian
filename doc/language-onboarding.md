# Language Onboarding Guide

This document provides a comprehensive guide for language teams to onboard their projects to the Librarian platform. It
details the necessary steps and configurations required to develop a language-specific container that Librarian can
delegate tasks to.

## Core Concepts

Before diving into the specifics, it's important to understand the key components of the Librarian ecosystem:

* **Librarian:** The core orchestration tool that automates the generation, release, and maintenance of client
  libraries.
* **Language-Specific Container:** A Docker container, built by each language team, that encapsulates the logic for
  generating, building, and releasing libraries for that specific language. Librarian interacts with this container by
  invoking different commands.
* **`state.yaml`:** A manifest file within each language repository that defines the libraries managed by Librarian,
  their versions, and other essential metadata.
* **`config.yaml`:** A configuration file that allows for repository-level customization of Librarian's behavior, such
  as specifying which files the container can access.

## Configure repository to work with Librarian CLI

Librarian relies on two key configuration files to manage its operations: `state.yaml` and `config.yaml`. These files
must be present in the `.librarian` directory at the root of the language repository.

### `state.yaml`

The `state.yaml` file is the primary manifest that informs Librarian about the libraries it is responsible for managing.
It contains a comprehensive list of all libraries within the repository, along with their current state and
configuration. Repository maintainers **SHOULD NOT** modify this file manually.

For a detailed breakdown of all the fields in the `state.yaml` file, please refer to [state-schema.md].

### `config.yaml`

The `config.yaml` file is a handwritten configuration file that allows you to customize Librarian's behavior at the
repository level. Its primary use is to define which files the language-specific container is allowed to access.
Repository maintainers are expected to maintain this file. Librarian will not modify this file.

For a detailed breakdown of all the fields in the `config.yaml` file, please refer to [config-schema.md].

### Language repository settings
To correctly parse the commit message of a merge commit, only allow squash merging
and set the default commit message to **Pull request title and description**.
![Pull request settings](assets/setting-pull-requests.webp)

## Implement a Language Container

Librarian orchestrates its workflows by making a series of invocations to a language-specific container. Each invocation
corresponds to a specific command and is designed to perform a distinct task. For the container to function correctly,
it must have a binary entrypoint that can accept the arguments passed by Librarian.

A successful container invocation is expected to exit with a code of `0`. Any non-zero exit code will be treated as an
error and will halt the current workflow. If a container would like to send an error message back to librarian it can do
so by including a field in the various response files outlined below. Additionally, any logs sent to stderr/stdout will
be surfaced to the CLI.

Additionally, Librarian specifies a user and group ID when executing the language-specific container. This means that
the container **MUST** be able to run as an arbitrary user (the caller of Librarian's user). Any commands used will
need to be executable by any user ID within the container.

* Create a docker file for your container [example](https://github.com/googleapis/google-cloud-go/blob/main/internal/librariangen/Dockerfile)
* Create a cloudbuild file [example](https://github.com/googleapis/google-cloud-go/blob/main/internal/librariangen/cloudbuild-exitgate.yaml) that uploads your image to us-central1-docker.pkg.dev/cloud-sdk-librarian-prod/images-dev

### Implement Container Contracts

The following sections detail the contracts for each container command.

### `configure`

The `configure` command is invoked only during the onboarding of a new API. Its primary responsibility is to process
the new API information and generate the necessary configuration for the library.

The container is expected to produce up to two artifacts:

* A `configure-response.json` file, which is derived from the `configure-request.json` and contains language-specific
  details. This response will be committed back to the `state.yaml` file by Librarian.
* Any "side-configuration" files that the language may need for its libraries. These should be written to the `/input`
  mount, which corresponds to the `.librarian/generator-input` directory in the language repository.

**Contract:**

| Context      | Type                | Description                                                                                                                                                                                                                                                   |
| :----------- | :------------------ |:--------------------------------------------------------------------------------------------------------------------------------------------------------------------------------------------------------------------------------------------------------------|
| `/librarian` | Mount (Read/Write)  | Contains `configure-request.json`. The container must process this and write back `configure-response.json`.                                                                                                                                                  |
| `/input`     | Mount (Read/Write)  | The contents of the `.librarian/generator-input` directory. The container can add new language-specific configuration here.                                                                                                                                   |
| `/repo`      | Mount (Read)        | Contains all of the files are specified in the libraries source_roots , if any already exist, as well as the files specified in the global_files_allowlist from `config.yaml`.                                                                                  |
| `/source`    | Mount (Read).       | Contains the complete contents of the API definition repository (e.g., [googleapis/googleapis](https://github.com/googleapis/googleapis)).                                                                                                                    |
| `/output`    | Mount (Read/Write)  | An output directory for writing any global file edits allowed by `global_files_allowlist`.<br/>Additionally, the container can write arbitrary files as long as they are contained within the library’s source_roots specified in the container's response message.|
| `command`    | Positional Argument | The value will always be `configure`.                                                                                                                                                                                                                         |
| flags        | Flags               | Flags indicating the locations of the mounts: `--librarian`, `--input`, `--source`, `--repo`, `--output`                                                                                                                                                      |

**Example `configure-request.json`:**

*Note: There will be only one API with a `status` of `new`.*

```json
{
  "libraries": [
    {
      "id": "google-cloud-secretmanager",
      "apis": [
        {
          "path": "google/cloud/secretmanager/v1",
          "service_config": "secretmanager_v1.yaml",
          "status": "new"
        }
      ],
    },
    {
      "id": "google-cloud-pubsub-v1",
      "apis": [
        {
          "path": "google/cloud/pubsub/v1",
          "service_config": "pubsub_v1.yaml",
          "status": "existing"
        }
      ],
      "source_roots": [ "pubsub" ]
    }
  ]
}
```

**Example `configure-response.json`:**

*Note: Only the library with a `status` of `new` should be returned.*

```json
{
  "id": "google-cloud-secretmanager",
  "apis": [
    {
      "path": "google/cloud/secretmanager/v1",
    }
  ],
  "source_roots": [ "secretmanager" ],
  "preserve_regex": [
    "secretmanager/subdir/handwritten-file.go"
  ],
  "remove_regex": [
    "secretmanager/generated-dir"
  ],
  "version": "0.0.0",
  "tag_format": "{id}/v{version}",
  "error": "An optional field to share error context back to Librarian."
}
```

### `generate`

The `generate` command is where the core work of code generation happens. The container is expected to generate the library code and write it to the `/output` mount, preserving the directory structure of the language repository.

**Contract:**

| Context      | Type                | Description                                                                     |
| :----------- | :------------------ | :------------------------------------------------------------------------------ |
| `/librarian` | Mount (Read/Write)  | Contains `generate-request.json`. Container can optionally write back a `generate-response.json`. |
| `/input`     | Mount (Read/Write)  | The contents of the `.librarian/generator-input` directory. |
| `/output`    | Mount (Write)       | The destination for the generated code. The output structure should match the target repository. |
| `/source`    | Mount (Read)        | The complete contents of the API definition repository. (e.g. googlapis/googleapis) |
| `command`    | Positional Argument | The value will always be `generate`. |
| flags        | Flags               | Flags indicating the locations of the mounts: `--librarian`, `--input`, `--output`, `--source` |

**Example `generate-request.json`:**

```json
{
  "id": "google-cloud-secretmanager",
  "apis": [
    {
      "path": "google/cloud/secretmanager/v1",
      "service_config": "secretmanager_v1.yaml"
    }
  ],
  "source_paths": [
    "secretmanager"
  ],
  "preserve_regex": [
    "secretmanager/subdir/handwritten-file.go"
  ],
  "remove_regex": [
    "secretmanager/generated-dir"
  ],
  "version": "0.0.0",
  "tag_format": "{id}/v{version}"
}
```

**Example `generate-response.json`:**

```json
{
  "error": "An optional field to share error context back to Librarian."
}
```

After the `generate` container finishes, Librarian is responsible for copying the generated code to the language
repository and handling any merging or deleting actions as defined in the library's state.

### `build`

The `build` command is responsible for building and testing the newly generated library to ensure its integrity.

**Contract:**

| Context      | Type                | Description                                                                     |
| :----------- | :------------------ | :------------------------------------------------------------------------------ |
| `/librarian` | Mount (Read/Write)  | Contains `build-request.json`. Container can optionally write back a `build-response.json`. |
| `/repo`      | Mount (Read/Write)  | The entire language repository. This is a deep copy, so any changes made here will not affect the final generated code. |
| `command`    | Positional Argument | The value will always be `build`. |
| flags.       | Flags               | Flags indicating the locations of the mounts: `--librarian`, `--repo` |

**Example `build-request.json`:**

```json
{
  "id": "google-cloud-secretmanager",
  "apis": [
    {
      "path": "google/cloud/secretmanager/v1",
      "service_config": "secretmanager_v1.yaml"
    }
  ],
  "source_paths": [
    "secretmanager"
  ],
  "preserve_regex": [
    "secretmanager/subdir/handwritten-file.go"
  ],
  "remove_regex": [
    "secretmanager/generated-dir"
  ],
  "version": "0.0.0",
  "tag_format": "{id}/v{version}"
}
```

**Example `build-response.json`:**

```json
{
  "error": "An optional field to share error context back to Librarian."
}
```

### `release-init`

The `release-init` command is the core of the release workflow. After Librarian determines the new version and collates
the commits for a release, it invokes this container command to apply the necessary changes to the repository.

The container command's primary responsibility is to update all required files with the new version and commit
information for libraries that have the `release_triggered` set to true. This includes, but is not limited to, updating
`CHANGELOG.md` files, bumping version numbers in metadata files (e.g., `pom.xml`, `package.json`), and updating any
global files that reference the libraries being released.

**Contract:**

| Context      | Type                | Description                                                                     |
| :----------- | :------------------ | :------------------------------------------------------------------------------ |
| `/librarian` | Mount (Read/Write)  | Contains `release-init-request.json`. Container writes back a `release-init-response.json`. |
| `/repo`      | Mount (Read)        | Read-only contents of the language repo including any global files declared in the `config.yaml`. |
| `/output`    | Mount (Write)       | Any files updated during the release phase should be moved to this directory, preserving their original paths. |
| `command`    | Positional Argument | The value will always be `release-init`. |
| flags.       | Flags               | Flags indicating the locations of the mounts: `--librarian`, `--repo`, `--output` |

**Example `release-init-request.json`:**

The request will have entries for all libraries configured in the state.yaml -- this information may be needed for any
global file edits. The libraries that are being released will be marked by the `release_triggered` field being set to
`true`.

```json
{
  "libraries": [
    {
      "id": "google-cloud-secretmanager-v1",
      "version": "1.3.0",
      "changes": [
        {
          "type": "feat",
          "subject": "add new UpdateRepository API",
          "body": "This adds the ability to update a repository's properties.",
          "piper_cl_number": "786353207",
          "commit_hash": "9461532e7d19c8d71709ec3b502e5d81340fb661"
        },
        {
          "type": "docs",
          "subject": "fix typo in BranchRule comment",
          "body": "",
          "piper_cl_number": "786353207",
          "commit_hash": "9461532e7d19c8d71709ec3b502e5d81340fb661"
        }
      ],
      "apis": [
        {
          "path": "google/cloud/secretmanager/v1"
        },
        {
          "path": "google/cloud/secretmanager/v1beta"
        }
      ],
      "source_roots": [
        "secretmanager",
        "other/location/secretmanager"
      ],
      "release_triggered": true
    }
  ]
}
```

**Example `release-init-response.json`:**

```json
{
  "error": "An optional field to share error context back to Librarian."
}
```

[config-schema.md]:config-schema.md
[state-schema.md]: state-schema.md

<<<<<<< HEAD
## Validate Commands are working

For each command you should be able to run the CLI on your remote desktop and have it create the expected PR.

**Configure Command:**
```
export LIBRARIAN_GITHUB_TOKEN=$(gh auth token)
go run ./cmd/librarian/ generate -repo=<your repository> -library=<name of library that exists in googleapis but not your repository> -push
```

**Generate Command:**
```
export LIBRARIAN_GITHUB_TOKEN=$(gh auth token)
go run ./cmd/librarian/ generate -repo=<your repository> -push
```

**Release Command:**
```
export LIBRARIAN_GITHUB_TOKEN=$(gh auth token)
go run ./cmd/librarian/ release init -repo=<your repository> -push
```
=======
## Language repository settings

To correctly parse the commit message of a merge commit, only allow squash merging
and set the default commit message to **Pull request title and description**.
![Pull request settings](assets/setting-pull-requests.webp)
>>>>>>> 739ce0d5
<|MERGE_RESOLUTION|>--- conflicted
+++ resolved
@@ -321,7 +321,6 @@
 [config-schema.md]:config-schema.md
 [state-schema.md]: state-schema.md
 
-<<<<<<< HEAD
 ## Validate Commands are working
 
 For each command you should be able to run the CLI on your remote desktop and have it create the expected PR.
@@ -343,10 +342,8 @@
 export LIBRARIAN_GITHUB_TOKEN=$(gh auth token)
 go run ./cmd/librarian/ release init -repo=<your repository> -push
 ```
-=======
 ## Language repository settings
 
 To correctly parse the commit message of a merge commit, only allow squash merging
 and set the default commit message to **Pull request title and description**.
-![Pull request settings](assets/setting-pull-requests.webp)
->>>>>>> 739ce0d5
+![Pull request settings](assets/setting-pull-requests.webp)