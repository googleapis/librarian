// Copyright 2025 Google LLC
//
// Licensed under the Apache License, Version 2.0 (the "License");
// you may not use this file except in compliance with the License.
// You may obtain a copy of the License at
//
//	https://www.apache.org/licenses/LICENSE-2.0
//
// Unless required by applicable law or agreed to in writing, software
// distributed under the License is distributed on an "AS IS" BASIS,
// WITHOUT WARRANTIES OR CONDITIONS OF ANY KIND, either express or implied.
// See the License for the specific language governing permissions and
// limitations under the License.

// Package github provides operations on GitHub repos, abstracting away go-github
// (at least somewhat) to only the operations Librarian needs.
package github

import (
	"context"
	"fmt"
	"io"
	"log/slog"
	"net/http"
	"strings"

	"github.com/google/go-github/v69/github"
	"github.com/googleapis/librarian/internal/gitrepo"
)

// PullRequest is a type alias for the go-github type.
type PullRequest = github.PullRequest

// RepositoryCommit is a type alias for the go-github type.
type RepositoryCommit = github.RepositoryCommit

// PullRequestReview is a type alias for the go-github type.
type PullRequestReview = github.PullRequestReview

// RepositoryRelease is a type alias for the go-github type.
type RepositoryRelease = github.RepositoryRelease

// MergeMethodRebase is a constant alias for the go-github constant.
const MergeMethodRebase = github.MergeMethodRebase

// Client represents this package's abstraction of a GitHub client, including
// an access token.
type Client struct {
	*github.Client
	accessToken string
	repo        *Repository
}

// NewClient creates a new Client to interact with GitHub.
func NewClient(accessToken string, repo *Repository) (*Client, error) {
	return newClientWithHTTP(accessToken, repo, nil)
}

func newClientWithHTTP(accessToken string, repo *Repository, httpClient *http.Client) (*Client, error) {
	return &Client{
		Client:      github.NewClient(httpClient).WithAuthToken(accessToken),
		accessToken: accessToken,
		repo:        repo,
	}, nil
}

// Token returns the access token for Client.
func (c *Client) Token() string {
	return c.accessToken
}

// Repository represents a GitHub repository with an owner (e.g. an organization or a user)
// and a repository name.
type Repository struct {
	// The owner of the repository.
	Owner string
	// The name of the repository.
	Name string
}

// PullRequestMetadata identifies a pull request within a repository.
type PullRequestMetadata struct {
	// Repo is the repository containing the pull request.
	Repo *Repository
	// Number is the number of the pull request.
	Number int
}

// ParseURL parses a GitHub URL (anything to do with a repository) to determine
// the GitHub repo details (owner and name).
func ParseURL(remoteURL string) (*Repository, error) {
	if !strings.HasPrefix(remoteURL, "https://github.com/") {
		return nil, fmt.Errorf("remote '%s' is not a GitHub remote", remoteURL)
	}
	remotePath := remoteURL[len("https://github.com/"):]
	pathParts := strings.Split(remotePath, "/")
	organization := pathParts[0]
	repoName := pathParts[1]
	repoName = strings.TrimSuffix(repoName, ".git")
	return &Repository{Owner: organization, Name: repoName}, nil
}

// GetRawContent fetches the raw content of a file within a repository repo,
// identifying the file by path, at a specific commit/tag/branch of ref.
func (c *Client) GetRawContent(ctx context.Context, path, ref string) ([]byte, error) {
	options := &github.RepositoryContentGetOptions{
		Ref: ref,
	}
	body, _, err := c.Repositories.DownloadContents(ctx, c.repo.Owner, c.repo.Name, path, options)
	if err != nil {
		return nil, err
	}
	defer body.Close()
	return io.ReadAll(body)
}

// CreatePullRequest creates a pull request in the remote repo.
// At the moment this requires a single remote to be configured,
// which must have a GitHub HTTPS URL. We assume a base branch of "main".
func (c *Client) CreatePullRequest(ctx context.Context, repo *Repository, remoteBranch, title, body string) (*PullRequestMetadata, error) {
	slog.Info("here0")
	if body == "" {
		slog.Warn("Provided PR body is empty, setting default.")
		body = "Regenerated all changed APIs. See individual commits for details."
	}
<<<<<<< HEAD
	slog.Info("here1")
	slog.Info("body", slog.String("body", body))
	slog.Info("here2")
	slog.Info("Creating PR", slog.String("branch", remoteBranch), slog.String("title", title), slog.String("body", body))
=======
	slog.Info("Creating PR", "branch", remoteBranch, "title", title, "body", body)
>>>>>>> e3c9e31d
	newPR := &github.NewPullRequest{
		Title:               &title,
		Head:                &remoteBranch,
		Base:                github.Ptr("main"),
		Body:                github.Ptr(body),
		MaintainerCanModify: github.Ptr(true),
	}
	pr, _, err := c.PullRequests.Create(ctx, repo.Owner, repo.Name, newPR)
	if err != nil {
		return nil, err
	}

	slog.Info("PR created", "url", pr.GetHTMLURL())
	pullRequestMetadata := &PullRequestMetadata{Repo: repo, Number: pr.GetNumber()}
	return pullRequestMetadata, nil
}

// GetLabels fetches the labels for an issue.
func (c *Client) GetLabels(ctx context.Context, number int) ([]string, error) {
	slog.Info("Getting labels", "number", number)
	labels, _, err := c.Issues.ListLabelsByIssue(ctx, c.repo.Owner, c.repo.Name, number, nil)
	if err != nil {
		return nil, err
	}
	var labelNames []string
	for _, label := range labels {
		labelNames = append(labelNames, *label.Name)
	}
	return labelNames, nil
}

// ReplaceLabels replaces all labels for an issue.
func (c *Client) ReplaceLabels(ctx context.Context, number int, labels []string) error {
	slog.Info("Replacing labels", "number", number, "labels", labels)
	_, _, err := c.Issues.ReplaceLabelsForIssue(ctx, c.repo.Owner, c.repo.Name, number, labels)
	return err
}

// AddLabelsToIssue adds labels to an existing issue in a GitHub repository.
func (c *Client) AddLabelsToIssue(ctx context.Context, repo *Repository, number int, labels []string) error {
	slog.Info("Labels added to issue", "number", number, "labels", labels)
	_, _, err := c.Issues.AddLabelsToIssue(ctx, repo.Owner, repo.Name, number, labels)
	return err
}

// FetchGitHubRepoFromRemote parses the GitHub repo name from the remote for this repository.
// There must be a remote named 'origin' with a GitHub URL (as the first URL), in order to
// provide an unambiguous result.
// Remotes without any URLs, or where the first URL does not start with https://github.com/ are ignored.
func FetchGitHubRepoFromRemote(repo gitrepo.Repository) (*Repository, error) {
	remotes, err := repo.Remotes()
	if err != nil {
		return nil, err
	}

	for _, remote := range remotes {
		if remote.Config().Name == "origin" {
			urls := remote.Config().URLs
			if len(urls) > 0 && strings.HasPrefix(urls[0], "https://github.com/") {
				return ParseURL(urls[0])
			}
			// If 'origin' exists but is not a GitHub remote, we stop.
			break
		}
	}

	return nil, fmt.Errorf("could not find an 'origin' remote pointing to a GitHub https URL")
}

// SearchPullRequests searches for pull requests in the repository using the provided raw query.
func (c *Client) SearchPullRequests(ctx context.Context, query string) ([]*PullRequest, error) {
	var prs []*PullRequest
	opts := &github.SearchOptions{
		ListOptions: github.ListOptions{PerPage: 100},
	}
	for {
		result, resp, err := c.Search.Issues(ctx, query, opts)
		if err != nil {
			return nil, err
		}
		for _, issue := range result.Issues {
			if issue.IsPullRequest() {
				pr, _, err := c.PullRequests.Get(ctx, c.repo.Owner, c.repo.Name, issue.GetNumber())
				if err != nil {
					return nil, err
				}
				prs = append(prs, pr)
			}
		}
		if resp.NextPage == 0 {
			break
		}
		opts.Page = resp.NextPage
	}
	return prs, nil
}

// GetPullRequest gets a pull request by its number.
func (c *Client) GetPullRequest(ctx context.Context, number int) (*PullRequest, error) {
	pr, _, err := c.PullRequests.Get(ctx, c.repo.Owner, c.repo.Name, number)
	return pr, err
}

// CreateRelease creates a tag and release in the repository at the given commitish.
func (c *Client) CreateRelease(ctx context.Context, tagName, name, body, commitish string) (*github.RepositoryRelease, error) {
	r, _, err := c.Repositories.CreateRelease(ctx, c.repo.Owner, c.repo.Name, &github.RepositoryRelease{
		TagName:         &tagName,
		Name:            &name,
		Body:            &body,
		TargetCommitish: &commitish,
	})
	return r, err
}

// CreateIssueComment adds a comment to the issue number provided.
func (c *Client) CreateIssueComment(ctx context.Context, number int, comment string) error {
	_, _, err := c.Issues.CreateComment(ctx, c.repo.Owner, c.repo.Name, number, &github.IssueComment{
		Body: &comment,
	})
	return err
}<|MERGE_RESOLUTION|>--- conflicted
+++ resolved
@@ -123,14 +123,7 @@
 		slog.Warn("Provided PR body is empty, setting default.")
 		body = "Regenerated all changed APIs. See individual commits for details."
 	}
-<<<<<<< HEAD
-	slog.Info("here1")
-	slog.Info("body", slog.String("body", body))
-	slog.Info("here2")
-	slog.Info("Creating PR", slog.String("branch", remoteBranch), slog.String("title", title), slog.String("body", body))
-=======
 	slog.Info("Creating PR", "branch", remoteBranch, "title", title, "body", body)
->>>>>>> e3c9e31d
 	newPR := &github.NewPullRequest{
 		Title:               &title,
 		Head:                &remoteBranch,
