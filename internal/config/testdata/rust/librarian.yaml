# Copyright 2025 Google LLC
#
# Licensed under the Apache License, Version 2.0 (the "License");
# you may not use this file except in compliance with the License.
# You may obtain a copy of the License at
#
#     http://www.apache.org/licenses/LICENSE-2.0
#
# Unless required by applicable law or agreed to in writing, software
# distributed under the License is distributed on an "AS IS" BASIS,
# WITHOUT WARRANTIES OR CONDITIONS OF ANY KIND, either express or implied.
# See the License for the specific language governing permissions and
# limitations under the License.
version: v1
language: rust
sources:
  googleapis:
    commit: 9fcfbea0aa5b50fa22e190faceb073d74504172b
    sha256: 81e6057ffd85154af5268c2c3c8f2408745ca0f7fa03d43c68f4847f31eb5f98
default:
  output: src/generated/
  generate:
    auto: true
    one_library_per: channel
    release_level: stable
  release:
    tag_format: '{name}/v{version}'
  rust:
    disabled_rustdoc_warnings:
      - redundant_explicit_links
      - broken_intra_doc_links
    package_dependencies:
      - name: bytes
        package: bytes
        force_used: true
      - name: serde
        package: serde
        force_used: true
libraries:
  - name: google-cloud-secretmanager-v1
<<<<<<< HEAD
    channel: google/cloud/secretmanager/v1
    version: 1.2.3
=======
    channels:
      - path: google/cloud/secretmanager/v1
>>>>>>> cb6a9daa
  - name: google-cloud-storage-v2
    channels:
      - path: google/cloud/storage/v2
    rust:
      disabled_rustdoc_warnings:
        - rustdoc::bare_urls
    version: 2.3.4<|MERGE_RESOLUTION|>--- conflicted
+++ resolved
@@ -38,13 +38,9 @@
         force_used: true
 libraries:
   - name: google-cloud-secretmanager-v1
-<<<<<<< HEAD
-    channel: google/cloud/secretmanager/v1
-    version: 1.2.3
-=======
     channels:
       - path: google/cloud/secretmanager/v1
->>>>>>> cb6a9daa
+    version: 1.2.3
   - name: google-cloud-storage-v2
     channels:
       - path: google/cloud/storage/v2
