--- conflicted
+++ resolved
@@ -55,13 +55,10 @@
 	ReleaseInitResponse = "release-init-response.json"
 	// LibrarianStateFile is the name of the pipeline state file.
 	LibrarianStateFile = "state.yaml"
-<<<<<<< HEAD
 	// LibrarianConfigFile is the name of the language-repository config file.
 	LibrarianConfigFile = "config.yaml"
-=======
 	// LibrarianGithubToken is the name of the env var used to store the github token.
 	LibrarianGithubToken = "LIBRARIAN_GITHUB_TOKEN"
->>>>>>> 862c7d72
 )
 
 // are variables so it can be replaced during testing.
