--- conflicted
+++ resolved
@@ -262,12 +262,8 @@
 	slog.Debug("Github SSH", "enabled", useSSH)
 	return &Config{
 		CommandName: cmdName,
-<<<<<<< HEAD
-		GitHubToken: os.Getenv("LIBRARIAN_GITHUB_TOKEN"),
+		GitHubToken: os.Getenv(LibrarianGithubToken),
 		UseSSH:      useSSH,
-=======
-		GitHubToken: os.Getenv(LibrarianGithubToken),
->>>>>>> 043cf654
 	}
 }
 
