--- conflicted
+++ resolved
@@ -371,18 +371,10 @@
 // New returns a new Config populated with environment variables.
 func New() *Config {
 	return &Config{
-<<<<<<< HEAD
-		DockerHostRootDir:   os.Getenv("LIBRARIAN_HOST_ROOT_DIR"),
-		DockerMountRootDir:  os.Getenv("LIBRARIAN_ROOT_DIR"),
-		GitHubToken:         os.Getenv("LIBRARIAN_GITHUB_TOKEN"),
-		LibrarianRepository: os.Getenv("LIBRARIAN_REPOSITORY"),
-		SyncAuthToken:       os.Getenv("LIBRARIAN_SYNC_AUTH_TOKEN"),
-=======
-		DockerHostRootDir:  os.Getenv("KOKORO_HOST_ROOT_DIR"),
-		DockerMountRootDir: os.Getenv("KOKORO_ROOT_DIR"),
+		DockerHostRootDir:  os.Getenv("LIBRARIAN_HOST_ROOT_DIR"),
+		DockerMountRootDir: os.Getenv("LIBRARIAN_ROOT_DIR"),
 		GitHubToken:        os.Getenv("LIBRARIAN_GITHUB_TOKEN"),
 		SyncAuthToken:      os.Getenv("LIBRARIAN_SYNC_AUTH_TOKEN"),
->>>>>>> 9835268d
 	}
 }
 
