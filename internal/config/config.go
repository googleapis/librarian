--- conflicted
+++ resolved
@@ -45,22 +45,6 @@
 	// API Path is specified with the -api flag.
 	API string
 
-<<<<<<< HEAD
-	// ArtifactRoot is the path to previously-created release artifacts to be published.
-	// It is only used by the publish-release-artifacts command, and is expected
-	// to be the output directory from a previous create-release-artifacts command.
-	// It is required for publish-release-artifacts.
-	//
-	// ArtifactRoot is specified with the -artifact-root flag.
-	ArtifactRoot string
-=======
-	// Branch is the branch name to use when working with git repositories. It is
-	// currently unused.
-	//
-	// Branch is specified with the -branch flag.
-	Branch string
->>>>>>> b6d8062e
-
 	// Build determines whether to build the generated library, and is only
 	// used in the generate command.
 	//
@@ -74,13 +58,8 @@
 	// GitHubToken is the access token to use for all operations involving
 	// GitHub.
 	//
-<<<<<<< HEAD
-	// GitHubToken is used by to configure and update-apis commands,
-	// when Push is true. It is always used by publish-release-artifacts commands.
-=======
 	// GitHubToken is used by to configure, update-apis and update-image-tag commands,
 	// when Push is true.
->>>>>>> b6d8062e
 	//
 	// GitHubToken is not specified by a flag, as flags are logged and the
 	// access token is sensitive information. Instead, it is fetched from the
@@ -204,24 +183,6 @@
 	//
 	// Source is specified with the -source flag.
 	Source string
-
-<<<<<<< HEAD
-	// TagRepoURL is the GitHub repository to push the tag and create a release
-	// in. This is only used in the publish-release-artifacts command:
-	// when all artifacts have been published to package managers,
-	// documentation sites etc., tags/releases are created on GitHub, and
-	// TagRepoURL identifies this repository.
-	//
-	// TagRepoURL is specified with the -tag-repo-url flag.
-	TagRepoURL string
-=======
-	// Tag is the new tag for the language-specific Docker image, used only by the
-	// update-image-tag command. All operations within update-image-tag are performed
-	// using the new tag.
-	//
-	// Tag is specified with the -tag flag.
-	Tag string
->>>>>>> b6d8062e
 
 	// UserGID is the group ID of the current user. It is used to run Docker
 	// containers with the same user, so that created files have the correct
