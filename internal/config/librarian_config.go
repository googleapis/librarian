--- conflicted
+++ resolved
@@ -36,12 +36,8 @@
 	GenerateBlocked bool   `yaml:"generate_blocked"`
 	LibraryID       string `yaml:"id"`
 	NextVersion     string `yaml:"next_version"`
-<<<<<<< HEAD
+	ReleaseBlocked  bool   `yaml:"release_blocked"`
 	TagFormat       string `yaml:"tag_format"`
-=======
-	GenerateBlocked bool   `yaml:"generate_blocked"`
-	ReleaseBlocked  bool   `yaml:"release_blocked"`
->>>>>>> 4d3c1185
 }
 
 // GlobalFile defines the global files in language repositories.
