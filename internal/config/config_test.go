// Copyright 2025 Google LLC
//
// Licensed under the Apache License, Version 2.0 (the "License");
// you may not use this file except in compliance with the License.
// You may obtain a copy of the License at
//
//	https://www.apache.org/licenses/LICENSE-2.0
//
// Unless required by applicable law or agreed to in writing, software
// distributed under the License is distributed on an "AS IS" BASIS,
// WITHOUT WARRANTIES, OR CONDITIONS OF ANY KIND, either express or implied.
// See the License for the specific language governing permissions and
// limitations under the License.

package config

import (
	"errors"
	"os"
	"os/user"
	"path/filepath"
	"strings"
	"testing"

	"github.com/google/go-cmp/cmp"
)

func TestNew(t *testing.T) {
<<<<<<< HEAD
	t.Setenv("LIBRARIAN_GITHUB_TOKEN", "")
	t.Setenv("LIBRARIAN_USE_SSH", "")
=======
	t.Setenv(LibrarianGithubToken, "")
>>>>>>> 043cf654
	for _, test := range []struct {
		name    string
		envVars map[string]string
		want    Config
	}{
		{
			name: "All environment variables set",
			envVars: map[string]string{
<<<<<<< HEAD
				"LIBRARIAN_GITHUB_TOKEN": "gh_token",
				"LIBRARIAN_USE_SSH":      "true",
=======
				LibrarianGithubToken:        "gh_token",
				"LIBRARIAN_SYNC_AUTH_TOKEN": "sync_token",
>>>>>>> 043cf654
			},
			want: Config{
				GitHubToken: "gh_token",
				UseSSH:      true,
				CommandName: "test",
			},
		},
		{
			name:    "No environment variables set",
			envVars: map[string]string{},
			want: Config{
				CommandName: "test",
			},
		},
		{
			name: "Some environment variables set",
			envVars: map[string]string{
				LibrarianGithubToken: "gh_token",
			},
			want: Config{
				GitHubToken: "gh_token",
				CommandName: "test",
			},
		},
	} {
		t.Run(test.name, func(t *testing.T) {
			for k, v := range test.envVars {
				t.Setenv(k, v)
			}

			got := New("test")

			if diff := cmp.Diff(&test.want, got); diff != "" {
				t.Errorf("New() mismatch (-want +got):\n%s", diff)
			}
		})
	}
}

func TestSetupUser(t *testing.T) {
	originalCurrentUser := currentUser
	t.Cleanup(func() {
		currentUser = originalCurrentUser
	})

	for _, test := range []struct {
		name     string
		mockUser *user.User
		mockErr  error
		wantUID  string
		wantGID  string
		wantErr  bool
	}{
		{
			name: "Success",
			mockUser: &user.User{
				Uid: "1001",
				Gid: "1002",
			},
			mockErr: nil,
			wantUID: "1001",
			wantGID: "1002",
			wantErr: false,
		},
		{
			name:     "Error getting user",
			mockUser: nil,
			mockErr:  errors.New("user lookup failed"),
			wantUID:  "",
			wantGID:  "",
			wantErr:  true,
		},
	} {
		t.Run(test.name, func(t *testing.T) {
			currentUser = func() (*user.User, error) {
				return test.mockUser, test.mockErr
			}

			cfg := &Config{}
			err := cfg.setupUser()

			if (err != nil) != test.wantErr {
				t.Errorf("SetupUser() error = %v, wantErr %v", err, test.wantErr)
				return
			}

			if cfg.UserUID != test.wantUID {
				t.Errorf("SetupUser() got UID = %q, want %q", cfg.UserUID, test.wantUID)
			}
			if cfg.UserGID != test.wantGID {
				t.Errorf("SetupUser() got GID = %q, want %q", cfg.UserGID, test.wantGID)
			}
		})
	}
}

func TestIsValid(t *testing.T) {
	for _, test := range []struct {
		name       string
		cfg        Config
		wantErr    bool
		wantErrMsg string
	}{
		{
			name: "Valid config - Push false",
			cfg: Config{
				Push: false,
				Repo: "/tmp/some/repo",
			},
		},
		{
			name: "Valid config - Push true, token present",
			cfg: Config{
				Push:        true,
				GitHubToken: "some_token",
				Repo:        "/tmp/some/repo",
			},
		},
		{
			name: "Valid config - missing library version",
			cfg: Config{
				Push:        true,
				GitHubToken: "some_token",
				Library:     "library-id",
				Repo:        "/tmp/some/repo",
			},
		},
		{
			name: "Valid config - valid pull request",
			cfg: Config{
				PullRequest: "https://github.com/owner/repo/pull/123",
				Repo:        "/tmp/some/repo",
			},
		},
		{
			name: "Invalid config - Push true, token missing",
			cfg: Config{
				Push:        true,
				GitHubToken: "",
				Repo:        "/tmp/some/repo",
			},
			wantErr:    true,
			wantErrMsg: "no GitHub token supplied for push",
		},
		{
			name: "Invalid config - library version presents, missing library id",
			cfg: Config{
				Push:           true,
				GitHubToken:    "some_token",
				LibraryVersion: "1.2.3",
				Repo:           "/tmp/some/repo",
			},
			wantErr:    true,
			wantErrMsg: "specified library version without library id",
		},
		{
			name: "Invalid config - host mount invalid, missing local-dir",
			cfg: Config{
				HostMount: "host-dir:",
				Repo:      "/tmp/some/repo",
			},
			wantErr:    true,
			wantErrMsg: "unable to parse host mount",
		},
		{
			name: "Invalid config - host mount invalid, missing host-dir",
			cfg: Config{
				HostMount: ":local-dir",
				Repo:      "/tmp/some/repo",
			},
			wantErr:    true,
			wantErrMsg: "unable to parse host mount",
		},
		{
			name: "Invalid config - host mount invalid, missing separator",
			cfg: Config{
				HostMount: "host-dir/local-dir",
				Repo:      "/tmp/some/repo",
			},
			wantErr:    true,
			wantErrMsg: "unable to parse host mount",
		},
		{
			name: "Invalid config -  missing Repo",
			cfg: Config{
				Repo: "",
			},
			wantErr:    true,
			wantErrMsg: "language repository not specified or detected",
		},
		{
			name: "Invalid config - invalid pull request url",
			cfg: Config{
				PullRequest: "https://github.com/owner/repo/issues/123",
			},
			wantErr:    true,
			wantErrMsg: "pull request URL is not valid",
		},
	} {
		t.Run(test.name, func(t *testing.T) {
			gotValid, err := test.cfg.IsValid()

			if gotValid != !test.wantErr {
				t.Errorf("IsValid() got valid = %t, want %t", gotValid, !test.wantErr)
			}

			if test.wantErr && !strings.Contains(err.Error(), test.wantErrMsg) {
				t.Errorf("IsValid() got unexpected error message: %q", err.Error())
			}
		})
	}
}

func TestCreateWorkRoot(t *testing.T) {
	localTempDir := t.TempDir()
	tempDir = func() string {
		return localTempDir
	}
	t.Cleanup(func() {
		tempDir = os.TempDir
	})
	for _, test := range []struct {
		name   string
		config *Config
		setup  func(t *testing.T) (string, func())
	}{
		{
			name: "configured root",
			config: &Config{
				WorkRoot: "/some/path",
			},
			setup: func(t *testing.T) (string, func()) {
				return "/some/path", func() {}
			},
		},
		{
			name: "version command",
			config: &Config{
				CommandName: "version",
				WorkRoot:    "/some/path",
			},
			setup: func(t *testing.T) (string, func()) {
				return "/some/path", func() {}
			},
		},
		{
			name:   "without override, new dir",
			config: &Config{},
			setup: func(t *testing.T) (string, func()) {
				expectedPath := filepath.Join(localTempDir, "librarian-")
				return expectedPath, func() {
					if err := os.RemoveAll(expectedPath); err != nil {
						t.Errorf("os.RemoveAll(%q) = %v; want nil", expectedPath, err)
					}
				}
			},
		},
	} {
		t.Run(test.name, func(t *testing.T) {
			want, cleanup := test.setup(t)
			defer cleanup()

			if err := test.config.createWorkRoot(); err != nil {
				t.Errorf("createWorkRoot() got unexpected error: %v", err)
				return
			}

			if !strings.HasPrefix(test.config.WorkRoot, want) {
				t.Errorf("createWorkRoot() = %v, want %v", test.config.WorkRoot, want)
			}
		})
	}
}

func TestCreateWorkRootError(t *testing.T) {
	tempDir = func() string {
		return filepath.Join("--invalid--", "--not-a-directory--")
	}
	t.Cleanup(func() {
		tempDir = os.TempDir
	})
	config := &Config{}
	if err := config.createWorkRoot(); err == nil {
		t.Errorf("createWorkRoot() expected an error got: %v", config.WorkRoot)
	}
}

func TestDeriveRepo(t *testing.T) {
	for _, test := range []struct {
		name         string
		config       *Config
		setup        func(t *testing.T, dir string)
		wantErr      bool
		wantRepoPath string
	}{
		{
			name: "configured repo path",
			config: &Config{
				Repo: "/some/path",
			},
			wantRepoPath: "/some/path",
		},
		{
			name:   "empty repo path, state file exists",
			config: &Config{},
			setup: func(t *testing.T, dir string) {
				stateDir := filepath.Join(dir, LibrarianDir)
				if err := os.MkdirAll(stateDir, 0755); err != nil {
					t.Fatal(err)
				}
				stateFile := filepath.Join(stateDir, LibrarianStateFile)
				if err := os.WriteFile(stateFile, []byte("test"), 0644); err != nil {
					t.Fatal(err)
				}
			},
		},
		{
			name:    "empty repo path, no state file",
			config:  &Config{},
			wantErr: true,
		},
		{
			name: "version command",
			config: &Config{
				Repo:        "/some/path",
				CommandName: "version",
			},
			wantRepoPath: "/some/path",
		},
	} {
		t.Run(test.name, func(t *testing.T) {
			tmpDir := t.TempDir()
			if test.setup != nil {
				test.setup(t, tmpDir)
			}
			t.Chdir(tmpDir)

			err := test.config.deriveRepo()
			if (err != nil) != test.wantErr {
				t.Errorf("deriveRepoPath() error = %v, wantErr %v", err, test.wantErr)
				return
			}

			wantPath := test.wantRepoPath
			if wantPath == "" && !test.wantErr {
				wantPath = tmpDir
			}

			if diff := cmp.Diff(wantPath, test.config.Repo); diff != "" {
				t.Errorf("deriveRepoPath() mismatch (-want +got):\n%s", diff)
			}
		})
	}
}

func TestSetDefaults(t *testing.T) {
	currentUser = func() (*user.User, error) {
		return &user.User{
			Uid: "1001",
			Gid: "1002",
		}, nil
	}

	t.Cleanup(func() {
		currentUser = user.Current
	})
	for _, test := range []struct {
		name     string
		setup    func(t *testing.T, dir string)
		workRoot string
		repoRoot string
		wantErr  bool
	}{
		{
			name: "all defaults",
			setup: func(t *testing.T, dir string) {
				stateDir := filepath.Join(dir, LibrarianDir)
				if err := os.MkdirAll(stateDir, 0755); err != nil {
					t.Fatal(err)
				}
				stateFile := filepath.Join(stateDir, LibrarianStateFile)
				if err := os.WriteFile(stateFile, []byte("test"), 0644); err != nil {
					t.Fatal(err)
				}
			},
			workRoot: "",
			repoRoot: "",
		},
		{
			name: "work root specified",
			setup: func(t *testing.T, dir string) {
				stateDir := filepath.Join(dir, LibrarianDir)
				if err := os.MkdirAll(stateDir, 0755); err != nil {
					t.Fatal(err)
				}
				stateFile := filepath.Join(stateDir, LibrarianStateFile)
				if err := os.WriteFile(stateFile, []byte("test"), 0644); err != nil {
					t.Fatal(err)
				}
			},
			workRoot: "/tmp/some/path",
			repoRoot: "",
		},
		{
			name:     "repo root specified",
			workRoot: "",
			repoRoot: "/tmp/my-repo-root",
		},
		{
			name:     "all specified",
			workRoot: "/tmp/my-work-root",
			repoRoot: "/tmp/my-repo-root",
		},
	} {
		t.Run(test.name, func(t *testing.T) {
			localTempDir := t.TempDir()
			tempDir = func() string {
				return localTempDir
			}
			t.Cleanup(func() {
				tempDir = os.TempDir
			})
			if test.setup != nil {
				test.setup(t, localTempDir)
				t.Chdir(localTempDir)
			}
			cfg := &Config{
				WorkRoot: test.workRoot,
				Repo:     test.repoRoot,
			}

			err := cfg.SetDefaults()
			if (err != nil) != test.wantErr {
				t.Errorf("SetDefaults() error = %v, wantErr %v", err, test.wantErr)
				return
			}

			if test.wantErr {
				return
			}

			if cfg.UserUID == "" || cfg.UserGID == "" {
				t.Errorf("User UID/GID not set")
			}

			if test.workRoot == "" && cfg.WorkRoot == "" {
				t.Errorf("WorkRoot not set")
			}

			if test.repoRoot == "" && cfg.Repo == "" {
				t.Errorf("Repo not set")
			}
		})
	}
}

func TestValidateHostMount(t *testing.T) {
	for _, test := range []struct {
		name         string
		hostMount    string
		defaultMount string
		wantErr      bool
		wantErrMsg   string
	}{
		{
			name:         "default host mount",
			hostMount:    "example/path:/path",
			defaultMount: "example/path:/path",
		},
		{
			name:         "valid host mount",
			hostMount:    "example/path:/mounted/path",
			defaultMount: "another/path:/path",
		},
		{
			name:         "invalid host mount",
			hostMount:    "example/path",
			defaultMount: "example/path:/path",
			wantErr:      true,
			wantErrMsg:   "unable to parse host mount",
		},
	} {
		t.Run(test.name, func(t *testing.T) {
			ok, err := validateHostMount(test.hostMount, test.defaultMount)
			if test.wantErr {
				if err == nil {
					t.Fatal("validateHostMount() should return error")
				}

				if !strings.Contains(err.Error(), test.wantErrMsg) {
					t.Errorf("want error message: %q, got %q", test.wantErrMsg, err.Error())
				}

				return
			}

			if !ok || err != nil {
				t.Error("validateHostMount() should not return error")
			}
		})
	}
}<|MERGE_RESOLUTION|>--- conflicted
+++ resolved
@@ -26,12 +26,8 @@
 )
 
 func TestNew(t *testing.T) {
-<<<<<<< HEAD
-	t.Setenv("LIBRARIAN_GITHUB_TOKEN", "")
+	t.Setenv(LibrarianGithubToken, "")
 	t.Setenv("LIBRARIAN_USE_SSH", "")
-=======
-	t.Setenv(LibrarianGithubToken, "")
->>>>>>> 043cf654
 	for _, test := range []struct {
 		name    string
 		envVars map[string]string
@@ -40,13 +36,8 @@
 		{
 			name: "All environment variables set",
 			envVars: map[string]string{
-<<<<<<< HEAD
-				"LIBRARIAN_GITHUB_TOKEN": "gh_token",
+				LibrarianGithubToken:        "gh_token",
 				"LIBRARIAN_USE_SSH":      "true",
-=======
-				LibrarianGithubToken:        "gh_token",
-				"LIBRARIAN_SYNC_AUTH_TOKEN": "sync_token",
->>>>>>> 043cf654
 			},
 			want: Config{
 				GitHubToken: "gh_token",
