--- conflicted
+++ resolved
@@ -218,21 +218,20 @@
 			wantErrMsg: "unable to parse host mount",
 		},
 		{
-<<<<<<< HEAD
 			name: "Invalid config -  missing Repo",
 			cfg: Config{
 				Repo: "",
 			},
 			wantErr:    true,
 			wantErrMsg: "language repository not specified or detected",
-=======
+		},
+		{
 			name: "Invalid config - invalid pull request url",
 			cfg: Config{
 				PullRequest: "https://github.com/owner/repo/issues/123",
 			},
 			wantErr:    true,
 			wantErrMsg: "pull request URL is not valid",
->>>>>>> 0c92cde1
 		},
 	} {
 		t.Run(test.name, func(t *testing.T) {
