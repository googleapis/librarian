--- conflicted
+++ resolved
@@ -99,7 +99,6 @@
 	// If not set, this defaults to the `source_roots`.
 	// A more specific `preserve_regex` takes precedence.
 	RemoveRegex []string `yaml:"remove_regex" json:"remove_regex"`
-<<<<<<< HEAD
 	// Path of commits to be excluded from parsing while calculating library changes.
 	// If all files from commit belong to one of the paths it will be skipped.
 	ReleaseExcludePaths []string `yaml:"release_exclude_paths,omitempty" json:"release_exclude_paths,omitempty"`
@@ -108,11 +107,9 @@
 	// permitted to reference the values configured in the library. If not specified
 	// the assumed format is {id}-{version}.
 	TagFormat string `yaml:"tag_format,omitempty" json:"tag_format,omitempty"`
-=======
 	// An error message from the docker response.
 	// This field is ignored when writing to state.yaml.
 	ErrorMessage string `yaml:"-" json:"error,omitempty"`
->>>>>>> 9fd18503
 }
 
 var (
