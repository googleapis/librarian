// Copyright 2025 Google LLC
//
// Licensed under the Apache License, Version 2.0 (the "License");
// you may not use this file except in compliance with the License.
// You may obtain a copy of the License at
//
//	https://www.apache.org/licenses/LICENSE-2.0
//
// Unless required by applicable law or agreed to in writing, software
// distributed under the License is distributed on an "AS IS" BASIS,
// WITHOUT WARRANTIES OR CONDITIONS OF ANY KIND, either express or implied.
// See the License for the specific language governing permissions and
// limitations under the License.

package config

import (
	"fmt"
	"path/filepath"
	"regexp"
	"strings"
)

// LibrarianState defines the contract for the state.yaml file.
type LibrarianState struct {
	// The name and tag of the generator image to use. tag is required.
	Image string `yaml:"image"`
	// A list of library configurations.
	Libraries []*LibraryState `yaml:"libraries"`
}

// Validate checks that the LibrarianState is valid.
func (s *LibrarianState) Validate() error {
	if s.Image == "" {
		return fmt.Errorf("image is required")
	}
	if !isValidImage(s.Image) {
		return fmt.Errorf("invalid image: %q", s.Image)
	}
	if len(s.Libraries) == 0 {
		return fmt.Errorf("libraries cannot be empty")
	}
	for i, l := range s.Libraries {
		if l == nil {
			return fmt.Errorf("library at index %d cannot be nil", i)
		}
		if err := l.Validate(); err != nil {
			return fmt.Errorf("invalid library at index %d: %w", i, err)
		}
	}
	return nil
}

// ImageRefAndTag extracts the image reference and tag from the full image string.
// For example, for "gcr.io/my-image:v1.2.3", it returns a reference to
// "gcr.io/my-image" and the tag "v1.2.3".
// If no tag is present, the returned tag is an empty string.
func (s *LibrarianState) ImageRefAndTag() (ref string, tag string) {
	if s == nil {
		return "", ""
	}
	return parseImage(s.Image)
}

// parseImage splits an image string into its reference and tag.
// It correctly handles port numbers in the reference.
// If no tag is found, the tag part is an empty string.
func parseImage(image string) (ref string, tag string) {
	if image == "" {
		return "", ""
	}
	lastColon := strings.LastIndex(image, ":")
	if lastColon < 0 {
		return image, ""
	}
	// if there is a slash after the last colon, it's a port number, not a tag.
	if strings.Contains(image[lastColon:], "/") {
		return image, ""
	}
	return image[:lastColon], image[lastColon+1:]
}

// LibraryState represents the state of a single library within state.yaml.
type LibraryState struct {
	// A unique identifier for the library, in a language-specific format.
	// A valid ID should not be empty and only contains alphanumeric characters, slashes, periods, underscores, and hyphens.
	ID string `yaml:"id"`
	// The last released version of the library, following SemVer.
	Version string `yaml:"version"`
	// The commit hash from the API definition repository at which the library was last generated.
	LastGeneratedCommit string `yaml:"last_generated_commit"`
	// A list of APIs that are part of this library.
	APIs []API `yaml:"apis"`
	// A list of directories in the language repository where Librarian contributes code.
	SourcePaths []string `yaml:"source_paths"`
	// A list of regular expressions for files and directories to preserve during the copy and remove process.
	PreserveRegex []string `yaml:"preserve_regex"`
	// A list of regular expressions for files and directories to remove before copying generated code.
	// If not set, this defaults to the `source_paths`.
	// A more specific `preserve_regex` takes precedence.
	RemoveRegex []string `yaml:"remove_regex"`
}

var (
	libraryIDRegex = regexp.MustCompile(`^[a-zA-Z0-9/._-]+$`)
	semverRegex    = regexp.MustCompile(`^v?\d+\.\d+\.\d+$`)
	hexRegex       = regexp.MustCompile("^[a-fA-F0-9]+$")
)

// Validate checks that the Library is valid.
func (l *LibraryState) Validate() error {
	if l.ID == "" {
		return fmt.Errorf("id is required")
	}
	if l.ID == "." || l.ID == ".." {
		return fmt.Errorf(`id cannot be "." or ".." only`)
	}
	if !libraryIDRegex.MatchString(l.ID) {
		return fmt.Errorf("invalid id: %q", l.ID)
	}
	if l.Version != "" && !semverRegex.MatchString(l.Version) {
		return fmt.Errorf("invalid version: %q", l.Version)
	}
	if l.LastGeneratedCommit != "" {
		if !hexRegex.MatchString(l.LastGeneratedCommit) {
			return fmt.Errorf("last_generated_commit must be a hex string")
		}
		if len(l.LastGeneratedCommit) != 40 {
			return fmt.Errorf("last_generated_commit must be 40 characters")
		}
	}
	if len(l.APIs) == 0 {
		return fmt.Errorf("apis cannot be empty")
	}
	for i, a := range l.APIs {
		if err := a.Validate(); err != nil {
			return fmt.Errorf("invalid api at index %d: %w", i, err)
		}
	}
	if len(l.SourcePaths) == 0 {
		return fmt.Errorf("source_paths cannot be empty")
	}
	for i, p := range l.SourcePaths {
		if !isValidDirPath(p) {
			return fmt.Errorf("invalid source_path at index %d: %q", i, p)
		}
	}
	for i, r := range l.PreserveRegex {
		if _, err := regexp.Compile(r); err != nil {
			return fmt.Errorf("invalid preserve_regex at index %d: %w", i, err)
		}
	}
	for i, r := range l.RemoveRegex {
		if _, err := regexp.Compile(r); err != nil {
			return fmt.Errorf("invalid remove_regex at index %d: %w", i, err)
		}
	}
	return nil
}

<<<<<<< HEAD
// PipelineConfig is the manually-maintained configuration for the pipeline.
type PipelineConfig struct {
	// The name of the image to use, where the convention is not
	// appropriate. The tag is specified in PipelineState.
	ImageName string `json:"image_name,omitempty"`
	// Specific configuration for each individual command.
	Commands map[string]*CommandConfig `json:"commands,omitempty"`
	// The maximum number (inclusive) of commits to create
	// in a single pull request. If this is non-positive, it is
	// ignored. If a process generated a pull request with more
	// commits than this, excess commits are trimmed and the commits
	// which *would* have been present are described in the PR.
	MaxPullRequestCommits int32 `json:"max_pull_request_commits,omitempty"`
=======
// API represents an API that is part of a library.
type API struct {
	// The path to the API, relative to the root of the API definition repository (e.g., "google/storage/v1").
	Path string `yaml:"path"`
	// The name of the service config file, relative to the API `path`.
	ServiceConfig string `yaml:"service_config"`
>>>>>>> 1b69e1d9
}

// Validate checks that the API is valid.
func (a *API) Validate() error {
	if !isValidDirPath(a.Path) {
		return fmt.Errorf("invalid path: %q", a.Path)
	}
	return nil
}

// invalidPathChars contains characters that are invalid in path components,
// plus path separators and the null byte.
const invalidPathChars = `<>:"|?*\/\\x00`

func isValidDirPath(pathString string) bool {
	if pathString == "" {
		return false
	}

	// The paths are expected to be relative and use the OS-specific path separator.
	// We clean the path to resolve ".." and check that it doesn't try to
	// escape the root.
	cleaned := filepath.Clean(pathString)
	if filepath.IsAbs(pathString) || cleaned == ".." || strings.HasPrefix(cleaned, ".."+string(filepath.Separator)) {
		return false
	}

	// A single dot is a valid relative path, but likely not the intended input.
	if cleaned == "." {
		return false
	}

	// Each path component must not contain invalid characters.
	for _, component := range strings.Split(cleaned, string(filepath.Separator)) {
		if strings.ContainsAny(component, invalidPathChars) {
			return false
		}
	}
	return true
}

// isValidImage checks if a string is a valid container image name with a required tag.
// It validates that the image string contains a tag, separated by a colon, and has no whitespace.
// It correctly distinguishes between a tag and a port number in the registry host.
func isValidImage(image string) bool {
	// Basic validation: no whitespace.
	if strings.ContainsAny(image, " \t\n\r") {
		return false
	}

	ref, tag := parseImage(image)

	return ref != "" && tag != ""
}<|MERGE_RESOLUTION|>--- conflicted
+++ resolved
@@ -158,28 +158,12 @@
 	return nil
 }
 
-<<<<<<< HEAD
-// PipelineConfig is the manually-maintained configuration for the pipeline.
-type PipelineConfig struct {
-	// The name of the image to use, where the convention is not
-	// appropriate. The tag is specified in PipelineState.
-	ImageName string `json:"image_name,omitempty"`
-	// Specific configuration for each individual command.
-	Commands map[string]*CommandConfig `json:"commands,omitempty"`
-	// The maximum number (inclusive) of commits to create
-	// in a single pull request. If this is non-positive, it is
-	// ignored. If a process generated a pull request with more
-	// commits than this, excess commits are trimmed and the commits
-	// which *would* have been present are described in the PR.
-	MaxPullRequestCommits int32 `json:"max_pull_request_commits,omitempty"`
-=======
 // API represents an API that is part of a library.
 type API struct {
 	// The path to the API, relative to the root of the API definition repository (e.g., "google/storage/v1").
 	Path string `yaml:"path"`
 	// The name of the service config file, relative to the API `path`.
 	ServiceConfig string `yaml:"service_config"`
->>>>>>> 1b69e1d9
 }
 
 // Validate checks that the API is valid.
