--- conflicted
+++ resolved
@@ -301,7 +301,6 @@
 	return footers, isBreaking
 }
 
-<<<<<<< HEAD
 // processFooters format value of certain keys
 func processFooters(footers map[string]string) {
 	for key, value := range footers {
@@ -312,98 +311,6 @@
 				continue
 			}
 			footers[key] = matches[2]
-=======
-const (
-	beginCommitOverride = "BEGIN_COMMIT_OVERRIDE"
-	endCommitOverride   = "END_COMMIT_OVERRIDE"
-	beginNestedCommit   = "BEGIN_NESTED_COMMIT"
-	endNestedCommit     = "END_NESTED_COMMIT"
-)
-
-// extractCommitMessageOverride searches through the commit message
-// and parses for the text between the commit override tags.
-func extractCommitMessageOverride(message string) string {
-	beginIndex := strings.Index(message, beginCommitOverride)
-	if beginIndex == -1 {
-		return message
-	}
-	afterBegin := message[beginIndex+len(beginCommitOverride):]
-	endIndex := strings.Index(afterBegin, endCommitOverride)
-	if endIndex == -1 {
-		return message
-	}
-	return strings.TrimSpace(afterBegin[:endIndex])
-}
-
-// commitPart holds the raw string of a commit message and whether it's nested.
-type commitPart struct {
-	message  string
-	isNested bool
-}
-
-func extractCommitParts(message string) []commitPart {
-	parts := strings.Split(message, beginNestedCommit)
-	var commitParts []commitPart
-
-	// The first part is the primary commit.
-	if len(parts) > 0 && strings.TrimSpace(parts[0]) != "" {
-		commitParts = append(commitParts, commitPart{
-			message:  strings.TrimSpace(parts[0]),
-			isNested: false,
-		})
-	}
-
-	// The rest of the parts are nested commits.
-	for i := 1; i < len(parts); i++ {
-		nestedPart := parts[i]
-		endIndex := strings.Index(nestedPart, endNestedCommit)
-		if endIndex == -1 {
-			// Malformed, ignore.
-			continue
-		}
-		commitStr := strings.TrimSpace(nestedPart[:endIndex])
-		if commitStr == "" {
-			continue
-		}
-		commitParts = append(commitParts, commitPart{
-			message:  commitStr,
-			isNested: true,
-		})
-	}
-	return commitParts
-}
-
-// ParseCommits parses a commit message into a slice of ConventionalCommit structs.
-//
-// It supports an override block wrapped in BEGIN_COMMIT_OVERRIDE and
-// END_COMMIT_OVERRIDE. If found, this block takes precedence, and only its
-// content will be parsed.
-//
-// The message can also contain multiple nested commits, each wrapped in
-// BEGIN_NESTED_COMMIT and END_NESTED_COMMIT markers.
-//
-// Malformed override or nested blocks (e.g., with a missing end marker) are
-// ignored. Any commit part that is found but fails to parse as a valid
-// conventional commit is logged and skipped.
-func ParseCommits(commit *gitrepo.Commit, libraryID string) ([]*ConventionalCommit, error) {
-	message := commit.Message
-	if strings.TrimSpace(message) == "" {
-		return nil, fmt.Errorf("empty commit message")
-	}
-	message = extractCommitMessageOverride(message)
-
-	var commits []*ConventionalCommit
-
-	for _, part := range extractCommitParts(message) {
-		c, err := parseSimpleCommit(part, commit, libraryID)
-		if err != nil {
-			slog.Warn("failed to parse commit part", "commit", part.message, "error", err)
-			continue
-		}
-
-		if c != nil {
-			commits = append(commits, c)
->>>>>>> 5ad9428e
 		}
 	}
 }