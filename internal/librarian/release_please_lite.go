// Copyright 2025 Google LLC
//
// Licensed under the Apache License, Version 2.0 (the "License");
// you may not use this file except in compliance with the License.
// You may obtain a copy of the License at
//
//	https://www.apache.org/licenses/LICENSE-2.0
//
// Unless required by applicable law or agreed to in writing, software
// distributed under the License is distributed on an "AS IS" BASIS,
// WITHOUT WARRANTIES OR CONDITIONS OF ANY KIND, either express or implied.
// See the License for the specific language governing permissions and
// limitations under the License.

package librarian

import (
	"fmt"
	"strings"

	"github.com/googleapis/librarian/internal/config"
	"github.com/googleapis/librarian/internal/conventionalcommits"
	"github.com/googleapis/librarian/internal/gitrepo"
	"github.com/googleapis/librarian/internal/semver"
)

const defaultTagFormat = "{id}-{version}"

// GetConventionalCommitsSinceLastRelease returns all conventional commits for the given library since the
// version specified in the state file.
func GetConventionalCommitsSinceLastRelease(repo gitrepo.Repository, library *config.LibraryState) ([]*conventionalcommits.ConventionalCommit, error) {
	tag := formatTag(library)
	commits, err := repo.GetCommitsForPathsSinceTag(library.SourceRoots, tag)
	if err != nil {
		return nil, fmt.Errorf("failed to get commits for library %s: %w", library.ID, err)
	}
	var result []*conventionalcommits.ConventionalCommit
	for _, commit := range commits {
		files, err := repo.ChangedFilesInCommit(commit.Hash.String())
		if err != nil {
			return nil, fmt.Errorf("failed to get changed files for commit %s: %w", commit.Hash.String(), err)
		}
		if shouldExclude(files, library.ReleaseExcludePaths) {
			continue
		}
		parsedCommits, err := conventionalcommits.ParseCommits(commit.Message, commit.Hash.String())
		if err != nil {
			return nil, fmt.Errorf("failed to parse commit %s: %w", commit.Hash.String(), err)
		}
<<<<<<< HEAD
		if conventionalCommit == nil {
			continue
		}
		conventionalCommits = append(conventionalCommits, conventionalCommit)
=======
		result = append(result, parsedCommits...)
>>>>>>> a0973af0
	}
	return result, nil
}

// shouldExclude determines if a commit should be excluded from a release.
// It returns true if all files in the commit match one of the exclude paths.
func shouldExclude(files, excludePaths []string) bool {
	for _, file := range files {
		excluded := false
		for _, excludePath := range excludePaths {
			if strings.HasPrefix(file, excludePath) {
				excluded = true
				break
			}
		}
		if !excluded {
			return false
		}
	}
	return true
}

// formatTag returns the git tag for a given library version.
func formatTag(library *config.LibraryState) string {
	tagFormat := library.TagFormat
	if tagFormat == "" {
		tagFormat = defaultTagFormat
	}
	r := strings.NewReplacer("{id}", library.ID, "{version}", library.Version)
	return r.Replace(tagFormat)
}

// NextVersion calculates the next semantic version based on a slice of conventional commits.
// If overrideNextVersion is not empty, it is returned as the next version.
func NextVersion(commits []*gitrepo.ConventionalCommit, currentVersion, overrideNextVersion string) (string, error) {
	if overrideNextVersion != "" {
		return overrideNextVersion, nil
	}
	highestChange := getHighestChange(commits)
	return semver.DeriveNext(highestChange, currentVersion)
}

// getHighestChange determines the highest-ranking change type from a slice of commits.
func getHighestChange(commits []*gitrepo.ConventionalCommit) semver.ChangeLevel {
	highestChange := semver.None
	for _, commit := range commits {
		var currentChange semver.ChangeLevel
		switch {
		case commit.IsNested:
			// ignore nested commit type for version bump
			// always increase minor version for generation PR
			currentChange = semver.Minor
		case commit.IsBreaking:
			currentChange = semver.Major
		case commit.Type == "feat":
			currentChange = semver.Minor
		case commit.Type == "fix":
			currentChange = semver.Patch
		}
		if currentChange > highestChange {
			highestChange = currentChange
		}
	}
	return highestChange
}<|MERGE_RESOLUTION|>--- conflicted
+++ resolved
@@ -34,7 +34,7 @@
 	if err != nil {
 		return nil, fmt.Errorf("failed to get commits for library %s: %w", library.ID, err)
 	}
-	var result []*conventionalcommits.ConventionalCommit
+	var conventionalCommits []*conventionalcommits.ConventionalCommit
 	for _, commit := range commits {
 		files, err := repo.ChangedFilesInCommit(commit.Hash.String())
 		if err != nil {
@@ -47,16 +47,12 @@
 		if err != nil {
 			return nil, fmt.Errorf("failed to parse commit %s: %w", commit.Hash.String(), err)
 		}
-<<<<<<< HEAD
-		if conventionalCommit == nil {
+		if parsedCommits == nil {
 			continue
 		}
-		conventionalCommits = append(conventionalCommits, conventionalCommit)
-=======
-		result = append(result, parsedCommits...)
->>>>>>> a0973af0
+		conventionalCommits = append(conventionalCommits, parsedCommits...)
 	}
-	return result, nil
+	return conventionalCommits, nil
 }
 
 // shouldExclude determines if a commit should be excluded from a release.
@@ -89,7 +85,7 @@
 
 // NextVersion calculates the next semantic version based on a slice of conventional commits.
 // If overrideNextVersion is not empty, it is returned as the next version.
-func NextVersion(commits []*gitrepo.ConventionalCommit, currentVersion, overrideNextVersion string) (string, error) {
+func NextVersion(commits []*conventionalcommits.ConventionalCommit, currentVersion, overrideNextVersion string) (string, error) {
 	if overrideNextVersion != "" {
 		return overrideNextVersion, nil
 	}
@@ -98,7 +94,7 @@
 }
 
 // getHighestChange determines the highest-ranking change type from a slice of commits.
-func getHighestChange(commits []*gitrepo.ConventionalCommit) semver.ChangeLevel {
+func getHighestChange(commits []*conventionalcommits.ConventionalCommit) semver.ChangeLevel {
 	highestChange := semver.None
 	for _, commit := range commits {
 		var currentChange semver.ChangeLevel
