--- conflicted
+++ resolved
@@ -29,11 +29,7 @@
 // GetConventionalCommitsSinceLastRelease returns all conventional commits for the given library since the
 // version specified in the state file.
 func GetConventionalCommitsSinceLastRelease(repo gitrepo.Repository, library *config.LibraryState) ([]*conventionalcommits.ConventionalCommit, error) {
-<<<<<<< HEAD
-	tag := formatTag(library.TagFormat, library.ID, library.Version)
-=======
 	tag := formatTag(library, "")
->>>>>>> c0c043b7
 	commits, err := repo.GetCommitsForPathsSinceTag(library.SourceRoots, tag)
 	if err != nil {
 		return nil, fmt.Errorf("failed to get commits for library %s: %w", library.ID, err)
@@ -78,13 +74,6 @@
 }
 
 // formatTag returns the git tag for a given library version.
-<<<<<<< HEAD
-func formatTag(tagFormat, id, version string) string {
-	if tagFormat == "" {
-		tagFormat = defaultTagFormat
-	}
-	r := strings.NewReplacer("{id}", id, "{version}", version)
-=======
 func formatTag(library *config.LibraryState, versionOverride string) string {
 	version := library.Version
 	if versionOverride != "" {
@@ -95,7 +84,6 @@
 		tagFormat = defaultTagFormat
 	}
 	r := strings.NewReplacer("{id}", library.ID, "{version}", version)
->>>>>>> c0c043b7
 	return r.Replace(tagFormat)
 }
 
