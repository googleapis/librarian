--- conflicted
+++ resolved
@@ -19,14 +19,10 @@
 	"errors"
 	"fmt"
 	"log/slog"
-<<<<<<< HEAD
+	"regexp"
 	"strconv"
 	"strings"
 	"time"
-=======
-	"regexp"
-	"strings"
->>>>>>> 00b91cd0
 
 	"github.com/googleapis/librarian/internal/cli"
 	"github.com/googleapis/librarian/internal/config"
