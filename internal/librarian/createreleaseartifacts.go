// Copyright 2025 Google LLC
//
// Licensed under the Apache License, Version 2.0 (the "License");
// you may not use this file except in compliance with the License.
// You may obtain a copy of the License at
//
//	https://www.apache.org/licenses/LICENSE-2.0
//
// Unless required by applicable law or agreed to in writing, software
// distributed under the License is distributed on an "AS IS" BASIS,
// WITHOUT WARRANTIES OR CONDITIONS OF ANY KIND, either express or implied.
// See the License for the specific language governing permissions and
// limitations under the License.

package librarian

import (
	"context"
	"encoding/json"
	"fmt"
	"log/slog"
	"os"
	"path/filepath"
	"strings"

	"github.com/googleapis/librarian/internal/cli"
	"github.com/googleapis/librarian/internal/config"
	"github.com/googleapis/librarian/internal/gitrepo"
)

// LibraryRelease contains information about the release of a single
// library.
type LibraryRelease struct {
	// The ID of the library being released.
	LibraryID string
	// The release ID of the PR containing this release
	// (as specified in commit messages and the PR description).
	ReleaseID string
	// The version of the library being released.
	Version string
	// The hash of the commit which should be tagged when the library is released.
	CommitHash string
	// The release notes for the library release, to be included in the GitHub
	// release.
	ReleaseNotes string
}

var cmdCreateReleaseArtifacts = &cli.Command{
	Short:     "create-release-artifacts creates release artifacts from a merged release PR",
	UsageLine: "librarian create-release-artifacts -language=<language> -release-id=<id> [flags]",
	Long: `Specify the language and release ID, and optional flags to use non-default repositories, e.g. for testing.
The release ID is specified in the the release PR and in each commit within it, in a line starting "Librarian-Release-ID: ".

After acquiring the language repository, the repository is scanned backwards from the head commit to find
commits belonging to the single release for which the command is creating artifacts. The head commit is not required to
belong to the release, but the commits for the release are expected to be contiguous.
(In other words, once the command has found a commit that *is* part of the release, when it encounters a commit which
*isn't* part of the release, it assumes it's found all the relevant commits.) If this phase doesn't find any commits,
the command fails.

The command creates a root output folder for all the release artifacts.

The commits are examined to determine the libraries which are being released. For each library, the following steps
are taken:
- The language repository is checked out at the commit associated with that library's release.
- The container commands of "build-library", "integration-test-library" and "package-library" are run. The last
  of these places the release artifacts in an empty folder created by the CLI command. (Each library has a separate
  subfolder of the root output folder.)

Finally, metadata files for the Librarian state and config, and the libraries that are being released, is copied
into the root output folder for use in the "publish-release-artifacts" command.

This command does not create any pull requests. Any failure is considered fatal for this command: if one library
fails its integration tests for example, the whole job fails. This is to avoid a situation where a release is half-published.
The command can safely be rerun, e.g. if a service outage caused a failure and the release can be expected to succeed
if retried.
`,
	Run: runCreateReleaseArtifacts,
}

func init() {
	cmdCreateReleaseArtifacts.InitFlags()
	fs := cmdCreateReleaseArtifacts.Flags
	cfg := cmdCreateReleaseArtifacts.Config

	addFlagImage(fs, cfg)
	addFlagWorkRoot(fs, cfg)
	addFlagLanguage(fs, cfg)
	addFlagRepoRoot(fs, cfg)
	addFlagRepoUrl(fs, cfg)
	addFlagReleaseID(fs, cfg)
	addFlagSecretsProject(fs, cfg)
	addFlagSkipIntegrationTests(fs, cfg)
}

func runCreateReleaseArtifacts(ctx context.Context, cfg *config.Config) error {
	state, err := createCommandStateForLanguage(cfg.WorkRoot, cfg.RepoRoot, cfg.RepoURL, cfg.Language, cfg.Image,
		cfg.LibrarianRepository, cfg.SecretsProject, cfg.CI)
	if err != nil {
		return err
	}
<<<<<<< HEAD
	return createReleaseArtifactsImpl(ctx, state, cfg.ReleaseID, cfg.SkipIntegrationTests)
}

func createReleaseArtifactsImpl(ctx context.Context, state *commandState, releaseID, skipIntegrationTests string) error {
	if err := validateSkipIntegrationTests(skipIntegrationTests); err != nil {
=======
	return createReleaseArtifactsImpl(state, cfg)
}

func createReleaseArtifactsImpl(state *commandState, cfg *config.Config) error {
	if err := validateSkipIntegrationTests(cfg.SkipIntegrationTests); err != nil {
>>>>>>> 922a4304
		return err
	}
	if err := validateRequiredFlag("release-id", cfg.ReleaseID); err != nil {
		return err
	}
	outputRoot := filepath.Join(state.workRoot, "output")
	if err := os.Mkdir(outputRoot, 0755); err != nil {
		return err
	}
	slog.Info(fmt.Sprintf("Packages will be created in %s", outputRoot))

	releases, err := parseCommitsForReleases(state.languageRepo, cfg.ReleaseID)
	if err != nil {
		return err
	}

	for _, release := range releases {
<<<<<<< HEAD
		if err := buildTestPackageRelease(ctx, state, outputRoot, release, skipIntegrationTests); err != nil {
=======
		if err := buildTestPackageRelease(state, cfg, outputRoot, release); err != nil {
>>>>>>> 922a4304
			return err
		}
	}

	if err := copyMetadataFiles(state, outputRoot, releases); err != nil {
		return err
	}

	slog.Info(fmt.Sprintf("Release artifact creation complete. Artifact root: %s", outputRoot))
	return nil
}

// The publish-release-artifacts stage will need bits of metadata:
// - The releases we're creating
// - The pipeline config
// - (Just in case) The pipeline state
// The pipeline config and state files are copied by checking out the commit of the last
// release, which should effectively be the tip of the release PR.
func copyMetadataFiles(state *commandState, outputRoot string, releases []LibraryRelease) error {
	releasesJson, err := json.Marshal(releases)
	if err != nil {
		return err
	}
	if err := createAndWriteBytesToFile(filepath.Join(outputRoot, "releases.json"), releasesJson); err != nil {
		return err
	}

	languageRepo := state.languageRepo
	finalRelease := releases[len(releases)-1]
	if err := languageRepo.Checkout(finalRelease.CommitHash); err != nil {
		return err
	}
	sourceStateFile := filepath.Join(languageRepo.Dir, config.GeneratorInputDir, pipelineStateFile)
	destStateFile := filepath.Join(outputRoot, pipelineStateFile)
	if err := copyFile(sourceStateFile, destStateFile); err != nil {
		return err
	}

	sourceConfigFile := filepath.Join(languageRepo.Dir, config.GeneratorInputDir, pipelineConfigFile)
	destConfigFile := filepath.Join(outputRoot, pipelineConfigFile)
	if err := copyFile(sourceConfigFile, destConfigFile); err != nil {
		return err
	}
	return nil
}

func copyFile(sourcePath, destPath string) error {
	bytes, err := readAllBytesFromFile(sourcePath)
	if err != nil {
		return err
	}
	return createAndWriteBytesToFile(destPath, bytes)
}

<<<<<<< HEAD
func buildTestPackageRelease(ctx context.Context, state *commandState, outputRoot string, release LibraryRelease, skipIntegrationTests string) error {
=======
func buildTestPackageRelease(state *commandState, cfg *config.Config, outputRoot string, release LibraryRelease) error {
>>>>>>> 922a4304
	cc := state.containerConfig
	languageRepo := state.languageRepo

	if err := languageRepo.Checkout(release.CommitHash); err != nil {
		return err
	}
<<<<<<< HEAD
	if err := cc.BuildLibrary(ctx, languageRepo.Dir, release.LibraryID); err != nil {
		return err
	}
	if skipIntegrationTests != "" {
		slog.Info(fmt.Sprintf("Skipping integration tests: %s", skipIntegrationTests))
	} else if err := cc.IntegrationTestLibrary(ctx, languageRepo.Dir, release.LibraryID); err != nil {
=======
	if err := cc.BuildLibrary(cfg, languageRepo.Dir, release.LibraryID); err != nil {
		return err
	}
	if cfg.SkipIntegrationTests != "" {
		slog.Info(fmt.Sprintf("Skipping integration tests: %s", cfg.SkipIntegrationTests))
	} else if err := cc.IntegrationTestLibrary(cfg, languageRepo.Dir, release.LibraryID); err != nil {
>>>>>>> 922a4304
		return err
	}
	outputDir := filepath.Join(outputRoot, release.LibraryID)
	if err := os.Mkdir(outputDir, 0755); err != nil {
		return err
	}
<<<<<<< HEAD
	if err := cc.PackageLibrary(ctx, languageRepo.Dir, release.LibraryID, outputDir); err != nil {
=======
	if err := cc.PackageLibrary(cfg, languageRepo.Dir, release.LibraryID, outputDir); err != nil {
>>>>>>> 922a4304
		return err
	}
	return nil
}

func parseCommitsForReleases(repo *gitrepo.Repository, releaseID string) ([]LibraryRelease, error) {
	commits, err := repo.GetCommitsForReleaseID(releaseID)
	if err != nil {
		return nil, err
	}
	releases := []LibraryRelease{}
	for _, commit := range commits {
		release, err := parseCommitMessageForRelease(commit.Message, commit.Hash.String())
		if err != nil {
			return nil, err
		}
		releases = append(releases, *release)
	}
	return releases, nil
}

func parseCommitMessageForRelease(message, hash string) (*LibraryRelease, error) {
	messageLines := strings.Split(message, "\n")

	// Remove the expected "title and blank line" (as we'll have a release title).
	// We're fairly conservative about this - if the commit message has been manually
	// changed, we'll leave it as it is.
	if len(messageLines) > 0 && strings.HasPrefix(messageLines[0], "chore: Release library ") {
		messageLines = messageLines[1:]
		if len(messageLines) > 0 && messageLines[0] == "" {
			messageLines = messageLines[1:]
		}
	}

	libraryID, err := findMetadataValue("Librarian-Release-Library", messageLines, hash)
	if err != nil {
		return nil, err
	}
	version, err := findMetadataValue("Librarian-Release-Version", messageLines, hash)
	if err != nil {
		return nil, err
	}
	releaseID, err := findMetadataValue("Librarian-Release-ID", messageLines, hash)
	if err != nil {
		return nil, err
	}
	releaseNotesLines := []string{}
	for _, line := range messageLines {
		if !strings.HasPrefix(line, "Librarian-Release") {
			releaseNotesLines = append(releaseNotesLines, line)
		}
	}
	releaseNotes := strings.Join(releaseNotesLines, "\n")
	return &LibraryRelease{
		LibraryID:    libraryID,
		Version:      version,
		ReleaseNotes: releaseNotes,
		CommitHash:   hash,
		ReleaseID:    releaseID,
	}, nil
}

func findMetadataValue(key string, lines []string, hash string) (string, error) {
	prefix := key + ": "
	for _, line := range lines {
		if strings.HasPrefix(line, prefix) {
			return line[len(prefix):], nil
		}
	}
	return "", fmt.Errorf("unable to find metadata value for key '%s' in commit %s", key, hash)
}<|MERGE_RESOLUTION|>--- conflicted
+++ resolved
@@ -99,19 +99,11 @@
 	if err != nil {
 		return err
 	}
-<<<<<<< HEAD
-	return createReleaseArtifactsImpl(ctx, state, cfg.ReleaseID, cfg.SkipIntegrationTests)
-}
-
-func createReleaseArtifactsImpl(ctx context.Context, state *commandState, releaseID, skipIntegrationTests string) error {
-	if err := validateSkipIntegrationTests(skipIntegrationTests); err != nil {
-=======
-	return createReleaseArtifactsImpl(state, cfg)
-}
-
-func createReleaseArtifactsImpl(state *commandState, cfg *config.Config) error {
+	return createReleaseArtifactsImpl(ctx, state, cfg)
+}
+
+func createReleaseArtifactsImpl(ctx context.Context, state *commandState, cfg *config.Config) error {
 	if err := validateSkipIntegrationTests(cfg.SkipIntegrationTests); err != nil {
->>>>>>> 922a4304
 		return err
 	}
 	if err := validateRequiredFlag("release-id", cfg.ReleaseID); err != nil {
@@ -129,11 +121,7 @@
 	}
 
 	for _, release := range releases {
-<<<<<<< HEAD
-		if err := buildTestPackageRelease(ctx, state, outputRoot, release, skipIntegrationTests); err != nil {
-=======
-		if err := buildTestPackageRelease(state, cfg, outputRoot, release); err != nil {
->>>>>>> 922a4304
+		if err := buildTestPackageRelease(ctx, state, cfg, outputRoot, release); err != nil {
 			return err
 		}
 	}
@@ -188,43 +176,26 @@
 	return createAndWriteBytesToFile(destPath, bytes)
 }
 
-<<<<<<< HEAD
-func buildTestPackageRelease(ctx context.Context, state *commandState, outputRoot string, release LibraryRelease, skipIntegrationTests string) error {
-=======
-func buildTestPackageRelease(state *commandState, cfg *config.Config, outputRoot string, release LibraryRelease) error {
->>>>>>> 922a4304
+func buildTestPackageRelease(ctx context.Context, state *commandState, cfg *config.Config, outputRoot string, release LibraryRelease) error {
 	cc := state.containerConfig
 	languageRepo := state.languageRepo
 
 	if err := languageRepo.Checkout(release.CommitHash); err != nil {
 		return err
 	}
-<<<<<<< HEAD
-	if err := cc.BuildLibrary(ctx, languageRepo.Dir, release.LibraryID); err != nil {
-		return err
-	}
-	if skipIntegrationTests != "" {
-		slog.Info(fmt.Sprintf("Skipping integration tests: %s", skipIntegrationTests))
-	} else if err := cc.IntegrationTestLibrary(ctx, languageRepo.Dir, release.LibraryID); err != nil {
-=======
-	if err := cc.BuildLibrary(cfg, languageRepo.Dir, release.LibraryID); err != nil {
+	if err := cc.BuildLibrary(ctx, cfg, languageRepo.Dir, release.LibraryID); err != nil {
 		return err
 	}
 	if cfg.SkipIntegrationTests != "" {
 		slog.Info(fmt.Sprintf("Skipping integration tests: %s", cfg.SkipIntegrationTests))
-	} else if err := cc.IntegrationTestLibrary(cfg, languageRepo.Dir, release.LibraryID); err != nil {
->>>>>>> 922a4304
+	} else if err := cc.IntegrationTestLibrary(ctx, cfg, languageRepo.Dir, release.LibraryID); err != nil {
 		return err
 	}
 	outputDir := filepath.Join(outputRoot, release.LibraryID)
 	if err := os.Mkdir(outputDir, 0755); err != nil {
 		return err
 	}
-<<<<<<< HEAD
-	if err := cc.PackageLibrary(ctx, languageRepo.Dir, release.LibraryID, outputDir); err != nil {
-=======
-	if err := cc.PackageLibrary(cfg, languageRepo.Dir, release.LibraryID, outputDir); err != nil {
->>>>>>> 922a4304
+	if err := cc.PackageLibrary(ctx, cfg, languageRepo.Dir, release.LibraryID, outputDir); err != nil {
 		return err
 	}
 	return nil
