--- conflicted
+++ resolved
@@ -177,15 +177,8 @@
 	return createAndWriteBytesToFile(destPath, bytes)
 }
 
-<<<<<<< HEAD
-func buildTestPackageRelease(ctx context.Context, state *commandState, cfg *config.Config,
-	outputRoot string, release LibraryRelease) error {
-	cc := state.containerConfig
-	languageRepo := state.languageRepo
-
-=======
-func buildTestPackageRelease(ctx context.Context, cfg *config.Config, outputRoot string, release LibraryRelease, languageRepo *gitrepo.Repository, containerConfig *docker.Docker) error {
->>>>>>> 08691e22
+func buildTestPackageRelease(ctx context.Context, cfg *config.Config,
+	outputRoot string, release LibraryRelease, languageRepo *gitrepo.Repository, containerConfig *docker.Docker) error {
 	if err := languageRepo.Checkout(release.CommitHash); err != nil {
 		return err
 	}
