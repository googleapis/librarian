--- conflicted
+++ resolved
@@ -61,12 +61,7 @@
 		}
 		sourceRepoDir = sourceRepo.GetDir()
 	}
-<<<<<<< HEAD
-
-	state, err := loadRepoState(languageRepo, sourceRepo.GetDir())
-=======
 	state, err := loadRepoState(languageRepo, sourceRepoDir)
->>>>>>> 6444b5fa
 	if err != nil {
 		return nil, err
 	}
