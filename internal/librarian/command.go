// Copyright 2024 Google LLC
//
// Licensed under the Apache License, Version 2.0 (the "License");
// you may not use this file except in compliance with the License.
// You may obtain a copy of the License at
//
//	https://www.apache.org/licenses/LICENSE-2.0
//
// Unless required by applicable law or agreed to in writing, software
// distributed under the License is distributed on an "AS IS" BASIS,
// WITHOUT WARRANTIES OR CONDITIONS OF ANY KIND, either express or implied.
// See the License for the specific language governing permissions and
// limitations under the License.

package librarian

import (
	"errors"
	"fmt"
	"log/slog"
	"os"
	"path"
	"path/filepath"
	"strings"
	"time"

	"github.com/googleapis/librarian/internal/config"
	"github.com/googleapis/librarian/internal/gitrepo"
)

func cloneOrOpenLanguageRepo(workRoot, repo, ci string) (*gitrepo.Repository, error) {
	if repo == "" {
		return nil, errors.New("repo must be specified")
	}

	if isUrl(repo) {
		// repo is a URL
		// Take the last part of the URL as the directory name. It feels very
		// unlikely that will clash with anything else (e.g. "output")
		repoName := path.Base(strings.TrimSuffix(repo, "/"))
		repoPath := filepath.Join(workRoot, repoName)
		return gitrepo.NewRepository(&gitrepo.RepositoryOptions{
			Dir:        repoPath,
			MaybeClone: true,
			RemoteURL:  repo,
			CI:         ci,
		})
	}
	// repo is a directory
	absRepoRoot, err := filepath.Abs(repo)
	if err != nil {
		return nil, err
	}
	languageRepo, err := gitrepo.NewRepository(&gitrepo.RepositoryOptions{
		Dir: absRepoRoot,
		CI:  ci,
	})
	if err != nil {
		return nil, err
	}
	clean, err := languageRepo.IsClean()
	if err != nil {
		return nil, err
	}
	if !clean {
		return nil, errors.New("language repo must be clean")
	}
	return languageRepo, nil
}

<<<<<<< HEAD
// createCommandStateForLanguage performs common (but not universal)
// steps for initializing a language repo, obtaining the pipeline state/config
// from it, deriving the container image to use, and creating an appropriate
// ContainerState based on all of the above. This should be used by all commands
// which always have a language repo. Commands which only conditionally use
// language repos should construct the command state themselves.
func createCommandStateForLanguage(workRootOverride, repo, imageOverride, project, ci, uid, gid string) (
	startTime time.Time,
	workRoot string,
	languageRepo *gitrepo.Repository,
	pipelineConfig *config.PipelineConfig,
	pipelineState *LibrarianState,
	containerConfig *docker.Docker,
	err error,
) {
	startTime = time.Now()
	workRoot, err = createWorkRoot(startTime, workRootOverride)
	if err != nil {
		return
	}
	languageRepo, err = cloneOrOpenLanguageRepo(workRoot, repo, ci)
	if err != nil {
		return
	}

	pipelineState, pipelineConfig, err = loadRepoStateAndConfig(languageRepo)
	if err != nil {
		return
	}

	image := deriveImage(imageOverride, pipelineState)

	containerConfig, err = docker.New(workRoot, image, project, uid, gid, pipelineConfig)
	if err != nil {
		return
	}

	return startTime, workRoot, languageRepo, pipelineConfig, pipelineState, containerConfig, nil
}

func deriveImage(imageOverride string, state *LibrarianState) string {
=======
func deriveImage(imageOverride string, state *config.PipelineState) (string, error) {
>>>>>>> af17cb24
	if imageOverride != "" {
		return imageOverride
	}
	if state == nil {
		return ""
	}
	return state.Image
}

// findLibraryIDByApiPath finds a library which includes code generated from the given API path.
// If there are no such libraries, an empty string is returned.
// If there are multiple such libraries, the first match is returned.
func findLibraryIDByApiPath(state *LibrarianState, apiPath string) string {
	for _, library := range state.Libraries {
		for _, api := range library.APIs {
			if api.Path == apiPath {
				return library.Id
			}
		}
	}
	return ""
}

func findLibraryByID(state *LibrarianState, libraryID string) *Library {
	for i := range state.Libraries {
		if state.Libraries[i].Id == libraryID {
			return &state.Libraries[i]
		}
	}
	return nil
}

func formatTimestamp(t time.Time) string {
	const yyyyMMddHHmmss = "20060102T150405Z" // Expected format by time library
	return t.Format(yyyyMMddHHmmss)
}

func createWorkRoot(t time.Time, workRootOverride string) (string, error) {
	if workRootOverride != "" {
		slog.Info("Using specified working directory", "dir", workRootOverride)
		return workRootOverride, nil
	}

	path := filepath.Join(os.TempDir(), fmt.Sprintf("librarian-%s", formatTimestamp(t)))

	_, err := os.Stat(path)
	switch {
	case os.IsNotExist(err):
		if err := os.Mkdir(path, 0755); err != nil {
			return "", fmt.Errorf("unable to create temporary working directory '%s': %w", path, err)
		}
	case err == nil:
		return "", fmt.Errorf("temporary working directory already exists: %s", path)
	default:
		return "", fmt.Errorf("unable to check directory '%s': %w", path, err)
	}

	slog.Info("Temporary working directory", "dir", path)
	return path, nil
}

// commitAll commits all changes to the repository.
// No commit is made if there are no file modifications.
func commitAll(repo *gitrepo.Repository, msg, pushConfig string) error {
	userEmail, userName, err := parsePushConfig(pushConfig)
	if err != nil {
		return err
	}

	status, err := repo.AddAll()
	if err != nil {
		return err
	}
	if status.IsClean() {
		slog.Info("No modifications to commit.")
		return nil
	}

	return repo.Commit(msg, userName, userEmail)
}

func parsePushConfig(pushConfig string) (string, string, error) {
	parts := strings.Split(pushConfig, ",")
	if len(parts) != 2 {
		return "", "", fmt.Errorf("invalid pushConfig format: expected 'email,user', got %q", pushConfig)
	}
	userEmail := parts[0]
	userName := parts[1]
	return userEmail, userName, nil
}<|MERGE_RESOLUTION|>--- conflicted
+++ resolved
@@ -24,7 +24,6 @@
 	"strings"
 	"time"
 
-	"github.com/googleapis/librarian/internal/config"
 	"github.com/googleapis/librarian/internal/gitrepo"
 )
 
@@ -68,51 +67,7 @@
 	return languageRepo, nil
 }
 
-<<<<<<< HEAD
-// createCommandStateForLanguage performs common (but not universal)
-// steps for initializing a language repo, obtaining the pipeline state/config
-// from it, deriving the container image to use, and creating an appropriate
-// ContainerState based on all of the above. This should be used by all commands
-// which always have a language repo. Commands which only conditionally use
-// language repos should construct the command state themselves.
-func createCommandStateForLanguage(workRootOverride, repo, imageOverride, project, ci, uid, gid string) (
-	startTime time.Time,
-	workRoot string,
-	languageRepo *gitrepo.Repository,
-	pipelineConfig *config.PipelineConfig,
-	pipelineState *LibrarianState,
-	containerConfig *docker.Docker,
-	err error,
-) {
-	startTime = time.Now()
-	workRoot, err = createWorkRoot(startTime, workRootOverride)
-	if err != nil {
-		return
-	}
-	languageRepo, err = cloneOrOpenLanguageRepo(workRoot, repo, ci)
-	if err != nil {
-		return
-	}
-
-	pipelineState, pipelineConfig, err = loadRepoStateAndConfig(languageRepo)
-	if err != nil {
-		return
-	}
-
-	image := deriveImage(imageOverride, pipelineState)
-
-	containerConfig, err = docker.New(workRoot, image, project, uid, gid, pipelineConfig)
-	if err != nil {
-		return
-	}
-
-	return startTime, workRoot, languageRepo, pipelineConfig, pipelineState, containerConfig, nil
-}
-
 func deriveImage(imageOverride string, state *LibrarianState) string {
-=======
-func deriveImage(imageOverride string, state *config.PipelineState) (string, error) {
->>>>>>> af17cb24
 	if imageOverride != "" {
 		return imageOverride
 	}
