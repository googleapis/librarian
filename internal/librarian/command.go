// Copyright 2024 Google LLC
//
// Licensed under the Apache License, Version 2.0 (the "License");
// you may not use this file except in compliance with the License.
// You may obtain a copy of the License at
//
//	https://www.apache.org/licenses/LICENSE-2.0
//
// Unless required by applicable law or agreed to in writing, software
// distributed under the License is distributed on an "AS IS" BASIS,
// WITHOUT WARRANTIES OR CONDITIONS OF ANY KIND, either express or implied.
// See the License for the specific language governing permissions and
// limitations under the License.

package librarian

import (
	"context"
	"errors"
	"fmt"
	"log/slog"
	"os"
	"path"
	"path/filepath"
	"strings"
	"time"

	"github.com/googleapis/librarian/internal/config"
	"github.com/googleapis/librarian/internal/github"
	"github.com/googleapis/librarian/internal/gitrepo"
)

func cloneOrOpenLanguageRepo(workRoot, repo, ci string) (*gitrepo.LocalRepository, error) {
	if repo == "" {
		return nil, errors.New("repo must be specified")
	}

	if isURL(repo) {
		// repo is a URL
		// Take the last part of the URL as the directory name. It feels very
		// unlikely that will clash with anything else (e.g. "output")
		repoName := path.Base(strings.TrimSuffix(repo, "/"))
		repoPath := filepath.Join(workRoot, repoName)
		return gitrepo.NewRepository(&gitrepo.RepositoryOptions{
			Dir:        repoPath,
			MaybeClone: true,
			RemoteURL:  repo,
			CI:         ci,
		})
	}
	// repo is a directory
	absRepoRoot, err := filepath.Abs(repo)
	if err != nil {
		return nil, err
	}
	languageRepo, err := gitrepo.NewRepository(&gitrepo.RepositoryOptions{
		Dir: absRepoRoot,
		CI:  ci,
	})
	if err != nil {
		return nil, err
	}
	clean, err := languageRepo.IsClean()
	if err != nil {
		return nil, err
	}
	if !clean {
		return nil, errors.New("language repo must be clean")
	}
	return languageRepo, nil
}

func deriveImage(imageOverride string, state *config.LibrarianState) string {
	if imageOverride != "" {
		return imageOverride
	}
	if state == nil {
		return ""
	}
	return state.Image
}

func findLibraryIDByAPIPath(state *config.LibrarianState, apiPath string) string {
	if state == nil {
		return ""
	}
	for _, lib := range state.Libraries {
		for _, api := range lib.APIs {
			if api.Path == apiPath {
				return lib.ID
			}
		}
	}
	return ""
}

func findLibraryByID(state *config.LibrarianState, libraryID string) *config.LibraryState {
	if state == nil {
		return nil
	}
	for _, lib := range state.Libraries {
		if lib.ID == libraryID {
			return lib
		}
	}
	return nil
}

func formatTimestamp(t time.Time) string {
	const yyyyMMddHHmmss = "20060102T150405Z" // Expected format by time library
	return t.Format(yyyyMMddHHmmss)
}

func createWorkRoot(t time.Time, workRootOverride string) (string, error) {
	if workRootOverride != "" {
		slog.Info("Using specified working directory", "dir", workRootOverride)
		return workRootOverride, nil
	}

	path := filepath.Join(os.TempDir(), fmt.Sprintf("librarian-%s", formatTimestamp(t)))

	_, err := os.Stat(path)
	switch {
	case os.IsNotExist(err):
		if err := os.Mkdir(path, 0755); err != nil {
			return "", fmt.Errorf("unable to create temporary working directory '%s': %w", path, err)
		}
	case err == nil:
		return "", fmt.Errorf("temporary working directory already exists: %s", path)
	default:
		return "", fmt.Errorf("unable to check directory '%s': %w", path, err)
	}

	slog.Info("Temporary working directory", "dir", path)
	return path, nil
}

// commitAndPush creates a commit and push request to Github for the generated changes.
// It uses the GitHub client to create a PR with the specified branch, title, and description to the repository.
<<<<<<< HEAD
func commitAndPush(ctx context.Context, repo gitrepo.Repository, ghClient GitHubClient, pushConfig string) error {
=======
func commitAndPush(ctx context.Context, repo *gitrepo.Repository, ghClient GitHubClient, pushConfig, commitMessage string) error {
>>>>>>> 4c00f7dd
	if pushConfig == "" {
		slog.Info("PushConfig flag not specified, skipping")
		return nil
	}
	// Ensure we have a GitHub repository
	gitHubRepo, err := github.FetchGitHubRepoFromRemote(repo)
	if err != nil {
		return err
	}

	userEmail, userName, err := parsePushConfig(pushConfig)
	if err != nil {
		return err
	}
	if _, err = repo.AddAll(); err != nil {
		return err
	}

	// TODO: get correct language for message (https://github.com/googleapis/librarian/issues/885)
	repo.Commit(commitMessage, userName, userEmail)

	// Create a new branch, set title and message for the PR.
	datetimeNow := formatTimestamp(time.Now())
	titlePrefix := "Librarian pull request"
	branch := fmt.Sprintf("librarian-%s", datetimeNow)
	title := fmt.Sprintf("%s: %s", titlePrefix, datetimeNow)

	_, err = ghClient.CreatePullRequest(ctx, gitHubRepo, branch, title, commitMessage)
	if err != nil {
		return fmt.Errorf("failed to create pull request: %w", err)
	}
	return nil
}

func parsePushConfig(pushConfig string) (string, string, error) {
	parts := strings.Split(pushConfig, ",")
	if len(parts) != 2 {
		return "", "", fmt.Errorf("invalid pushConfig format: expected 'email,user', got %q", pushConfig)
	}
	userEmail := parts[0]
	userName := parts[1]
	return userEmail, userName, nil
}<|MERGE_RESOLUTION|>--- conflicted
+++ resolved
@@ -137,11 +137,7 @@
 
 // commitAndPush creates a commit and push request to Github for the generated changes.
 // It uses the GitHub client to create a PR with the specified branch, title, and description to the repository.
-<<<<<<< HEAD
-func commitAndPush(ctx context.Context, repo gitrepo.Repository, ghClient GitHubClient, pushConfig string) error {
-=======
-func commitAndPush(ctx context.Context, repo *gitrepo.Repository, ghClient GitHubClient, pushConfig, commitMessage string) error {
->>>>>>> 4c00f7dd
+func commitAndPush(ctx context.Context, repo gitrepo.Repository, ghClient GitHubClient, pushConfig, commitMessage string) error {
 	if pushConfig == "" {
 		slog.Info("PushConfig flag not specified, skipping")
 		return nil
