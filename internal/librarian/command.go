--- conflicted
+++ resolved
@@ -104,11 +104,7 @@
 // ContainerState based on all of the above. This should be used by all commands
 // which always have a language repo. Commands which only conditionally use
 // language repos should construct the command state themselves.
-<<<<<<< HEAD
-func createCommandStateForLanguage(workRootOverride, repoRoot, repoURL, imageOverride, secretsProject, ci, uid, gid string) (*commandState, error) {
-=======
-func createCommandStateForLanguage(workRootOverride, repo, language, imageOverride, defaultRepository, secretsProject, ci, uid, gid string) (*commandState, error) {
->>>>>>> 9835268d
+func createCommandStateForLanguage(workRootOverride, repo, imageOverride, secretsProject, ci, uid, gid string) (*commandState, error) {
 	startTime := time.Now()
 	workRoot, err := createWorkRoot(startTime, workRootOverride)
 	if err != nil {
