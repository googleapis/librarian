// Copyright 2024 Google LLC
//
// Licensed under the Apache License, Version 2.0 (the "License");
// you may not use this file except in compliance with the License.
// You may obtain a copy of the License at
//
//	https://www.apache.org/licenses/LICENSE-2.0
//
// Unless required by applicable law or agreed to in writing, software
// distributed under the License is distributed on an "AS IS" BASIS,
// WITHOUT WARRANTIES OR CONDITIONS OF ANY KIND, either express or implied.
// See the License for the specific language governing permissions and
// limitations under the License.

package librarian

import (
	"errors"
	"fmt"
	"log/slog"
	"os"
	"path"
	"path/filepath"
	"strings"
	"time"

	"github.com/googleapis/librarian/internal/config"
	"github.com/googleapis/librarian/internal/docker"
	"github.com/googleapis/librarian/internal/gitrepo"
)

func cloneOrOpenLanguageRepo(workRoot, repo, ci string) (*gitrepo.Repository, error) {
	if repo == "" {
		return nil, errors.New("repo must be specified")
	}

	if isUrl(repo) {
		// repo is a URL
		// Take the last part of the URL as the directory name. It feels very
		// unlikely that will clash with anything else (e.g. "output")
		repoName := path.Base(strings.TrimSuffix(repo, "/"))
		repoPath := filepath.Join(workRoot, repoName)
		return gitrepo.NewRepository(&gitrepo.RepositoryOptions{
			Dir:        repoPath,
			MaybeClone: true,
			RemoteURL:  repo,
			CI:         ci,
		})
	}
	// repo is a directory
	absRepoRoot, err := filepath.Abs(repo)
	if err != nil {
		return nil, err
	}
	languageRepo, err := gitrepo.NewRepository(&gitrepo.RepositoryOptions{
		Dir: absRepoRoot,
		CI:  ci,
	})
	if err != nil {
		return nil, err
	}
	clean, err := languageRepo.IsClean()
	if err != nil {
		return nil, err
	}
	if !clean {
		return nil, errors.New("language repo must be clean")
	}
	return languageRepo, nil
}

// createCommandStateForLanguage performs common (but not universal)
// steps for initializing a language repo, obtaining the pipeline state/config
// from it, deriving the container image to use, and creating an appropriate
// ContainerState based on all of the above. This should be used by all commands
// which always have a language repo. Commands which only conditionally use
// language repos should construct the command state themselves.
func createCommandStateForLanguage(workRootOverride, repo, imageOverride, project, ci, uid, gid string) (
	startTime time.Time,
	workRoot string,
	languageRepo *gitrepo.Repository,
<<<<<<< HEAD
	pipelineConfig *statepb.PipelineConfig,
	pipelineState *LibrarianState,
=======
	pipelineConfig *config.PipelineConfig,
	pipelineState *config.PipelineState,
>>>>>>> 6c8d8bc9
	containerConfig *docker.Docker,
	err error,
) {
	startTime = time.Now()
	workRoot, err = createWorkRoot(startTime, workRootOverride)
	if err != nil {
		return
	}
	languageRepo, err = cloneOrOpenLanguageRepo(workRoot, repo, ci)
	if err != nil {
		return
	}

	pipelineState, pipelineConfig, err = loadRepoStateAndConfig(languageRepo)
	if err != nil {
		return
	}

	image := deriveImage(imageOverride, pipelineState)

	containerConfig, err = docker.New(workRoot, image, project, uid, gid, pipelineConfig)
	if err != nil {
		return
	}

	return startTime, workRoot, languageRepo, pipelineConfig, pipelineState, containerConfig, nil
}

<<<<<<< HEAD
func deriveImage(imageOverride string, state *LibrarianState) string {
=======
func deriveImage(imageOverride string, state *config.PipelineState) (string, error) {
>>>>>>> 6c8d8bc9
	if imageOverride != "" {
		return imageOverride
	}
	if state == nil {
		return ""
	}
	return state.Image
}

// findLibraryIDByAPIPath finds a library which includes code generated from the given API path.
// If there are no such libraries, an empty string is returned.
// If there are multiple such libraries, the first match is returned.
<<<<<<< HEAD
func findLibraryIDByApiPath(state *LibrarianState, apiPath string) string {
	for _, library := range state.Libraries {
		for _, api := range library.APIs {
			if api.Path == apiPath {
				return library.Id
			}
=======
func findLibraryIDByAPIPath(state *config.PipelineState, apiPath string) string {
	for _, library := range state.Libraries {
		if slices.Contains(library.APIPaths, apiPath) {
			return library.ID
>>>>>>> 6c8d8bc9
		}
	}
	return ""
}

<<<<<<< HEAD
func findLibraryByID(state *LibrarianState, libraryID string) *Library {
	for i := range state.Libraries {
		if state.Libraries[i].Id == libraryID {
			return &state.Libraries[i]
		}
	}
	return nil
}

=======
>>>>>>> 6c8d8bc9
func formatTimestamp(t time.Time) string {
	const yyyyMMddHHmmss = "20060102T150405Z" // Expected format by time library
	return t.Format(yyyyMMddHHmmss)
}

func createWorkRoot(t time.Time, workRootOverride string) (string, error) {
	if workRootOverride != "" {
		slog.Info("Using specified working directory", "dir", workRootOverride)
		return workRootOverride, nil
	}

	path := filepath.Join(os.TempDir(), fmt.Sprintf("librarian-%s", formatTimestamp(t)))

	_, err := os.Stat(path)
	switch {
	case os.IsNotExist(err):
		if err := os.Mkdir(path, 0755); err != nil {
			return "", fmt.Errorf("unable to create temporary working directory '%s': %w", path, err)
		}
	case err == nil:
		return "", fmt.Errorf("temporary working directory already exists: %s", path)
	default:
		return "", fmt.Errorf("unable to check directory '%s': %w", path, err)
	}

	slog.Info("Temporary working directory", "dir", path)
	return path, nil
}

// commitAll commits all changes to the repository.
// No commit is made if there are no file modifications.
func commitAll(repo *gitrepo.Repository, msg, pushConfig string) error {
	userEmail, userName, err := parsePushConfig(pushConfig)
	if err != nil {
		return err
	}

	status, err := repo.AddAll()
	if err != nil {
		return err
	}
	if status.IsClean() {
		slog.Info("No modifications to commit.")
		return nil
	}

	return repo.Commit(msg, userName, userEmail)
}

func parsePushConfig(pushConfig string) (string, string, error) {
	parts := strings.Split(pushConfig, ",")
	if len(parts) != 2 {
		return "", "", fmt.Errorf("invalid pushConfig format: expected 'email,user', got %q", pushConfig)
	}
	userEmail := parts[0]
	userName := parts[1]
	return userEmail, userName, nil
}

func formatReleaseTag(libraryID, version string) string {
	return libraryID + "-" + version
}<|MERGE_RESOLUTION|>--- conflicted
+++ resolved
@@ -79,13 +79,8 @@
 	startTime time.Time,
 	workRoot string,
 	languageRepo *gitrepo.Repository,
-<<<<<<< HEAD
-	pipelineConfig *statepb.PipelineConfig,
+	pipelineConfig *config.PipelineConfig,
 	pipelineState *LibrarianState,
-=======
-	pipelineConfig *config.PipelineConfig,
-	pipelineState *config.PipelineState,
->>>>>>> 6c8d8bc9
 	containerConfig *docker.Docker,
 	err error,
 ) {
@@ -114,11 +109,7 @@
 	return startTime, workRoot, languageRepo, pipelineConfig, pipelineState, containerConfig, nil
 }
 
-<<<<<<< HEAD
 func deriveImage(imageOverride string, state *LibrarianState) string {
-=======
-func deriveImage(imageOverride string, state *config.PipelineState) (string, error) {
->>>>>>> 6c8d8bc9
 	if imageOverride != "" {
 		return imageOverride
 	}
@@ -128,28 +119,20 @@
 	return state.Image
 }
 
-// findLibraryIDByAPIPath finds a library which includes code generated from the given API path.
+// findLibraryIDByApiPath finds a library which includes code generated from the given API path.
 // If there are no such libraries, an empty string is returned.
 // If there are multiple such libraries, the first match is returned.
-<<<<<<< HEAD
 func findLibraryIDByApiPath(state *LibrarianState, apiPath string) string {
 	for _, library := range state.Libraries {
 		for _, api := range library.APIs {
 			if api.Path == apiPath {
 				return library.Id
 			}
-=======
-func findLibraryIDByAPIPath(state *config.PipelineState, apiPath string) string {
-	for _, library := range state.Libraries {
-		if slices.Contains(library.APIPaths, apiPath) {
-			return library.ID
->>>>>>> 6c8d8bc9
 		}
 	}
 	return ""
 }
 
-<<<<<<< HEAD
 func findLibraryByID(state *LibrarianState, libraryID string) *Library {
 	for i := range state.Libraries {
 		if state.Libraries[i].Id == libraryID {
@@ -159,8 +142,6 @@
 	return nil
 }
 
-=======
->>>>>>> 6c8d8bc9
 func formatTimestamp(t time.Time) string {
 	const yyyyMMddHHmmss = "20060102T150405Z" // Expected format by time library
 	return t.Format(yyyyMMddHHmmss)
