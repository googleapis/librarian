// Copyright 2024 Google LLC
//
// Licensed under the Apache License, Version 2.0 (the "License");
// you may not use this file except in compliance with the License.
// You may obtain a copy of the License at
//
//	https://www.apache.org/licenses/LICENSE-2.0
//
// Unless required by applicable law or agreed to in writing, software
// distributed under the License is distributed on an "AS IS" BASIS,
// WITHOUT WARRANTIES OR CONDITIONS OF ANY KIND, either express or implied.
// See the License for the specific language governing permissions and
// limitations under the License.

package librarian

import (
	"context"
	"errors"
	"fmt"
	"log/slog"
	"os"
	"path"
	"path/filepath"
	"strings"
	"time"

	"github.com/googleapis/librarian/internal/config"
	"github.com/googleapis/librarian/internal/github"
	"github.com/googleapis/librarian/internal/gitrepo"
)

<<<<<<< HEAD
func cloneOrOpenRepo(workRoot, repo, ci string) (*gitrepo.LocalRepository, error) {
=======
func deriveRepoPath(repoFlag string) (string, error) {
	if repoFlag != "" {
		return repoFlag, nil
	}
	wd, err := os.Getwd()
	if err != nil {
		return "", fmt.Errorf("getting working directory: %w", err)
	}
	stateFile := filepath.Join(wd, config.LibrarianDir, pipelineStateFile)
	if _, err := os.Stat(stateFile); err != nil {
		return "", fmt.Errorf("repo flag not specified and no state file found in current working directory: %w", err)
	}
	slog.Info("repo not specified, using current working directory as repo root", "path", wd)
	return wd, nil
}

func cloneOrOpenLanguageRepo(workRoot, repo, ci string) (*gitrepo.LocalRepository, error) {
>>>>>>> b06989fd
	if repo == "" {
		return nil, errors.New("repo must be specified")
	}

	if isURL(repo) {
		// repo is a URL
		// Take the last part of the URL as the directory name. It feels very
		// unlikely that will clash with anything else (e.g. "output")
		repoName := path.Base(strings.TrimSuffix(repo, "/"))
		repoPath := filepath.Join(workRoot, repoName)
		return gitrepo.NewRepository(&gitrepo.RepositoryOptions{
			Dir:        repoPath,
			MaybeClone: true,
			RemoteURL:  repo,
			CI:         ci,
		})
	}
	// repo is a directory
	absRepoRoot, err := filepath.Abs(repo)
	if err != nil {
		return nil, err
	}
	githubRepo, err := gitrepo.NewRepository(&gitrepo.RepositoryOptions{
		Dir: absRepoRoot,
		CI:  ci,
	})
	if err != nil {
		return nil, err
	}
	clean, err := githubRepo.IsClean()
	if err != nil {
		return nil, err
	}
	if !clean {
		return nil, fmt.Errorf("%s repo must be clean", repo)
	}
	return githubRepo, nil
}

func deriveImage(imageOverride string, state *config.LibrarianState) string {
	if imageOverride != "" {
		return imageOverride
	}
	if state == nil {
		return ""
	}
	return state.Image
}

func findLibraryIDByAPIPath(state *config.LibrarianState, apiPath string) string {
	if state == nil {
		return ""
	}
	for _, lib := range state.Libraries {
		for _, api := range lib.APIs {
			if api.Path == apiPath {
				return lib.ID
			}
		}
	}
	return ""
}

func findLibraryByID(state *config.LibrarianState, libraryID string) *config.LibraryState {
	if state == nil {
		return nil
	}
	for _, lib := range state.Libraries {
		if lib.ID == libraryID {
			return lib
		}
	}
	return nil
}

func formatTimestamp(t time.Time) string {
	const yyyyMMddHHmmss = "20060102T150405Z" // Expected format by time library
	return t.Format(yyyyMMddHHmmss)
}

func createWorkRoot(t time.Time, workRootOverride string) (string, error) {
	if workRootOverride != "" {
		slog.Info("Using specified working directory", "dir", workRootOverride)
		return workRootOverride, nil
	}

	path := filepath.Join(os.TempDir(), fmt.Sprintf("librarian-%s", formatTimestamp(t)))

	_, err := os.Stat(path)
	switch {
	case os.IsNotExist(err):
		if err := os.Mkdir(path, 0755); err != nil {
			return "", fmt.Errorf("unable to create temporary working directory '%s': %w", path, err)
		}
	case err == nil:
		return "", fmt.Errorf("temporary working directory already exists: %s", path)
	default:
		return "", fmt.Errorf("unable to check directory '%s': %w", path, err)
	}

	slog.Info("Temporary working directory", "dir", path)
	return path, nil
}

// commitAndPush creates a commit and push request to Github for the generated changes.
// It uses the GitHub client to create a PR with the specified branch, title, and description to the repository.
func commitAndPush(ctx context.Context, repo gitrepo.Repository, ghClient GitHubClient, pushConfig, commitMessage string) error {
	if pushConfig == "" {
		slog.Info("PushConfig flag not specified, skipping")
		return nil
	}
	// Ensure we have a GitHub repository
	gitHubRepo, err := github.FetchGitHubRepoFromRemote(repo)
	if err != nil {
		return err
	}

	userEmail, userName, err := parsePushConfig(pushConfig)
	if err != nil {
		return err
	}
	status, err := repo.AddAll()
	if err != nil {
		return err
	}
	if status.IsClean() {
		slog.Info("No changes to commit, skipping commit and push.")
		return nil
	}

	// TODO: get correct language for message (https://github.com/googleapis/librarian/issues/885)
	if err := repo.Commit(commitMessage, userName, userEmail); err != nil {
		return err
	}

	// Create a new branch, set title and message for the PR.
	datetimeNow := formatTimestamp(time.Now())
	titlePrefix := "Librarian pull request"
	branch := fmt.Sprintf("librarian-%s", datetimeNow)
	title := fmt.Sprintf("%s: %s", titlePrefix, datetimeNow)

	if _, err = ghClient.CreatePullRequest(ctx, gitHubRepo, branch, title, commitMessage); err != nil {
		return fmt.Errorf("failed to create pull request: %w", err)
	}
	return nil
}

func parsePushConfig(pushConfig string) (string, string, error) {
	parts := strings.Split(pushConfig, ",")
	if len(parts) != 2 {
		return "", "", fmt.Errorf("invalid pushConfig format: expected 'email,user', got %q", pushConfig)
	}
	userEmail := parts[0]
	userName := parts[1]
	return userEmail, userName, nil
}<|MERGE_RESOLUTION|>--- conflicted
+++ resolved
@@ -30,9 +30,6 @@
 	"github.com/googleapis/librarian/internal/gitrepo"
 )
 
-<<<<<<< HEAD
-func cloneOrOpenRepo(workRoot, repo, ci string) (*gitrepo.LocalRepository, error) {
-=======
 func deriveRepoPath(repoFlag string) (string, error) {
 	if repoFlag != "" {
 		return repoFlag, nil
@@ -49,8 +46,7 @@
 	return wd, nil
 }
 
-func cloneOrOpenLanguageRepo(workRoot, repo, ci string) (*gitrepo.LocalRepository, error) {
->>>>>>> b06989fd
+func cloneOrOpenRepo(workRoot, repo, ci string) (*gitrepo.LocalRepository, error) {
 	if repo == "" {
 		return nil, errors.New("repo must be specified")
 	}
