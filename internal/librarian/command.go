--- conflicted
+++ resolved
@@ -208,13 +208,10 @@
 		return err
 	}
 
-<<<<<<< HEAD
 	slog.Info("created commit")
-=======
 	if err := r.repo.Push("librarian-generate"); err != nil {
 		return err
 	}
->>>>>>> 0646a5bb
 
 	// Create a new branch, set title and message for the PR.
 	datetimeNow := formatTimestamp(time.Now())
