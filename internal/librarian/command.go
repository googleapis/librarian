// Copyright 2024 Google LLC
//
// Licensed under the Apache License, Version 2.0 (the "License");
// you may not use this file except in compliance with the License.
// You may obtain a copy of the License at
//
//	https://www.apache.org/licenses/LICENSE-2.0
//
// Unless required by applicable law or agreed to in writing, software
// distributed under the License is distributed on an "AS IS" BASIS,
// WITHOUT WARRANTIES OR CONDITIONS OF ANY KIND, either express or implied.
// See the License for the specific language governing permissions and
// limitations under the License.

package librarian

import (
	"context"
	"errors"
	"fmt"
	"io"
	"io/fs"
	"log/slog"
	"os"
	"path"
	"path/filepath"
	"regexp"
	"slices"
	"strings"
	"time"

	"github.com/googleapis/librarian/internal/conventionalcommits"

	"github.com/googleapis/librarian/internal/docker"

	"github.com/googleapis/librarian/internal/config"
	"github.com/googleapis/librarian/internal/github"
	"github.com/googleapis/librarian/internal/gitrepo"
)

const (
	generate = "generate"
	release  = "release"
)

type commitInfo struct {
	cfg               *config.Config
	state             *config.LibrarianState
	repo              gitrepo.Repository
	ghClient          GitHubClient
	additionalMessage string
	commitMessage     string
	prType            string
}

type commandRunner struct {
	cfg             *config.Config
	repo            gitrepo.Repository
	sourceRepo      gitrepo.Repository
	state           *config.LibrarianState
	librarianConfig *config.LibrarianConfig
	ghClient        GitHubClient
	containerClient ContainerClient
	workRoot        string
	image           string
}

const defaultAPISourceBranch = "master"

func newCommandRunner(cfg *config.Config) (*commandRunner, error) {
	if cfg.APISource == "" {
		cfg.APISource = "https://github.com/googleapis/googleapis"
	}

	languageRepo, err := cloneOrOpenRepo(cfg.WorkRoot, cfg.Repo, cfg.Branch, cfg.CI, cfg.GitHubToken)
	if err != nil {
		return nil, err
	}

	var sourceRepo gitrepo.Repository
	var sourceRepoDir string
	if cfg.CommandName == generateCmdName {
		sourceRepo, err = cloneOrOpenRepo(cfg.WorkRoot, cfg.APISource, defaultAPISourceBranch, cfg.CI, cfg.GitHubToken)
		if err != nil {
			return nil, err
		}
		sourceRepoDir = sourceRepo.GetDir()
	}
	state, err := loadRepoState(languageRepo, sourceRepoDir)
	if err != nil {
		return nil, err
	}

	librarianConfig, err := loadLibrarianConfig(languageRepo)
	if err != nil {
		return nil, err
	}

	image := deriveImage(cfg.Image, state)

	var gitRepo *github.Repository
	if isURL(cfg.Repo) {
		gitRepo, err = github.ParseURL(cfg.Repo)
		if err != nil {
			return nil, fmt.Errorf("failed to parse repo url: %w", err)
		}
	} else {
		gitRepo, err = github.FetchGitHubRepoFromRemote(languageRepo)
		if err != nil {
			return nil, fmt.Errorf("failed to get GitHub repo from remote: %w", err)
		}
	}
	ghClient, err := github.NewClient(cfg.GitHubToken, gitRepo)
	if err != nil {
		return nil, fmt.Errorf("failed to create GitHub client: %w", err)
	}

	container, err := docker.New(cfg.WorkRoot, image, cfg.UserUID, cfg.UserGID)
	if err != nil {
		return nil, err
	}
	return &commandRunner{
		cfg:             cfg,
		workRoot:        cfg.WorkRoot,
		repo:            languageRepo,
		sourceRepo:      sourceRepo,
		state:           state,
		librarianConfig: librarianConfig,
		image:           image,
		ghClient:        ghClient,
		containerClient: container,
	}, nil
}

func cloneOrOpenRepo(workRoot, repo, branch, ci string, gitPassword string) (*gitrepo.LocalRepository, error) {
	if repo == "" {
		return nil, errors.New("repo must be specified")
	}

	if isURL(repo) {
		// repo is a URL
		// Take the last part of the URL as the directory name. It feels very
		// unlikely that will clash with anything else (e.g. "output")
		repoName := path.Base(strings.TrimSuffix(repo, "/"))
		repoPath := filepath.Join(workRoot, repoName)
		return gitrepo.NewRepository(&gitrepo.RepositoryOptions{
			Dir:          repoPath,
			MaybeClone:   true,
			RemoteURL:    repo,
			RemoteBranch: branch,
			CI:           ci,
			GitPassword:  gitPassword,
		})
	}
	// repo is a directory
	absRepoRoot, err := filepath.Abs(repo)
	if err != nil {
		return nil, err
	}
	githubRepo, err := gitrepo.NewRepository(&gitrepo.RepositoryOptions{
		Dir:         absRepoRoot,
		CI:          ci,
		GitPassword: gitPassword,
	})
	if err != nil {
		return nil, err
	}
	cleanRepo, err := githubRepo.IsClean()
	if err != nil {
		return nil, err
	}
	if !cleanRepo {
		return nil, fmt.Errorf("%s repo must be clean", repo)
	}
	return githubRepo, nil
}

func deriveImage(imageOverride string, state *config.LibrarianState) string {
	if imageOverride != "" {
		return imageOverride
	}
	if state == nil {
		return ""
	}
	return state.Image
}

func findLibraryIDByAPIPath(state *config.LibrarianState, apiPath string) string {
	if state == nil {
		return ""
	}
	for _, lib := range state.Libraries {
		for _, api := range lib.APIs {
			if api.Path == apiPath {
				return lib.ID
			}
		}
	}
	return ""
}

func findLibraryByID(state *config.LibrarianState, libraryID string) *config.LibraryState {
	if state == nil {
		return nil
	}
	for _, lib := range state.Libraries {
		if lib.ID == libraryID {
			return lib
		}
	}
	return nil
}

func formatTimestamp(t time.Time) string {
	const yyyyMMddHHmmss = "20060102T150405Z" // Expected format by time library
	return t.Format(yyyyMMddHHmmss)
}

// cleanAndCopyLibrary cleans the files of the given library in repoDir and copies
// the new files from outputDir.
func cleanAndCopyLibrary(state *config.LibrarianState, repoDir, libraryID, outputDir string) error {
	library := findLibraryByID(state, libraryID)
	if library == nil {
		return fmt.Errorf("library %q not found during clean and copy, despite being found in earlier steps", libraryID)
	}

	removePatterns := library.RemoveRegex
	if len(removePatterns) == 0 {
		slog.Info("remove_regex not provided, defaulting to source_roots")
		removePatterns = make([]string, len(library.SourceRoots))
		// For each SourceRoot, create a regex pattern to match the source root
		// directory itself, and any file or subdirectory within it.
		for i, root := range library.SourceRoots {
			removePatterns[i] = fmt.Sprintf("^%s(/.*)?$", regexp.QuoteMeta(root))
		}
	}

	if err := clean(repoDir, removePatterns, library.PreserveRegex); err != nil {
		return fmt.Errorf("failed to clean library, %s: %w", library.ID, err)
	}

	return copyLibrary(repoDir, outputDir, library)
}

func copyLibraryFiles(state *config.LibrarianState, dest, libraryID, src string) error {
	library := findLibraryByID(state, libraryID)
	if library == nil {
		return fmt.Errorf("library %q not found", libraryID)
	}
	slog.Info("Copying library files", "id", library.ID, "destination", dest, "source", src)
	for _, srcRoot := range library.SourceRoots {
		dstPath := filepath.Join(dest, srcRoot)
		srcPath := filepath.Join(src, srcRoot)
		files, err := getDirectoryFilenames(srcPath)
		if err != nil {
			return err
		}
		for _, file := range files {
			slog.Info("Copying file", "file", file)
			srcFile := filepath.Join(srcPath, file)
			dstFile := filepath.Join(dstPath, file)
			if err := copyFile(dstFile, srcFile); err != nil {
				return fmt.Errorf("failed to copy file %q for library %s: %w", srcFile, library.ID, err)
			}
		}
	}
	return nil
}

func getDirectoryFilenames(dir string) ([]string, error) {
	if _, err := os.Stat(dir); err != nil {
		// Skip dirs that don't exist
		if os.IsNotExist(err) {
			return nil, nil
		}
		return nil, err
	}

	var fileNames []string
	err := filepath.WalkDir(dir, func(path string, d os.DirEntry, err error) error {
		if err != nil {
			return err
		}
		if !d.IsDir() {
			relativePath, err := filepath.Rel(dir, path)
			if err != nil {
				return err
			}
			fileNames = append(fileNames, relativePath)
		}
		return nil
	})
	if err != nil {
		return nil, err
	}
	return fileNames, nil
}

// copyLibrary copies library file from src to dst.
func copyLibrary(dst, src string, library *config.LibraryState) error {
	slog.Info("Copying library", "id", library.ID, "destination", dst, "source", src)
	for _, srcRoot := range library.SourceRoots {
		dstPath := filepath.Join(dst, srcRoot)
		srcPath := filepath.Join(src, srcRoot)
		if err := os.CopyFS(dstPath, os.DirFS(srcPath)); err != nil {
			return fmt.Errorf("failed to copy %s to %s: %w", library.ID, dstPath, err)
		}
	}

	return nil
}

func coerceLibraryChanges(commits []*conventionalcommits.ConventionalCommit) []*config.Change {
	changes := make([]*config.Change, 0)
	for _, commit := range commits {
		clNum := ""
		if cl, ok := commit.Footers[KeyClNum]; ok {
			clNum = cl
		}

		changeType := getChangeType(commit)
		changes = append(changes, &config.Change{
			Type:       changeType,
			Subject:    commit.Description,
			Body:       commit.Body,
			ClNum:      clNum,
			CommitHash: commit.SHA,
		})
	}

	return changes
}

// commitAndPush creates a commit and push request to GitHub for the generated
// changes.
// It uses the GitHub client to create a PR with the specified branch, title, and
// description to the repository.
func commitAndPush(ctx context.Context, info *commitInfo) error {
	cfg := info.cfg
	if !cfg.Push && !cfg.Commit {
		slog.Info("Push flag and Commit flag are not specified, skipping committing")
		return nil
	}

	repo := info.repo
	status, err := repo.AddAll()
	if err != nil {
		return err
	}
	if status.IsClean() {
		slog.Info("No changes to commit, skipping commit and push.")
		return nil
	}

	datetimeNow := formatTimestamp(time.Now())
	branch := fmt.Sprintf("librarian-%s", datetimeNow)
	slog.Info("Creating branch", slog.String("branch", branch))
	if err := repo.CreateBranchAndCheckout(branch); err != nil {
		return err
	}

	commitMessage := info.commitMessage
	// TODO: get correct language for message (https://github.com/googleapis/librarian/issues/885)
	slog.Info("Committing", "message", commitMessage)
	if err := repo.Commit(commitMessage); err != nil {
		return err
	}

	if err := repo.Push(branch); err != nil {
		return err
	}

	if !cfg.Push {
		slog.Info("Push flag is not specified, skipping pull request creation")
		return nil
	}

	// Ensure we have a GitHub repository
	gitHubRepo, err := github.FetchGitHubRepoFromRemote(repo)
	if err != nil {
		return err
	}

	// Create a new branch, set title and message for the PR.
	titlePrefix := "Librarian pull request"
	title := fmt.Sprintf("%s: %s", titlePrefix, datetimeNow)
	slog.Info("Creating pull request", slog.String("branch", branch), slog.String("title", title))
<<<<<<< HEAD
	prBody := ""
	switch info.prType {
	case generate:
	case release:
		prBody, err = formatReleaseNotes(repo, info.state)
		if err != nil {
			return err
		}
	default:
		return fmt.Errorf("unrecognized pull request type: %s", info.prType)
	}

	if _, err = info.ghClient.CreatePullRequest(ctx, gitHubRepo, branch, title, prBody); err != nil {
=======
	if _, err = ghClient.CreatePullRequest(ctx, gitHubRepo, branch, cfg.Branch, title, commitMessage); err != nil {
>>>>>>> 3521090a
		return fmt.Errorf("failed to create pull request: %w", err)
	}
	return nil
}

func copyFile(dst, src string) (err error) {
	sourceFile, err := os.Open(src)
	if err != nil {
		return fmt.Errorf("failed to open file: %q: %w", src, err)
	}
	defer sourceFile.Close()

	if err := os.MkdirAll(filepath.Dir(dst), 0755); err != nil {
		return fmt.Errorf("failed to make directory: %s", src)
	}

	destinationFile, err := os.Create(dst)
	if err != nil {
		return fmt.Errorf("failed to create file: %s", dst)
	}
	defer destinationFile.Close()

	_, err = io.Copy(destinationFile, sourceFile)

	return err
}

// clean removes files and directories from a root directory based on remove and preserve patterns.
//
// It first determines the paths to remove by applying the removePatterns and then excluding any paths
// that match the preservePatterns. It then separates the remaining paths into files and directories and
// removes them, ensuring that directories are removed last.
//
// This logic is ported from owlbot logic: https://github.com/googleapis/repo-automation-bots/blob/12dad68640960290910b660e4325630c9ace494b/packages/owl-bot/src/copy-code.ts#L1027
func clean(rootDir string, removePatterns, preservePatterns []string) error {
	slog.Info("cleaning directory", "path", rootDir)
	finalPathsToRemove, err := deriveFinalPathsToRemove(rootDir, removePatterns, preservePatterns)
	if err != nil {
		return err
	}

	filesToRemove, dirsToRemove, err := separateFilesAndDirs(rootDir, finalPathsToRemove)
	if err != nil {
		return err
	}

	// Remove files first, then directories.
	for _, file := range filesToRemove {
		slog.Info("removing file", "path", file)
		if err := os.Remove(filepath.Join(rootDir, file)); err != nil {
			return err
		}
	}

	sortDirsByDepth(dirsToRemove)

	for _, dir := range dirsToRemove {
		slog.Info("removing directory", "path", dir)
		if err := os.Remove(filepath.Join(rootDir, dir)); err != nil {
			// It's possible the directory is not empty due to preserved files.
			slog.Warn("failed to remove directory, it may not be empty", "dir", dir, "err", err)
		}
	}

	return nil
}

// sortDirsByDepth sorts directories by depth (descending) to remove children first.
func sortDirsByDepth(dirs []string) {
	slices.SortFunc(dirs, func(a, b string) int {
		return strings.Count(b, string(filepath.Separator)) - strings.Count(a, string(filepath.Separator))
	})
}

// allPaths walks the directory tree rooted at rootDir and returns a slice of all
// file and directory paths, relative to rootDir.
func allPaths(rootDir string) ([]string, error) {
	var paths []string
	err := filepath.WalkDir(rootDir, func(path string, d fs.DirEntry, err error) error {
		if err != nil {
			return err
		}
		relPath, err := filepath.Rel(rootDir, path)
		if err != nil {
			return err
		}
		paths = append(paths, relPath)
		return nil
	})
	return paths, err
}

// filterPaths returns a new slice containing only the paths from the input slice
// that match at least one of the provided regular expressions.
func filterPaths(paths []string, regexps []*regexp.Regexp) []string {
	var filtered []string
	for _, path := range paths {
		for _, re := range regexps {
			if re.MatchString(path) {
				filtered = append(filtered, path)
				break
			}
		}
	}
	return filtered
}

// deriveFinalPathsToRemove determines the final set of paths to be removed. It
// starts with all paths under rootDir, filters them based on removePatterns,
// and then excludes any paths that match preservePatterns.
func deriveFinalPathsToRemove(rootDir string, removePatterns, preservePatterns []string) ([]string, error) {
	removeRegexps, err := compileRegexps(removePatterns)
	if err != nil {
		return nil, err
	}
	preserveRegexps, err := compileRegexps(preservePatterns)
	if err != nil {
		return nil, err
	}

	allPaths, err := allPaths(rootDir)
	if err != nil {
		return nil, err
	}

	pathsToRemove := filterPaths(allPaths, removeRegexps)
	pathsToPreserve := filterPaths(pathsToRemove, preserveRegexps)

	// delete pathsToPreserve from pathsToRemove.
	pathsToDelete := make(map[string]bool)
	for _, p := range pathsToPreserve {
		pathsToDelete[p] = true
	}
	finalPathsToRemove := slices.DeleteFunc(pathsToRemove, func(path string) bool {
		return pathsToDelete[path]
	})
	return finalPathsToRemove, nil
}

// separateFilesAndDirs takes a list of paths and categorizes them into files
// and directories. It uses os.Lstat to avoid following symlinks, treating them
// as files. Paths that do not exist are silently ignored.
func separateFilesAndDirs(rootDir string, paths []string) ([]string, []string, error) {
	var files, dirs []string
	for _, path := range paths {
		info, err := os.Lstat(filepath.Join(rootDir, path))
		if err != nil {
			if errors.Is(err, os.ErrNotExist) {
				// The file or directory may have already been removed.
				continue
			}
			// For any other error (permissions, I/O, etc.)
			return nil, nil, fmt.Errorf("failed to stat path %q: %w", path, err)

		}
		if info.IsDir() {
			dirs = append(dirs, path)
		} else {
			files = append(files, path)
		}
	}
	return files, dirs, nil
}

// compileRegexps takes a slice of string patterns and compiles each one into a
// regular expression. It returns a slice of compiled regexps or an error if any
// pattern is invalid.
func compileRegexps(patterns []string) ([]*regexp.Regexp, error) {
	var regexps []*regexp.Regexp
	for _, pattern := range patterns {
		re, err := regexp.Compile(pattern)
		if err != nil {
			return nil, fmt.Errorf("invalid regex %q: %w", pattern, err)
		}
		regexps = append(regexps, re)
	}
	return regexps, nil
}<|MERGE_RESOLUTION|>--- conflicted
+++ resolved
@@ -385,7 +385,6 @@
 	titlePrefix := "Librarian pull request"
 	title := fmt.Sprintf("%s: %s", titlePrefix, datetimeNow)
 	slog.Info("Creating pull request", slog.String("branch", branch), slog.String("title", title))
-<<<<<<< HEAD
 	prBody := ""
 	switch info.prType {
 	case generate:
@@ -398,10 +397,7 @@
 		return fmt.Errorf("unrecognized pull request type: %s", info.prType)
 	}
 
-	if _, err = info.ghClient.CreatePullRequest(ctx, gitHubRepo, branch, title, prBody); err != nil {
-=======
-	if _, err = ghClient.CreatePullRequest(ctx, gitHubRepo, branch, cfg.Branch, title, commitMessage); err != nil {
->>>>>>> 3521090a
+	if _, err = info.ghClient.CreatePullRequest(ctx, gitHubRepo, branch, cfg.Branch, title, prBody); err != nil {
 		return fmt.Errorf("failed to create pull request: %w", err)
 	}
 	return nil
