--- conflicted
+++ resolved
@@ -98,13 +98,8 @@
 
 const defaultAPISourceBranch = "master"
 
-<<<<<<< HEAD
 func newCommandRunner(cfg *config.Config, ghClient GitHubClient) (*commandRunner, error) {
-	languageRepo, err := cloneOrOpenRepo(cfg.WorkRoot, cfg.Repo, cfg.Branch, cfg.CI, cfg.GitHubToken)
-=======
-func newCommandRunner(cfg *config.Config) (*commandRunner, error) {
 	languageRepo, err := cloneOrOpenRepo(cfg.WorkRoot, cfg.Repo, cfg.APISourceDepth, cfg.Branch, cfg.CI, cfg.GitHubToken)
->>>>>>> 3cdc998a
 	if err != nil {
 		return nil, err
 	}
