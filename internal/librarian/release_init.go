// Copyright 2025 Google LLC
//
// Licensed under the Apache License, Version 2.0 (the "License");
// you may not use this file except in compliance with the License.
// You may obtain a copy of the License at
//
//	https://www.apache.org/licenses/LICENSE-2.0
//
// Unless required by applicable law or agreed to in writing, software
// distributed under the License is distributed on an "AS IS" BASIS,
// WITHOUT WARRANTIES OR CONDITIONS OF ANY KIND, either express or implied.
// See the License for the specific language governing permissions and
// limitations under the License.

package librarian

import (
	"context"
	"fmt"
	"log/slog"
	"os"
	"path/filepath"

	"github.com/googleapis/librarian/internal/conventionalcommits"

	"github.com/googleapis/librarian/internal/docker"

	"github.com/googleapis/librarian/internal/cli"
	"github.com/googleapis/librarian/internal/config"
	"github.com/googleapis/librarian/internal/gitrepo"
)

const (
	KeyClNum = "PiperOrigin-RevId"
)

// cmdInit is the command for the `release init` subcommand.
var cmdInit = &cli.Command{
	Short:     "init initiates a release by creating a release pull request.",
	UsageLine: "librarian release init [arguments]",
	Long: `The release init command is the primary entry point for initiating a release.
It orchestrates the process of parsing commits, determining new versions, generating
a changelog, and creating a release pull request.`,
	Run: func(ctx context.Context, cfg *config.Config) error {
		runner, err := newInitRunner(cfg)
		if err != nil {
			return err
		}
		return runner.run(ctx)
	},
}

func init() {
	cmdInit.Init()
	fs := cmdInit.Flags
	cfg := cmdInit.Config

	addFlagCommit(fs, cfg)
	addFlagPush(fs, cfg)
	addFlagImage(fs, cfg)
	addFlagLibrary(fs, cfg)
	addFlagLibraryVersion(fs, cfg)
	addFlagRepo(fs, cfg)
}

type initRunner struct {
	cfg             *config.Config
	repo            gitrepo.Repository
	state           *config.LibrarianState
	librarianConfig *config.LibrarianConfig
	ghClient        GitHubClient
	containerClient ContainerClient
	workRoot        string
	partialRepo     string
	image           string
}

func newInitRunner(cfg *config.Config) (*initRunner, error) {
	runner, err := newCommandRunner(cfg)
	if err != nil {
		return nil, fmt.Errorf("failed to create init runner: %w", err)
	}
	return &initRunner{
		cfg:             runner.cfg,
		workRoot:        runner.workRoot,
		repo:            runner.repo,
		partialRepo:     filepath.Join(runner.workRoot, "release-init"),
		state:           runner.state,
		librarianConfig: runner.librarianConfig,
		image:           runner.image,
		ghClient:        runner.ghClient,
		containerClient: runner.containerClient,
	}, nil
}

func (r *initRunner) run(ctx context.Context) error {
	outputDir := filepath.Join(r.workRoot, "output")
	if err := os.MkdirAll(outputDir, 0755); err != nil {
		return fmt.Errorf("failed to create output dir: %s", outputDir)
	}
	slog.Info("Initiating a release", "dir", outputDir)
	if err := r.runInitCommand(ctx, outputDir); err != nil {
		return err
	}

	// TODO: https://github.com/googleapis/librarian/issues/1697
	// Add commit message after this issue is resolved.
	if err := commitAndPush(ctx, r.cfg, r.repo, r.ghClient, ""); err != nil {
		return fmt.Errorf("failed to commit and push: %w", err)
	}

	return nil
}

func (r *initRunner) runInitCommand(ctx context.Context, outputDir string) error {
	dst := r.partialRepo
	if err := os.MkdirAll(dst, 0755); err != nil {
		return fmt.Errorf("failed to make directory: %w", err)
	}
	src := r.repo.GetDir()

	for _, library := range r.state.Libraries {
		if r.cfg.Library != "" {
			if r.cfg.Library != library.ID {
				continue
			}
			// Only update one library with the given library ID.
			if err := updateLibrary(r.repo, library, r.cfg.LibraryVersion); err != nil {
				return err
			}
			if err := copyLibrary(dst, src, library); err != nil {
				return err
			}

			break
		}

		// Update all libraries.
		if err := updateLibrary(r.repo, library, r.cfg.LibraryVersion); err != nil {
			return err
		}
		if err := copyLibrary(dst, src, library); err != nil {
			return err
		}
	}

	if err := copyLibrarianDir(dst, src); err != nil {
		return fmt.Errorf("failed to copy librarian dir from %s to %s: %w", src, dst, err)
	}

	if err := copyGlobalAllowlist(r.librarianConfig, dst, src, true); err != nil {
		return fmt.Errorf("failed to copy global allowlist  from %s to %s: %w", src, dst, err)
	}

	initRequest := &docker.ReleaseInitRequest{
		Cfg:             r.cfg,
		State:           r.state,
		LibrarianConfig: r.librarianConfig,
		LibraryID:       r.cfg.Library,
		LibraryVersion:  r.cfg.LibraryVersion,
		Output:          outputDir,
		PartialRepoDir:  dst,
	}

	if err := r.containerClient.ReleaseInit(ctx, initRequest); err != nil {
		return err
	}

	for _, library := range r.state.Libraries {
		if r.cfg.Library != "" {
			if r.cfg.Library != library.ID {
				continue
			}
			// Only copy one library to repository.
			if err := copyLibraryFiles(r.state, r.repo.GetDir(), r.cfg.Library, outputDir); err != nil {
				return err
			}

			break
		}

		// Copy all libraries to repository.
		if err := copyLibraryFiles(r.state, r.repo.GetDir(), library.ID, outputDir); err != nil {
			return err
		}
	}

	return copyGlobalAllowlist(r.librarianConfig, r.repo.GetDir(), outputDir, false)
}

// updateLibrary updates the given library in the following way:
//
// 1. Get the library's commit history in the given git repository.
//
// 2. Override the library version if libraryVersion is not empty.
//
// 3. Set the library's release trigger to true.
<<<<<<< HEAD
func updateLibrary(repo gitrepo.Repository, library *config.LibraryState, libraryVersion string) (*config.LibraryState, error) {
	updatedLibrary, err := updateReleaseChanges(repo, library)
	if err != nil {
		return nil, fmt.Errorf("failed to update library, %s: %w", library.ID, err)
	}

	if libraryVersion != "" {
		updatedLibrary.Version = libraryVersion
	}
	updatedLibrary.ReleaseTriggered = true

	return updatedLibrary, nil
}

// updateReleaseChanges updates commit history of the given library since the
// last release.
func updateReleaseChanges(repo gitrepo.Repository, library *config.LibraryState) (*config.LibraryState, error) {
=======
func updateLibrary(repo gitrepo.Repository, library *config.LibraryState, libraryVersion string) error {
>>>>>>> d6fa9576
	commits, err := GetConventionalCommitsSinceLastRelease(repo, library)
	if err != nil {
		return fmt.Errorf("failed to fetch conventional commits for library, %s: %w", library.ID, err)
	}

<<<<<<< HEAD
	library = updateChanges(library, commits)

	return library, nil
=======
	changes := make([]*config.Change, 0)
	for _, commit := range commits {
		clNum := ""
		if cl, ok := commit.Footers[KeyClNum]; ok {
			clNum = cl
		}

		changeType := getChangeType(commit)
		changes = append(changes, &config.Change{
			Type:       changeType,
			Subject:    commit.Description,
			Body:       commit.Body,
			ClNum:      clNum,
			CommitHash: commit.SHA,
		})
	}
	if len(changes) == 0 {
		// Don't update the library at all
		return nil
	}

	nextVersion, err := NextVersion(commits, library.Version, libraryVersion)
	if err != nil {
		return err
	}
	library.Changes = changes
	library.Version = nextVersion
	library.ReleaseTriggered = true
	return nil
>>>>>>> d6fa9576
}

// getChangeType gets the type of the commit, adding an escalation mark (!) if
// it is a breaking change.
func getChangeType(commit *conventionalcommits.ConventionalCommit) string {
	changeType := commit.Type
	if commit.IsBreaking {
		changeType = changeType + "!"
	}

	return changeType
}

// copyGlobalAllowlist copies files in the global file allowlist excluding
//
//	read-only files and copies global files from src.
func copyGlobalAllowlist(cfg *config.LibrarianConfig, dst, src string, copyReadOnly bool) error {
	if cfg == nil {
		slog.Info("librarian config is not setup, skip copying global allowlist")
		return nil
	}
	slog.Info("Copying global allowlist files", "destination", dst, "source", src)
	for _, globalFile := range cfg.GlobalFilesAllowlist {
		if globalFile.Permissions == config.PermissionReadOnly && !copyReadOnly {
			slog.Debug("skipping read-only file", "path", globalFile.Path)
			continue
		}
		srcPath := filepath.Join(src, globalFile.Path)
		dstPath := filepath.Join(dst, globalFile.Path)
		if err := copyFile(dstPath, srcPath); err != nil {
			return fmt.Errorf("failed to copy global file %s from %s: %w", dstPath, srcPath, err)
		}
	}
	return nil
}

func copyLibrarianDir(dst, src string) error {
	return os.CopyFS(
		filepath.Join(dst, config.LibrarianDir),
		os.DirFS(filepath.Join(src, config.LibrarianDir)))
}<|MERGE_RESOLUTION|>--- conflicted
+++ resolved
@@ -195,54 +195,14 @@
 // 2. Override the library version if libraryVersion is not empty.
 //
 // 3. Set the library's release trigger to true.
-<<<<<<< HEAD
-func updateLibrary(repo gitrepo.Repository, library *config.LibraryState, libraryVersion string) (*config.LibraryState, error) {
-	updatedLibrary, err := updateReleaseChanges(repo, library)
-	if err != nil {
-		return nil, fmt.Errorf("failed to update library, %s: %w", library.ID, err)
-	}
-
-	if libraryVersion != "" {
-		updatedLibrary.Version = libraryVersion
-	}
-	updatedLibrary.ReleaseTriggered = true
-
-	return updatedLibrary, nil
-}
-
-// updateReleaseChanges updates commit history of the given library since the
-// last release.
-func updateReleaseChanges(repo gitrepo.Repository, library *config.LibraryState) (*config.LibraryState, error) {
-=======
 func updateLibrary(repo gitrepo.Repository, library *config.LibraryState, libraryVersion string) error {
->>>>>>> d6fa9576
 	commits, err := GetConventionalCommitsSinceLastRelease(repo, library)
 	if err != nil {
 		return fmt.Errorf("failed to fetch conventional commits for library, %s: %w", library.ID, err)
 	}
 
-<<<<<<< HEAD
-	library = updateChanges(library, commits)
-
-	return library, nil
-=======
-	changes := make([]*config.Change, 0)
-	for _, commit := range commits {
-		clNum := ""
-		if cl, ok := commit.Footers[KeyClNum]; ok {
-			clNum = cl
-		}
-
-		changeType := getChangeType(commit)
-		changes = append(changes, &config.Change{
-			Type:       changeType,
-			Subject:    commit.Description,
-			Body:       commit.Body,
-			ClNum:      clNum,
-			CommitHash: commit.SHA,
-		})
-	}
-	if len(changes) == 0 {
+	updateLibraryChanges(library, commits)
+	if len(library.Changes) == 0 {
 		// Don't update the library at all
 		return nil
 	}
@@ -251,11 +211,11 @@
 	if err != nil {
 		return err
 	}
-	library.Changes = changes
+
 	library.Version = nextVersion
 	library.ReleaseTriggered = true
+
 	return nil
->>>>>>> d6fa9576
 }
 
 // getChangeType gets the type of the commit, adding an escalation mark (!) if
