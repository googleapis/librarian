// Copyright 2025 Google LLC
//
// Licensed under the Apache License, Version 2.0 (the "License");
// you may not use this file except in compliance with the License.
// You may obtain a copy of the License at
//
//	https://www.apache.org/licenses/LICENSE-2.0
//
// Unless required by applicable law or agreed to in writing, software
// distributed under the License is distributed on an "AS IS" BASIS,
// WITHOUT WARRANTIES OR CONDITIONS OF ANY KIND, either express or implied.
// See the License for the specific language governing permissions and
// limitations under the License.

package librarian

import (
	"context"
	"fmt"
	"log/slog"
	"os"
	"path/filepath"
	"slices"
	"strings"

	"github.com/googleapis/librarian/internal/config"
	"github.com/googleapis/librarian/internal/docker"
	"github.com/googleapis/librarian/internal/gitrepo"
	"github.com/googleapis/librarian/internal/semver"
)

type initRunner struct {
	branch          string
	commit          bool
	containerClient ContainerClient
	ghClient        GitHubClient
	image           string
	librarianConfig *config.LibrarianConfig
	library         string
	libraryVersion  string
	push            bool
	repo            gitrepo.Repository
	sourceRepo      gitrepo.Repository
	state           *config.LibrarianState
	workRoot        string
}

func newInitRunner(cfg *config.Config) (*initRunner, error) {
	runner, err := newCommandRunner(cfg)
	if err != nil {
		return nil, fmt.Errorf("failed to create init runner: %w", err)
	}
	return &initRunner{
		branch:          cfg.Branch,
		commit:          cfg.Commit,
		containerClient: runner.containerClient,
		ghClient:        runner.ghClient,
		image:           runner.image,
		librarianConfig: runner.librarianConfig,
		library:         cfg.Library,
		libraryVersion:  cfg.LibraryVersion,
		push:            cfg.Push,
		repo:            runner.repo,
		sourceRepo:      runner.sourceRepo,
		state:           runner.state,
		workRoot:        runner.workRoot,
	}, nil
}

func (r *initRunner) run(ctx context.Context) error {
	outputDir := filepath.Join(r.workRoot, "output")
	if err := os.MkdirAll(outputDir, 0755); err != nil {
		return fmt.Errorf("failed to create output dir: %s", outputDir)
	}
	slog.Info("Initiating a release", "dir", outputDir)
	if err := r.runInitCommand(ctx, outputDir); err != nil {
		return err
	}

	// No need to update the librarian state if there are no libraries
	// that need to be released
	if !hasLibrariesToRelease(r.state.Libraries) {
		slog.Info("No release created; skipping the commit/PR")
		return nil
	}

	if err := saveLibrarianState(r.repo.GetDir(), r.state); err != nil {
		return err
	}

	commitInfo := &commitInfo{
		branch:        r.branch,
		commit:        r.commit,
		commitMessage: "chore: create a release",
		ghClient:      r.ghClient,
		prType:        pullRequestRelease,
		// Newly created PRs from the `release init` command should have a
		// `release:pending` GitHub tab to be tracked for release.
		pullRequestLabels: []string{"release:pending"},
		push:              r.push,
		languageRepo:      r.repo,
		sourceRepo:        r.sourceRepo,
		state:             r.state,
		workRoot:          r.workRoot,
	}
	if err := commitAndPush(ctx, commitInfo); err != nil {
		return fmt.Errorf("failed to commit and push: %w", err)
	}

	return nil
}

// hasLibrariesToRelease searches through the state of each library and checks
// that there is a single library configured to be triggered.
func hasLibrariesToRelease(libraryStates []*config.LibraryState) bool {
	for _, library := range libraryStates {
		if library.ReleaseTriggered {
			return true
		}
	}
	return false
}

func (r *initRunner) runInitCommand(ctx context.Context, outputDir string) error {
	src := r.repo.GetDir()
	librariesToRelease := r.state.Libraries
	if r.library != "" {
		library := findLibraryByID(r.state, r.library)
		if library == nil {
			return fmt.Errorf("unable to find library for release: %s", r.library)
		}
		librariesToRelease = []*config.LibraryState{library}
	}
	// Mark if there are any library that needs to be released
	foundReleasableLibrary := false
	for _, library := range librariesToRelease {
		if r.librarianConfig != nil {
			libraryConfig := r.librarianConfig.LibraryConfigFor(library.ID)
			if libraryConfig != nil && libraryConfig.ReleaseBlocked && r.library != library.ID {
				// Do not skip the `release_blocked` library if library ID is explicitly specified.
				slog.Info("library has release_blocked, skipping", "id", library.ID)
				continue
			}
		}
		if err := r.processLibrary(library); err != nil {
			return err
		}

		// Copy the library files over if a release is needed
		if library.ReleaseTriggered {
			foundReleasableLibrary = true
		}
	}

	if !foundReleasableLibrary {
		slog.Info("No libraries need to be released")
		return nil
	}

	initRequest := &docker.ReleaseInitRequest{
		Branch:          r.branch,
		Commit:          r.commit,
		LibrarianConfig: r.librarianConfig,
		LibraryID:       r.library,
		LibraryVersion:  r.libraryVersion,
		Output:          outputDir,
		RepoDir:         src,
		Push:            r.push,
		State:           r.state,
	}

	if err := r.containerClient.ReleaseInit(ctx, initRequest); err != nil {
		return err
	}

	// Read the response file.
	if _, err := readLibraryState(
		filepath.Join(initRequest.RepoDir, config.LibrarianDir, config.ReleaseInitResponse)); err != nil {
		return err
	}

	for _, library := range librariesToRelease {
		// Copy the library files back if a release is needed
		if library.ReleaseTriggered {
			if err := copyLibraryFiles(r.state, r.repo.GetDir(), library.ID, outputDir); err != nil {
				return err
			}
		}
	}

	return copyGlobalAllowlist(r.librarianConfig, r.repo.GetDir(), outputDir, false)
}

// processLibrary wrapper to process the library for release. Helps retrieve latest commits
// since the last release and passing the changes to updateLibrary.
func (r *initRunner) processLibrary(library *config.LibraryState) error {
	tagFormat := config.DetermineTagFormat(library.ID, library, r.librarianConfig)
	tagName := config.FormatTag(tagFormat, library.ID, library.Version)
	commits, err := getConventionalCommitsSinceLastRelease(r.repo, library, tagName)
	if err != nil {
		return fmt.Errorf("failed to fetch conventional commits for library, %s: %w", library.ID, err)
	}
	// Filter specifically for commits relevant to a library
	commits = filterCommitsByLibraryID(commits, library.ID)
	return r.updateLibrary(library, commits)
}

// filterCommitsByLibraryID keeps the conventional commits if the given libraryID appears in the Footer or matches
// the libraryID in the commit.
func filterCommitsByLibraryID(commits []*gitrepo.ConventionalCommit, libraryID string) []*gitrepo.ConventionalCommit {
	var filteredCommits []*gitrepo.ConventionalCommit
	for _, commit := range commits {
		if commit.Footers != nil {
			ids, ok := commit.Footers["Library-IDs"]
			libraryIDs := strings.Split(ids, ",")
			if ok && slices.Contains(libraryIDs, libraryID) {
				filteredCommits = append(filteredCommits, commit)
				continue
			}
		}
		if commit.LibraryID == libraryID {
			filteredCommits = append(filteredCommits, commit)
		}
	}
	return filteredCommits
}

// updateLibrary updates the library's state with the new release information:
//
// 1. Determines the library version's next version.
//
// 2. Updates the library's previous version and the new current version.
//
// 3. Set the library's release trigger to true.
func (r *initRunner) updateLibrary(library *config.LibraryState, commits []*gitrepo.ConventionalCommit) error {
	var nextVersion string
	// If library version was explicitly set, attempt to use it. Otherwise, try to determine the version from the commits.
	if r.libraryVersion != "" {
		slog.Info("Library version override inputted", "currentVersion", library.Version, "inputVersion", r.libraryVersion)
		nextVersion = semver.MaxVersion(library.Version, r.libraryVersion)
		slog.Debug("Determined the library's next version from version input", "library", library.ID, "nextVersion", nextVersion)
		// Currently, nextVersion is the max of current version or input version. If nextVersion is equal to the current version,
		// then the input version is either equal or less than current version and cannot be used for release
		if nextVersion == library.Version {
			return fmt.Errorf("inputted version is not SemVer greater than the current version. Set a version SemVer greater than current than: %s", library.Version)
		}
	} else {
		var err error
		nextVersion, err = r.determineNextVersion(commits, library.Version, library.ID)
		if err != nil {
			return err
		}
		slog.Debug("Determined the library's next version from commits", "library", library.ID, "nextVersion", nextVersion)
		// Unable to find a releasable unit from the changes
		if nextVersion == library.Version {
			// No library was inputted for release. Skipping this library for release
			if r.library == "" {
				slog.Info("Library does not have any releasable units and will not be released.", "library", library.ID, "version", library.Version)
				return nil
			}
			// Library was inputted for release, but does not contain a releasable unit
			return fmt.Errorf("library does not have a releasable unit and will not be released. Use the version flag to force a release for: %s", library.ID)
		}
		slog.Info("Updating library to the next version", "library", r.library, "currentVersion", library.Version, "nextVersion", nextVersion)
	}

	// Update the previous version, we need this value when creating release note.
	library.PreviousVersion = library.Version
	library.Changes = toCommit(commits)
	library.Version = nextVersion
	library.ReleaseTriggered = true
	return nil
}

// determineNextVersion determines the next valid SemVer version from the commits or from
// the next_version override value in the config.yaml file.
func (r *initRunner) determineNextVersion(commits []*gitrepo.ConventionalCommit, currentVersion string, libraryID string) (string, error) {
	nextVersionFromCommits, err := NextVersion(commits, currentVersion)
	if err != nil {
		return "", err
	}

	if r.librarianConfig == nil {
		slog.Info("No librarian config")
		return nextVersionFromCommits, nil
	}

	// Look for next_version override from config.yaml
	libraryConfig := r.librarianConfig.LibraryConfigFor(libraryID)
	slog.Info("Looking up library config", "library", libraryID, slog.Any("config", libraryConfig))
	if libraryConfig == nil || libraryConfig.NextVersion == "" {
		return nextVersionFromCommits, nil
	}

	// Compare versions and pick latest
	return semver.MaxVersion(nextVersionFromCommits, libraryConfig.NextVersion), nil
}

// toCommit converts a slice of gitrepo.ConventionalCommit to a slice of config.Commit.
// If the ConventionalCommit has NestedCommits, they are also extracted and
// converted.
func toCommit(c []*gitrepo.ConventionalCommit) []*config.Commit {
	var commits []*config.Commit
	for _, cc := range c {
		commits = append(commits, &config.Commit{
			Type:          cc.Type,
			Subject:       cc.Subject,
			Body:          cc.Body,
			CommitHash:    cc.CommitHash,
			PiperCLNumber: cc.Footers["PiperOrigin-RevId"],
		})
<<<<<<< HEAD
		if cc.HasNestedCommits() {
			nestedCommits := toCommit(cc.NestedCommits)
			commits = append(commits, nestedCommits...)
		}
=======
>>>>>>> 892f42b7
	}
	return commits

}<|MERGE_RESOLUTION|>--- conflicted
+++ resolved
@@ -309,14 +309,10 @@
 			CommitHash:    cc.CommitHash,
 			PiperCLNumber: cc.Footers["PiperOrigin-RevId"],
 		})
-<<<<<<< HEAD
 		if cc.HasNestedCommits() {
 			nestedCommits := toCommit(cc.NestedCommits)
 			commits = append(commits, nestedCommits...)
 		}
-=======
->>>>>>> 892f42b7
 	}
 	return commits
-
 }