--- conflicted
+++ resolved
@@ -142,21 +142,13 @@
 	}
 
 	initRequest := &docker.ReleaseInitRequest{
-<<<<<<< HEAD
-		Cfg:            r.cfg,
-		State:          r.state,
-		LibraryID:      r.cfg.Library,
-		LibraryVersion: r.cfg.LibraryVersion,
-		Output:         outputDir,
-		PartialRepoDir: dst,
-=======
 		Cfg:             r.cfg,
 		State:           r.state,
 		LibrarianConfig: r.librarianConfig,
 		LibraryID:       r.cfg.Library,
 		LibraryVersion:  r.cfg.LibraryVersion,
 		Output:          outputDir,
->>>>>>> 520967d4
+		PartialRepoDir:  dst,
 	}
 
 	if err := r.containerClient.ReleaseInit(ctx, initRequest); err != nil {
