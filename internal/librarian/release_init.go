--- conflicted
+++ resolved
@@ -196,13 +196,9 @@
 // processLibrary wrapper to process the library for release. Helps retrieve latest commits
 // since the last release and passing the changes to updateLibrary.
 func (r *initRunner) processLibrary(library *config.LibraryState) error {
-<<<<<<< HEAD
 	tagFormat := config.DetermineTagFormat(library.ID, library, r.librarianConfig)
 	tagName := config.FormatTag(tagFormat, library.ID, library.Version)
 	commits, err := GetConventionalCommitsSinceLastRelease(r.repo, library, tagName)
-=======
-	commits, err := getConventionalCommitsSinceLastRelease(r.repo, library)
->>>>>>> ef69a317
 	if err != nil {
 		return fmt.Errorf("failed to fetch conventional commits for library, %s: %w", library.ID, err)
 	}
