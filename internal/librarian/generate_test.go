// Copyright 2025 Google LLC
//
// Licensed under the Apache License, Version 2.0 (the "License");
// you may not use this file except in compliance with the License.
// You may obtain a copy of the License at
//
//	https://www.apache.org/licenses/LICENSE-2.0
//
// Unless required by applicable law or agreed to in writing, software
// distributed under the License is distributed on an "AS IS" BASIS,
// WITHOUT WARRANTIES OR CONDITIONS OF ANY KIND, either express or implied.
// See the License for the specific language governing permissions and
// limitations under the License.

package librarian

import (
	"context"
	"errors"
	"os"
	"os/exec"
	"path/filepath"
	"regexp"
	"sort"
	"strings"
	"testing"

	"github.com/googleapis/librarian/internal/docker"

	"github.com/google/go-cmp/cmp"
	"github.com/googleapis/librarian/internal/config"
	"github.com/googleapis/librarian/internal/github"
	"github.com/googleapis/librarian/internal/gitrepo"
	"gopkg.in/yaml.v3"
)

// mockContainerClient is a mock implementation of the ContainerClient interface for testing.
type mockContainerClient struct {
	ContainerClient
	generateCalls  int
	buildCalls     int
	configureCalls int
	generateErr    error
	buildErr       error
}

func (m *mockContainerClient) Generate(ctx context.Context, request *docker.GenerateRequest) error {
	m.generateCalls++
<<<<<<< HEAD
	dummyFilePath := filepath.Join(request.Output, "dummy.go")
	dummyFile, error := os.Create(dummyFilePath)
	if error != nil {
		return error
	}
	defer dummyFile.Close()
	return nil
=======
	return m.generateErr
>>>>>>> d9f37fc3
}

func (m *mockContainerClient) Build(ctx context.Context, request *docker.BuildRequest) error {
	m.buildCalls++
	return m.buildErr
}

func (m *mockContainerClient) Configure(ctx context.Context, request *docker.ConfigureRequest) error {
	m.configureCalls++
	return nil
}

func (m *mockGitHubClient) CreatePullRequest(ctx context.Context, repo *github.Repository, remoteBranch, title, body string) (*github.PullRequestMetadata, error) {
	if m.rawErr != nil {
		return nil, m.rawErr
	}
	// Return an empty metadata struct and no error to satisfy the interface.
	return &github.PullRequestMetadata{}, nil
}

func TestRunGenerateCommand(t *testing.T) {
	t.Parallel()
	for _, test := range []struct {
		name              string
		api               string
		pushConfig        string
		repo              *gitrepo.Repository
		state             *config.LibrarianState
		container         *mockContainerClient
		ghClient          GitHubClient
		wantLibraryID     string
		wantErr           bool
		wantGenerateCalls int
	}{
		{
			name:       "works",
			api:        "some/api",
			pushConfig: "xxx@email.com,author",
			repo:       newTestGitRepo(t),
			ghClient:   &mockGitHubClient{},
			state: &config.LibrarianState{
				Libraries: []*config.LibraryState{
					{
						ID:   "some-library",
						APIs: []*config.API{{Path: "some/api"}},
					},
				},
			},
			container:         &mockContainerClient{},
			wantLibraryID:     "some-library",
			wantGenerateCalls: 1,
		},
	} {
		t.Run(test.name, func(t *testing.T) {
			t.Parallel()
			r := &generateRunner{
				cfg: &config.Config{
					API:        test.api,
					APISource:  t.TempDir(),
					PushConfig: test.pushConfig,
				},
				repo:            test.repo,
				ghClient:        test.ghClient,
				state:           test.state,
				containerClient: test.container,
			}

			outputDir := t.TempDir()
			gotLibraryID, err := r.runGenerateCommand(context.Background(), "some-library", outputDir)
			if (err != nil) != test.wantErr {
				t.Errorf("runGenerateCommand() error = %v, wantErr %v", err, test.wantErr)
				return
			}
			if diff := cmp.Diff(test.wantLibraryID, gotLibraryID); diff != "" {
				t.Errorf("runGenerateCommand() mismatch (-want +got):\n%s", diff)
			}
			if diff := cmp.Diff(test.wantGenerateCalls, test.container.generateCalls); diff != "" {
				t.Errorf("runGenerateCommand() generateCalls mismatch (-want +got):%s", diff)
			}
		})
	}
}

func TestRunBuildCommand(t *testing.T) {
	t.Parallel()
	for _, test := range []struct {
		name           string
		build          bool
		libraryID      string
		repo           *gitrepo.Repository
		state          *config.LibrarianState
		container      *mockContainerClient
		wantBuildCalls int
		wantErr        bool
	}{
		{
			name:           "build flag not specified",
			build:          false,
			container:      &mockContainerClient{},
			wantBuildCalls: 0,
		},
		{
			name:      "build with library id",
			build:     true,
			libraryID: "some-library",
			repo:      newTestGitRepo(t),
			state: &config.LibrarianState{
				Libraries: []*config.LibraryState{
					{
						ID: "some-library",
					},
				},
			},
			container:      &mockContainerClient{},
			wantBuildCalls: 1,
		},
		{
			name:      "build with no library id",
			build:     true,
			container: &mockContainerClient{},
		},
	} {
		t.Run(test.name, func(t *testing.T) {
			t.Parallel()
			r := &generateRunner{
				cfg: &config.Config{
					Build: test.build,
				},
				repo:            test.repo,
				state:           test.state,
				containerClient: test.container,
			}
			err := r.runBuildCommand(context.Background(), test.libraryID)
			if test.wantErr {
				if err == nil {
					t.Errorf("%s should return error", test.name)
				}
				return
			}
			if err != nil {
				t.Fatal(err)
			}
			if diff := cmp.Diff(test.wantBuildCalls, test.container.buildCalls); diff != "" {
				t.Errorf("runBuildCommand() buildCalls mismatch (-want +got):%s", diff)
			}
		})
	}
}

func TestRunConfigureCommand(t *testing.T) {
	t.Parallel()
	for _, test := range []struct {
		name               string
		api                string
		apiSource          string
		repo               *gitrepo.Repository
		state              *config.LibrarianState
		container          *mockContainerClient
		wantConfigureCalls int
		wantErr            bool
	}{
		{
			name: "configures library",
			api:  "some/api",
			repo: newTestGitRepo(t),
			state: &config.LibrarianState{
				Libraries: []*config.LibraryState{
					{
						ID:   "some-library",
						APIs: []*config.API{{Path: "some/api"}},
					},
				},
			},
			container:          &mockContainerClient{},
			wantConfigureCalls: 1,
		},
	} {
		t.Run(test.name, func(t *testing.T) {
			t.Parallel()
			sourcePath := test.apiSource
			if sourcePath == "" {
				sourcePath = t.TempDir()
			}
			r := &generateRunner{
				cfg: &config.Config{
					API:       test.api,
					APISource: sourcePath,
				},
				repo:            test.repo,
				state:           test.state,
				containerClient: test.container,
			}

			_, err := r.runConfigureCommand(context.Background())
			if (err != nil) != test.wantErr {
				t.Errorf("runConfigureCommand() error = %v, wantErr %v", err, test.wantErr)
				return
			}
			if diff := cmp.Diff(test.wantConfigureCalls, test.container.configureCalls); diff != "" {
				t.Errorf("runConfigureCommand() configureCalls mismatch (-want +got):%s", diff)
			}
		})
	}
}

func TestNewGenerateRunner(t *testing.T) {
	t.Parallel()
	for _, test := range []struct {
		name    string
		cfg     *config.Config
		wantErr bool
	}{
		{
			name:    "missing repo flag",
			cfg:     &config.Config{API: "some/api"},
			wantErr: true,
		},
		{
			name: "valid config",
			cfg: &config.Config{
				API:       "some/api",
				APISource: t.TempDir(),
				Repo:      newTestGitRepo(t).Dir,
				WorkRoot:  t.TempDir(),
				Image:     "gcr.io/test/test-image",
			},
		},
		{
			name: "missing image",
			cfg: &config.Config{

				API:       "some/api",
				APISource: t.TempDir(),
				Repo:      "https://github.com/googleapis/librarian.git",
				WorkRoot:  t.TempDir(),
			},
			wantErr: true,
		},
		{
			name: "push config without github token",
			cfg: &config.Config{
				API:        "some/api",
				APISource:  "some/source",
				PushConfig: "test@example.com,Test User",
			},
			wantErr: true,
		},
		{
			name: "push config with github token is valid",
			cfg: &config.Config{
				API:         "some/api",
				APISource:   t.TempDir(),
				Repo:        newTestGitRepo(t).Dir,
				WorkRoot:    t.TempDir(),
				Image:       "gcr.io/test/test-image",
				PushConfig:  "test@example.com,Test User",
				GitHubToken: "gh-token",
			},
		},
	} {
		t.Run(test.name, func(t *testing.T) {
			t.Parallel()
			// We need to create a fake state and config file for the test to pass.
			if test.cfg.Repo != "" && !isUrl(test.cfg.Repo) {
				stateFile := filepath.Join(test.cfg.Repo, config.LibrarianDir, pipelineStateFile)

				if err := os.MkdirAll(filepath.Dir(stateFile), 0755); err != nil {
					t.Fatalf("os.MkdirAll() = %v", err)
				}
				state := &config.LibrarianState{
					Image: "some/image:v1.2.3",
					Libraries: []*config.LibraryState{
						{
							ID:          "some-library",
							APIs:        []*config.API{{Path: "some/api", ServiceConfig: "api_config.yaml"}},
							SourcePaths: []string{"src/a"},
						},
					},
				}
				b, err := yaml.Marshal(state)
				if err != nil {
					t.Fatalf("yaml.Marshal() = %v", err)
				}
				if err := os.WriteFile(stateFile, b, 0644); err != nil {
					t.Fatalf("os.WriteFile(%q, ...) = %v", stateFile, err)
				}
				configFile := filepath.Join(test.cfg.Repo, config.LibrarianDir, pipelineConfigFile)
				if err := os.WriteFile(configFile, []byte("{}"), 0644); err != nil {
					t.Fatalf("os.WriteFile(%q, ...) = %v", configFile, err)
				}
				runGit(t, test.cfg.Repo, "add", ".")
				runGit(t, test.cfg.Repo, "commit", "-m", "add config")
			}

			_, err := newGenerateRunner(test.cfg)
			if (err != nil) != test.wantErr {
				t.Errorf("newGenerateRunner() error = %v, wantErr %v", err, test.wantErr)
			}
		})
	}
}

// newTestGitRepo creates a new git repository in a temporary directory.
func newTestGitRepo(t *testing.T) *gitrepo.Repository {
	t.Helper()
	dir := t.TempDir()
	remoteUrl := "https://github.com/googleapis/librarian.git"
	runGit(t, dir, "init")
	runGit(t, dir, "config", "user.email", "test@example.com")
	runGit(t, dir, "config", "user.name", "Test User")
	if err := os.WriteFile(filepath.Join(dir, "README.md"), []byte("test"), 0644); err != nil {
		t.Fatalf("os.WriteFile: %v", err)
	}
	runGit(t, dir, "add", "README.md")
	runGit(t, dir, "commit", "-m", "initial commit")
	runGit(t, dir, "remote", "add", "origin", remoteUrl)
	repo, err := gitrepo.NewRepository(&gitrepo.RepositoryOptions{Dir: dir})
	if err != nil {
		t.Fatalf("gitrepo.Open(%q) = %v", dir, err)
	}
	return repo
}

func runGit(t *testing.T, dir string, args ...string) {
	t.Helper()
	cmd := exec.Command("git", args...)
	cmd.Dir = dir
	if err := cmd.Run(); err != nil {
		t.Fatalf("git %v: %v", args, err)
	}
}

func TestGenerateRun(t *testing.T) {
	t.Parallel()
	for _, test := range []struct {
		name               string
		api                string
		repo               *gitrepo.Repository
		state              *config.LibrarianState
		container          *mockContainerClient
		ghClient           GitHubClient
		pushConfig         string
		build              bool
		wantErr            bool
		wantGenerateCalls  int
		wantBuildCalls     int
		wantConfigureCalls int
	}{
		{
			name: "generation of API",
			api:  "some/api",
			repo: newTestGitRepo(t),
			state: &config.LibrarianState{
				Image: "gcr.io/test/image:v1.2.3",
				Libraries: []*config.LibraryState{
					{
						ID:   "some-library",
						APIs: []*config.API{{Path: "some/api"}},
					},
				},
			},
			container:          &mockContainerClient{},
			ghClient:           &mockGitHubClient{},
			pushConfig:         "xxx@email.com,author",
			build:              true,
			wantGenerateCalls:  1,
			wantBuildCalls:     1,
			wantConfigureCalls: 0,
		},
		{
			name: "symlink in output",
			api:  "some/api",
			repo: newTestGitRepo(t),
			state: &config.LibrarianState{
				Image: "gcr.io/test/image:v1.2.3",
				Libraries: []*config.LibraryState{
					{
						ID:   "some-library",
						APIs: []*config.API{{Path: "some/api"}},
					},
				},
			},
			container:         &mockContainerClient{},
			build:             true,
			wantGenerateCalls: 1,
			wantErr:           true,
		},
		{
			name: "generate error",
			api:  "some/api",
			repo: newTestGitRepo(t),
			state: &config.LibrarianState{
				Image: "gcr.io/test/image:v1.2.3",
				Libraries: []*config.LibraryState{
					{
						ID:   "some-library",
						APIs: []*config.API{{Path: "some/api"}},
					},
				},
			},
			container:  &mockContainerClient{generateErr: errors.New("generate error")},
			ghClient:   &mockGitHubClient{},
			pushConfig: "xxx@email.com,author",
			build:      true,
			wantErr:    true,
		},
		{
			name: "build error",
			api:  "some/api",
			repo: newTestGitRepo(t),
			state: &config.LibrarianState{
				Image: "gcr.io/test/image:v1.2.3",
				Libraries: []*config.LibraryState{
					{
						ID:   "some-library",
						APIs: []*config.API{{Path: "some/api"}},
					},
				},
			},
			container:  &mockContainerClient{buildErr: errors.New("build error")},
			ghClient:   &mockGitHubClient{},
			pushConfig: "xxx@email.com,author",
			build:      true,
			wantErr:    true,
		},
		{
			name: "commit and push error",
			api:  "some/api",
			repo: newTestGitRepo(t),
			state: &config.LibrarianState{
				Image: "gcr.io/test/image:v1.2.3",
				Libraries: []*config.LibraryState{
					{
						ID:   "some-library",
						APIs: []*config.API{{Path: "some/api"}},
					},
				},
			},
			container:  &mockContainerClient{},
			ghClient:   &mockGitHubClient{rawErr: errors.New("commit and push error")},
			pushConfig: "xxx@email.com,author",
			build:      true,
			wantErr:    true,
		},
	} {
		t.Run(test.name, func(t *testing.T) {
			t.Parallel()
			r := &generateRunner{
				cfg: &config.Config{
					API:        test.api,
					PushConfig: test.pushConfig,
					APISource:  t.TempDir(),
					Build:      test.build,
				},
				repo:            test.repo,
				state:           test.state,
				containerClient: test.container,
				ghClient:        test.ghClient,
				workRoot:        t.TempDir(),
			}
			// Create a symlink in the output directory to trigger an error.
			if test.name == "symlink in output" {
				outputDir := filepath.Join(r.workRoot, "output")
				if err := os.MkdirAll(outputDir, 0755); err != nil {
					t.Fatalf("os.MkdirAll() = %v", err)
				}
				if err := os.Symlink("target", filepath.Join(outputDir, "symlink")); err != nil {
					t.Fatalf("os.Symlink() = %v", err)
				}
			}

			err := r.run(context.Background())
			if test.wantErr {
				if err == nil {
					t.Errorf("%s should return error", test.name)
				}
				return
			}
			if err != nil {
				t.Fatal(err)
			}
			if diff := cmp.Diff(test.wantGenerateCalls, test.container.generateCalls); diff != "" {
				t.Errorf("run() generateCalls mismatch (-want +got):%s", diff)
			}
			if diff := cmp.Diff(test.wantBuildCalls, test.container.buildCalls); diff != "" {
				t.Errorf("run() buildCalls mismatch (-want +got):%s", diff)
			}
			if diff := cmp.Diff(test.wantConfigureCalls, test.container.configureCalls); diff != "" {
				t.Errorf("run() configureCalls mismatch (-want +got):%s", diff)
			}
		})
	}
}

func TestGenerateScenarios(t *testing.T) {
	t.Parallel()
	for _, test := range []struct {
		name               string
		api                string
		library            string
		repo               *gitrepo.Repository
		state              *config.LibrarianState
		container          *mockContainerClient
		ghClient           GitHubClient
		pushConfig         string
		build              bool
		wantErr            bool
		wantGenerateCalls  int
		wantBuildCalls     int
		wantConfigureCalls int
	}{
		{
			name:               "generate single library including initial configuration",
			api:                "some/api",
			library:            "some-library",
			repo:               newTestGitRepo(t),
			state:              &config.LibrarianState{Image: "gcr.io/test/image:v1.2.3"},
			container:          &mockContainerClient{},
			ghClient:           &mockGitHubClient{},
			pushConfig:         "xxx@email.com,author",
			build:              true,
			wantGenerateCalls:  1,
			wantBuildCalls:     1,
			wantConfigureCalls: 1,
		},
		{
			name:    "generate single existing library by library id",
			library: "some-library",
			repo:    newTestGitRepo(t),
			state: &config.LibrarianState{
				Image: "gcr.io/test/image:v1.2.3",
				Libraries: []*config.LibraryState{
					{
						ID:   "some-library",
						APIs: []*config.API{{Path: "some/api"}},
					},
				},
			},
			container:          &mockContainerClient{},
			ghClient:           &mockGitHubClient{},
			pushConfig:         "xxx@email.com,author",
			build:              true,
			wantGenerateCalls:  1,
			wantBuildCalls:     1,
			wantConfigureCalls: 0,
		},
		{
			name: "generate single existing library by api",
			api:  "some/api",
			repo: newTestGitRepo(t),
			state: &config.LibrarianState{
				Image: "gcr.io/test/image:v1.2.3",
				Libraries: []*config.LibraryState{
					{
						ID:   "some-library",
						APIs: []*config.API{{Path: "some/api"}},
					},
				},
			},
			container:          &mockContainerClient{},
			ghClient:           &mockGitHubClient{},
			pushConfig:         "xxx@email.com,author",
			build:              true,
			wantGenerateCalls:  1,
			wantBuildCalls:     1,
			wantConfigureCalls: 0,
		},
		{
			name:    "generate single existing library with library id and api",
			api:     "some/api",
			library: "some-library",
			repo:    newTestGitRepo(t),
			state: &config.LibrarianState{
				Image: "gcr.io/test/image:v1.2.3",
				Libraries: []*config.LibraryState{
					{
						ID:   "some-library",
						APIs: []*config.API{{Path: "some/api"}},
					},
				},
			},
			container:          &mockContainerClient{},
			ghClient:           &mockGitHubClient{},
			pushConfig:         "xxx@email.com,author",
			build:              true,
			wantGenerateCalls:  1,
			wantBuildCalls:     1,
			wantConfigureCalls: 0,
		},
		{
			name:    "generate single existing library with invalid library id should fail",
			library: "some-not-configured-library",
			repo:    newTestGitRepo(t),
			state: &config.LibrarianState{
				Image: "gcr.io/test/image:v1.2.3",
				Libraries: []*config.LibraryState{
					{
						ID:   "some-library",
						APIs: []*config.API{{Path: "some/api"}},
					},
				},
			},
			container:  &mockContainerClient{},
			ghClient:   &mockGitHubClient{},
			pushConfig: "xxx@email.com,author",
			build:      true,
			wantErr:    true,
		},
		{
			name: "generate all libraries configured in state",
			repo: newTestGitRepo(t),
			state: &config.LibrarianState{
				Image: "gcr.io/test/image:v1.2.3",
				Libraries: []*config.LibraryState{
					{ID: "library1", APIs: []*config.API{{Path: "some/api1"}}},
					{ID: "library2", APIs: []*config.API{{Path: "some/api2"}}},
				},
			},
			container:         &mockContainerClient{},
			ghClient:          &mockGitHubClient{},
			pushConfig:        "xxx@email.com,author",
			build:             true,
			wantGenerateCalls: 2,
			wantBuildCalls:    2,
		},
		{
			name:    "generate single library, corrupted library id",
			library: "non-existent-library",
			repo:    newTestGitRepo(t),
			state: &config.LibrarianState{
				Image: "gcr.io/test/image:v1.2.3",
				Libraries: []*config.LibraryState{
					{
						ID:   "some-library",
						APIs: []*config.API{{Path: "some/api"}},
					},
				},
			},
			container:  &mockContainerClient{},
			ghClient:   &mockGitHubClient{},
			pushConfig: "xxx@email.com,author",
			build:      true,
			wantErr:    true,
		},
		{
			name: "generate single library, corrupted api",
			api:  "corrupted/api/path",
			repo: newTestGitRepo(t),
			state: &config.LibrarianState{
				Image: "gcr.io/test/image:v1.2.3",
				Libraries: []*config.LibraryState{
					{
						ID:   "some-library",
						APIs: []*config.API{{Path: "some/api"}},
					},
				},
			},
			container:  &mockContainerClient{},
			ghClient:   &mockGitHubClient{},
			pushConfig: "xxx@email.com,author",
			build:      true,
			wantErr:    true,
		},
	} {
		t.Run(test.name, func(t *testing.T) {
			t.Parallel()
			r := &generateRunner{
				cfg: &config.Config{
					API:        test.api,
					Library:    test.library,
					PushConfig: test.pushConfig,
					APISource:  t.TempDir(),
					Build:      test.build,
				},
				repo:            test.repo,
				state:           test.state,
				containerClient: test.container,
				ghClient:        test.ghClient,
				workRoot:        t.TempDir(),
			}

			err := r.run(context.Background())
			if test.wantErr {
				if err == nil {
					t.Errorf("%s should return error", test.name)
				}
				return
			}
			if err != nil {
				t.Fatal(err)
			}
			if diff := cmp.Diff(test.wantGenerateCalls, test.container.generateCalls); diff != "" {
				t.Errorf("%s: run() generateCalls mismatch (-want +got):%s", test.name, diff)
			}
			if diff := cmp.Diff(test.wantBuildCalls, test.container.buildCalls); diff != "" {
				t.Errorf("%s: run() buildCalls mismatch (-want +got):%s", test.name, diff)
			}
			if diff := cmp.Diff(test.wantConfigureCalls, test.container.configureCalls); diff != "" {
				t.Errorf("%s: run() configureCalls mismatch (-want +got):%s", test.name, diff)
			}
		})
	}
}

func TestClean(t *testing.T) {
	t.Parallel()
	for _, test := range []struct {
		name             string
		files            map[string]string
		setup            func(t *testing.T, tmpDir string)
		symlinks         map[string]string
		removePatterns   []string
		preservePatterns []string
		wantRemaining    []string
		wantErr          bool
	}{
		{
			name: "remove all",
			files: map[string]string{
				"file1.txt": "",
				"file2.txt": "",
			},
			removePatterns: []string{".*\\.txt"},
			wantRemaining:  []string{"."},
		},
		{
			name: "preserve all",
			files: map[string]string{
				"file1.txt": "",
				"file2.txt": "",
			},
			removePatterns:   []string{".*"},
			preservePatterns: []string{".*"},
			wantRemaining:    []string{".", "file1.txt", "file2.txt"},
		},
		{
			name: "remove some",
			files: map[string]string{
				"foo/file1.txt": "",
				"foo/file2.txt": "",
				"bar/file3.txt": "",
			},
			removePatterns: []string{"foo/.*"},
			wantRemaining:  []string{".", "bar", "bar/file3.txt", "foo"},
		},
		{
			name: "invalid remove pattern",
			files: map[string]string{
				"file1.txt": "",
			},
			removePatterns: []string{"["}, // Invalid regex
			wantErr:        true,
		},
		{
			name: "invalid preserve pattern",
			files: map[string]string{
				"file1.txt": "",
			},
			removePatterns:   []string{".*"},
			preservePatterns: []string{"["}, // Invalid regex
			wantErr:          true,
		},
		{
			name: "remove symlink",
			files: map[string]string{
				"file1.txt": "content",
			},
			symlinks: map[string]string{
				"symlink_to_file1": "file1.txt",
			},
			removePatterns: []string{"symlink_to_file1"},
			wantRemaining:  []string{".", "file1.txt"},
		},
		{
			name: "remove file symlinked to",
			files: map[string]string{
				"file1.txt": "content",
			},
			symlinks: map[string]string{
				"symlink_to_file1": "file1.txt",
			},
			removePatterns: []string{"file1.txt"},
			// The symlink should remain, even though it's now broken, because
			// it was not targeted for removal.
			wantRemaining: []string{".", "symlink_to_file1"},
		},
		{
			name: "remove directory",
			files: map[string]string{
				"dir/file1.txt": "",
				"dir/file2.txt": "",
			},
			removePatterns: []string{"dir"},
			wantRemaining:  []string{"."},
		},
		{
			name: "preserve file not matching remove pattern",
			files: map[string]string{
				"file1.txt": "",
				"file2.log": "",
			},
			removePatterns: []string{".*\\.txt"},
			wantRemaining:  []string{".", "file2.log"},
		},
		{
			name: "remove file fails on permission error",
			files: map[string]string{
				"readonlydir/file.txt": "content",
			},
			setup: func(t *testing.T, tmpDir string) {
				// Make the directory read-only to cause os.Remove to fail.
				readOnlyDir := filepath.Join(tmpDir, "readonlydir")
				if err := os.Chmod(readOnlyDir, 0555); err != nil {
					t.Fatalf("os.Chmod() = %v", err)
				}
				// Register a cleanup function to restore permissions so TempDir can be removed.
				t.Cleanup(func() {
					_ = os.Chmod(readOnlyDir, 0755)
				})
			},
			removePatterns: []string{"readonlydir/file.txt"},
			wantRemaining:  []string{".", "readonlydir", "readonlydir/file.txt"},
			wantErr:        true,
		},
	} {
		t.Run(test.name, func(t *testing.T) {
			t.Parallel()
			tmpDir := t.TempDir()
			for path, content := range test.files {
				fullPath := filepath.Join(tmpDir, path)
				if err := os.MkdirAll(filepath.Dir(fullPath), 0755); err != nil {
					t.Fatalf("os.MkdirAll() = %v", err)
				}
				if err := os.WriteFile(fullPath, []byte(content), 0644); err != nil {
					t.Fatalf("os.WriteFile() = %v", err)
				}
			}
			for link, target := range test.symlinks {
				linkPath := filepath.Join(tmpDir, link)
				if err := os.Symlink(target, linkPath); err != nil {
					t.Fatalf("os.Symlink() = %v", err)
				}
			}
			if test.setup != nil {
				test.setup(t, tmpDir)
			}
			err := clean(tmpDir, test.removePatterns, test.preservePatterns)
			if test.wantErr {
				if err == nil {
					t.Errorf("%s should return error", test.name)
				}
				return
			}
			if err != nil {
				t.Fatal(err)
			}

			remainingPaths, err := allPaths(tmpDir)
			if err != nil {
				t.Fatalf("allPaths() = %v", err)
			}
			sort.Strings(test.wantRemaining)
			sort.Strings(remainingPaths)
			if diff := cmp.Diff(test.wantRemaining, remainingPaths); diff != "" {
				t.Errorf("clean() remaining files mismatch (-want +got):%s", diff)
			}

		})
	}
}

func TestSortDirsByDepth(t *testing.T) {
	t.Parallel()
	for _, tc := range []struct {
		name string
		dirs []string
		want []string
	}{
		{
			name: "simple case",
			dirs: []string{
				"a/b",
				"short-dir",
				"a/b/c",
				"a",
			},
			want: []string{
				"a/b/c",
				"a/b",
				"short-dir",
				"a",
			},
		},
		{
			name: "empty",
			dirs: []string{},
			want: []string{},
		},
		{
			name: "single dir",
			dirs: []string{"a"},
			want: []string{"a"},
		},
	} {
		t.Run(tc.name, func(t *testing.T) {
			t.Parallel()
			sortDirsByDepth(tc.dirs)
			if diff := cmp.Diff(tc.want, tc.dirs); diff != "" {
				t.Errorf("sortDirsByDepth() mismatch (-want +got):\n%s", diff)
			}
		})
	}
}

func TestAllPaths(t *testing.T) {
	t.Parallel()
	for _, test := range []struct {
		name        string
		setup       func(t *testing.T, tmpDir string)
		wantPaths   []string
		wantErr     bool
		errorString string
	}{
		{
			name: "success",
			setup: func(t *testing.T, tmpDir string) {
				files := []string{
					"file1.txt",
					"dir1/file2.txt",
					"dir1/dir2/file3.txt",
				}
				for _, file := range files {
					path := filepath.Join(tmpDir, file)
					if err := os.MkdirAll(filepath.Dir(path), 0755); err != nil {
						t.Fatalf("os.MkdirAll() = %v", err)
					}
					if err := os.WriteFile(path, []byte("test"), 0644); err != nil {
						t.Fatalf("os.WriteFile() = %v", err)
					}
				}
			},
			wantPaths: []string{
				".",
				"dir1",
				"dir1/dir2",
				"dir1/dir2/file3.txt",
				"dir1/file2.txt",
				"file1.txt",
			},
		},
		{
			name: "unreadable directory",
			setup: func(t *testing.T, tmpDir string) {
				unreadableDir := filepath.Join(tmpDir, "unreadable")
				if err := os.Mkdir(unreadableDir, 0755); err != nil {
					t.Fatalf("os.Mkdir() = %v", err)
				}

				// Make the directory unreadable to trigger an error in filepath.WalkDir.
				if err := os.Chmod(unreadableDir, 0000); err != nil {
					t.Fatalf("os.Chmod() = %v", err)
				}
				// Schedule cleanup to restore permissions so TempDir can be removed.
				t.Cleanup(func() {
					_ = os.Chmod(unreadableDir, 0755)
				})
			},
			wantErr:     true,
			errorString: "unreadable",
		},
	} {
		t.Run(test.name, func(t *testing.T) {
			tmpDir := t.TempDir()
			if test.setup != nil {
				test.setup(t, tmpDir)
			}

			paths, err := allPaths(tmpDir)
			if test.wantErr {
				if err == nil {
					t.Errorf("%s should return error", test.name)
				}
				return
			}
			if err != nil {
				t.Fatal(err)
			}

			// Sort both slices to ensure consistent comparison.
			sort.Strings(paths)
			sort.Strings(test.wantPaths)

			if diff := cmp.Diff(test.wantPaths, paths); diff != "" {
				t.Errorf("allPaths() mismatch (-want +got):\n%s", diff)
			}
		})
	}
}

func TestFilterPaths(t *testing.T) {
	t.Parallel()
	paths := []string{
		"foo/file1.txt",
		"foo/file2.log",
		"bar/file3.txt",
		"bar/file4.log",
	}
	regexps := []*regexp.Regexp{
		regexp.MustCompile(`^foo/.*\.txt$`),
		regexp.MustCompile(`^bar/.*`),
	}

	filtered := filterPaths(paths, regexps)

	wantFiltered := []string{
		"foo/file1.txt",
		"bar/file3.txt",
		"bar/file4.log",
	}

	sort.Strings(filtered)
	sort.Strings(wantFiltered)

	if diff := cmp.Diff(wantFiltered, filtered); diff != "" {
		t.Errorf("filterPaths() mismatch (-want +got):%s", diff)
	}
}

func TestDeriveFinalPathsToRemove(t *testing.T) {
	t.Parallel()
	for _, test := range []struct {
		name             string
		files            map[string]string
		removePatterns   []string
		preservePatterns []string
		wantToRemove     []string
		wantErr          bool
	}{
		{
			name: "remove all txt files, preserve nothing",
			files: map[string]string{
				"file1.txt":      "",
				"dir1/file2.txt": "",
				"dir2/file3.log": "",
			},
			removePatterns:   []string{`.*\.txt`},
			preservePatterns: []string{},
			wantToRemove:     []string{"file1.txt", "dir1/file2.txt"},
		},
		{
			name: "remove all files, preserve log files",
			files: map[string]string{
				"file1.txt":      "",
				"dir1/file2.txt": "",
				"dir2/file3.log": "",
			},
			removePatterns:   []string{".*"},
			preservePatterns: []string{`.*\.log`},
			wantToRemove:     []string{".", "dir1", "dir2", "file1.txt", "dir1/file2.txt"},
		},
		{
			name: "remove files in dir1, preserve nothing",
			files: map[string]string{
				"file1.txt":      "",
				"dir1/file2.txt": "",
				"dir1/file3.log": "",
				"dir2/file4.txt": "",
			},
			removePatterns:   []string{`dir1/.*`},
			preservePatterns: []string{},
			wantToRemove:     []string{"dir1/file2.txt", "dir1/file3.log"},
		},
		{
			name: "remove all, preserve files in dir2",
			files: map[string]string{
				"file1.txt":      "",
				"dir1/file2.txt": "",
				"dir2/file3.txt": "",
			},
			removePatterns:   []string{".*"},
			preservePatterns: []string{`dir2/.*`},
			wantToRemove:     []string{".", "dir1", "dir2", "file1.txt", "dir1/file2.txt"},
		},
		{
			name:             "no files",
			files:            map[string]string{},
			removePatterns:   []string{".*"},
			preservePatterns: []string{},
			wantToRemove:     []string{"."},
		},
	} {
		t.Run(test.name, func(t *testing.T) {
			tmpDir := t.TempDir()
			for path, content := range test.files {
				fullPath := filepath.Join(tmpDir, path)
				if err := os.MkdirAll(filepath.Dir(fullPath), 0755); err != nil {
					t.Fatalf("os.MkdirAll() = %v", err)
				}
				if err := os.WriteFile(fullPath, []byte(content), 0644); err != nil {
					t.Fatalf("os.WriteFile() = %v", err)
				}
			}

			gotToRemove, err := deriveFinalPathsToRemove(tmpDir, test.removePatterns, test.preservePatterns)
			if test.wantErr {
				if err == nil {
					t.Errorf("%s should return error", test.name)
				}
				return
			}
			if err != nil {
				t.Fatal(err)
			}

			sort.Strings(gotToRemove)
			sort.Strings(test.wantToRemove)

			if diff := cmp.Diff(test.wantToRemove, gotToRemove); diff != "" {
				t.Errorf("deriveFinalPathsToRemove() toRemove mismatch in %s (-want +got):\n%s", test.name, diff)
			}
		})
	}
}

func TestSeparateFilesAndDirs(t *testing.T) {
	t.Parallel()
	for _, test := range []struct {
		name      string
		setup     func(t *testing.T, tmpDir string)
		paths     []string
		wantFiles []string
		wantDirs  []string
		wantErr   bool
	}{
		{
			name: "mixed files, dirs, and non-existent path",
			setup: func(t *testing.T, tmpDir string) {
				files := []string{"file1.txt", "dir1/file2.txt"}
				dirs := []string{"dir1", "dir2"}
				for _, file := range files {
					path := filepath.Join(tmpDir, file)
					if err := os.MkdirAll(filepath.Dir(path), 0755); err != nil {
						t.Fatalf("os.MkdirAll() = %v", err)
					}
					if err := os.WriteFile(path, []byte("test"), 0644); err != nil {
						t.Fatalf("os.WriteFile() = %v", err)
					}
				}
				for _, dir := range dirs {
					if err := os.MkdirAll(filepath.Join(tmpDir, dir), 0755); err != nil {
						t.Fatalf("os.MkdirAll() = %v", err)
					}
				}
			},
			paths:     []string{"file1.txt", "dir1/file2.txt", "dir1", "dir2", "non-existent-file"},
			wantFiles: []string{"file1.txt", "dir1/file2.txt"},
			wantDirs:  []string{"dir1", "dir2"},
		},
		{
			name:    "stat error",
			paths:   []string{strings.Repeat("a", 300)},
			wantErr: true,
		},
	} {
		t.Run(test.name, func(t *testing.T) {
			tmpDir := t.TempDir()
			if test.setup != nil {
				test.setup(t, tmpDir)
			}

			gotFiles, gotDirs, err := separateFilesAndDirs(tmpDir, test.paths)
			if test.wantErr {
				if err == nil {
					t.Errorf("%s should return error", test.name)
				}
				return
			}
			if err != nil {
				t.Fatal(err)
			}

			sort.Strings(gotFiles)
			sort.Strings(gotDirs)
			sort.Strings(test.wantFiles)
			sort.Strings(test.wantDirs)

			if diff := cmp.Diff(test.wantFiles, gotFiles); diff != "" {
				t.Errorf("separateFilesAndDirs() files mismatch (-want +got):\n%s", diff)
			}
			if diff := cmp.Diff(test.wantDirs, gotDirs); diff != "" {
				t.Errorf("separateFilesAndDirs() dirs mismatch (-want +got):\n%s", diff)
			}
		})
	}
}

func TestCompileRegexps(t *testing.T) {
	t.Parallel()
	for _, tc := range []struct {
		name     string
		patterns []string
		wantErr  bool
	}{
		{
			name: "valid patterns",
			patterns: []string{
				`^foo.*`,
				`\\.txt$`,
			},
			wantErr: false,
		},
		{
			name:     "empty patterns",
			patterns: []string{},
			wantErr:  false,
		},
		{
			name: "invalid pattern",
			patterns: []string{
				`[`,
			},
			wantErr: true,
		},
		{
			name: "mixed valid and invalid patterns",
			patterns: []string{
				`^foo.*`,
				`[`,
			},
			wantErr: true,
		},
	} {
		t.Run(tc.name, func(t *testing.T) {
			t.Parallel()
			regexps, err := compileRegexps(tc.patterns)
			if (err != nil) != tc.wantErr {
				t.Fatalf("compileRegexps() error = %v, wantErr %v", err, tc.wantErr)
			}
			if !tc.wantErr {
				if len(regexps) != len(tc.patterns) {
					t.Errorf("compileRegexps() len = %d, want %d", len(regexps), len(tc.patterns))
				}
			}
		})
	}
}

func TestCleanAndCopyLibrary(t *testing.T) {
	t.Parallel()
	for _, test := range []struct {
		name        string
		libraryID   string
		state       *config.LibrarianState
		repo        *gitrepo.Repository
		outputDir   string
		setup       func(t *testing.T, r *generateRunner, outputDir string)
		wantErr     bool
		errContains string
	}{
		{
			name:      "library not found",
			libraryID: "non-existent-library",
			state: &config.LibrarianState{
				Libraries: []*config.LibraryState{
					{
						ID: "some-library",
					},
				},
			},
			repo:    newTestGitRepo(t),
			wantErr: true,
		},
		{
			name:      "clean fails",
			libraryID: "some-library",
			state: &config.LibrarianState{
				Libraries: []*config.LibraryState{
					{
						ID:          "some-library",
						RemoveRegex: []string{"["}, // Invalid regex
					},
				},
			},
			repo:    newTestGitRepo(t),
			wantErr: true,
		},
		{
			name:      "copy fails on symlink",
			libraryID: "some-library",
			state: &config.LibrarianState{
				Libraries: []*config.LibraryState{
					{
						ID: "some-library",
					},
				},
			},
			repo: newTestGitRepo(t),
			setup: func(t *testing.T, r *generateRunner, outputDir string) {
				// Create a symlink in the output directory to trigger an error.
				if err := os.Symlink("target", filepath.Join(outputDir, "symlink")); err != nil {
					t.Fatalf("os.Symlink() = %v", err)
				}
			},
			wantErr: true,
		},
	} {
		t.Run(test.name, func(t *testing.T) {
			t.Parallel()
			r := &generateRunner{
				state: test.state,
				repo:  test.repo,
			}
			outputDir := t.TempDir()
			if test.setup != nil {
				test.setup(t, r, outputDir)
			}
			err := r.cleanAndCopyLibrary(test.libraryID, outputDir)
			if test.wantErr {
				if err == nil {
					t.Errorf("%s should return error", test.name)
				}
				return
			}
			if err != nil {
				t.Fatal(err)
			}
		})
	}
}<|MERGE_RESOLUTION|>--- conflicted
+++ resolved
@@ -46,17 +46,13 @@
 
 func (m *mockContainerClient) Generate(ctx context.Context, request *docker.GenerateRequest) error {
 	m.generateCalls++
-<<<<<<< HEAD
 	dummyFilePath := filepath.Join(request.Output, "dummy.go")
 	dummyFile, error := os.Create(dummyFilePath)
 	if error != nil {
 		return error
 	}
 	defer dummyFile.Close()
-	return nil
-=======
 	return m.generateErr
->>>>>>> d9f37fc3
 }
 
 func (m *mockContainerClient) Build(ctx context.Context, request *docker.BuildRequest) error {
