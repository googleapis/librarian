--- conflicted
+++ resolved
@@ -54,9 +54,9 @@
 	return m.buildErr
 }
 
-func (m *mockContainerClient) Configure(ctx context.Context, request *docker.ConfigureRequest) (*config.LibrarianState, error) {
+func (m *mockContainerClient) Configure(ctx context.Context, request *docker.ConfigureRequest) (string, error) {
 	m.configureCalls++
-	return nil, nil
+	return "", nil
 }
 
 func (m *mockGitHubClient) CreatePullRequest(ctx context.Context, repo *github.Repository, remoteBranch, title, body string) (*github.PullRequestMetadata, error) {
@@ -67,104 +67,6 @@
 	return &github.PullRequestMetadata{}, nil
 }
 
-<<<<<<< HEAD
-func TestDetectIfLibraryConfigured(t *testing.T) {
-	t.Parallel()
-	for _, test := range []struct {
-		name    string
-		api     string
-		repo    string
-		state   *config.LibrarianState
-		want    bool
-		wantErr bool
-	}{
-		{
-			name: "no repo specified",
-			api:  "some/api",
-		},
-		{
-			name: "api not in state",
-			api:  "other/api",
-			repo: "some/repo",
-			state: &config.LibrarianState{
-				Image: "some/image:v1.2.3",
-				Libraries: []*config.LibraryState{
-					{
-						ID:          "some-library",
-						APIs:        []*config.API{{Path: "some/api", ServiceConfig: "api_config.yaml"}},
-						SourcePaths: []string{"src/a"},
-					},
-				},
-			},
-		},
-		{
-			name: "api in state",
-			api:  "some/api",
-			repo: "some/repo",
-			state: &config.LibrarianState{
-				Image: "some/image:v1.2.3",
-				Libraries: []*config.LibraryState{
-					{
-						ID:          "some-library",
-						APIs:        []*config.API{{Path: "some/api", ServiceConfig: "api_config.yaml"}},
-						SourcePaths: []string{"src/a"},
-					},
-				},
-			},
-			want: true,
-		},
-		{
-			name:    "state file does not exist",
-			api:     "some/api",
-			repo:    "some/repo",
-			wantErr: true,
-		},
-	} {
-		t.Run(test.name, func(t *testing.T) {
-			t.Parallel()
-			var repo *gitrepo.Repository
-			if test.repo != "" {
-				repo = newTestGitRepo(t)
-				if test.state != nil {
-					librarianDir := filepath.Join(repo.Dir, config.LibrarianDir)
-					if err := os.MkdirAll(librarianDir, 0755); err != nil {
-						t.Fatalf("os.MkdirAll(%q, 0755) = %v", librarianDir, err)
-					}
-					stateFile := filepath.Join(librarianDir, config.PipelineStateFile)
-					b, err := yaml.Marshal(test.state)
-					if err != nil {
-						t.Fatalf("yaml.Marshal = %v", err)
-					}
-					if err := os.WriteFile(stateFile, b, 0644); err != nil {
-						t.Fatalf("os.WriteFile(%q, ...) = %v", stateFile, err)
-					}
-				}
-			}
-
-			r := &generateRunner{
-				cfg: &config.Config{
-					API:  test.api,
-					Repo: test.repo,
-				},
-			}
-			if repo != nil {
-				r.cfg.Repo = repo.Dir
-			}
-
-			got, err := r.detectIfLibraryConfigured(context.Background())
-			if (err != nil) != test.wantErr {
-				t.Errorf("detectIfLibraryConfigured() error = %v, wantErr %v", err, test.wantErr)
-				return
-			}
-			if diff := cmp.Diff(test.want, got); diff != "" {
-				t.Errorf("detectIfLibraryConfigured() mismatch (-want +got):\n%s", diff)
-			}
-		})
-	}
-}
-
-=======
->>>>>>> d9f37fc3
 func TestRunGenerateCommand(t *testing.T) {
 	t.Parallel()
 	for _, test := range []struct {
@@ -338,12 +240,8 @@
 				containerClient: test.container,
 			}
 
-<<<<<<< HEAD
-			if _, err := r.runConfigureCommand(context.Background()); (err != nil) != test.wantErr {
-=======
 			_, err := r.runConfigureCommand(context.Background())
 			if (err != nil) != test.wantErr {
->>>>>>> d9f37fc3
 				t.Errorf("runConfigureCommand() error = %v, wantErr %v", err, test.wantErr)
 				return
 			}
