--- conflicted
+++ resolved
@@ -430,7 +430,6 @@
 	}
 }
 
-<<<<<<< HEAD
 // newTestGitRepo creates a new git repository in a temporary directory.
 func newTestGitRepo(t *testing.T) gitrepo.Repository {
 	return newTestGitRepoWithState(t, true)
@@ -477,8 +476,6 @@
 	}
 }
 
-=======
->>>>>>> 60554f62
 func TestGenerateRun(t *testing.T) {
 	t.Parallel()
 	for _, test := range []struct {
@@ -1534,34 +1531,4 @@
 			}
 		})
 	}
-}
-
-// newTestGitRepo creates a new git repository in a temporary directory.
-func newTestGitRepo(t *testing.T) gitrepo.Repository {
-	t.Helper()
-	dir := t.TempDir()
-	remoteURL := "https://github.com/googleapis/librarian.git"
-	runGit(t, dir, "init")
-	runGit(t, dir, "config", "user.email", "test@example.com")
-	runGit(t, dir, "config", "user.name", "Test User")
-	if err := os.WriteFile(filepath.Join(dir, "README.md"), []byte("test"), 0644); err != nil {
-		t.Fatalf("os.WriteFile: %v", err)
-	}
-	runGit(t, dir, "add", "README.md")
-	runGit(t, dir, "commit", "-m", "initial commit")
-	runGit(t, dir, "remote", "add", "origin", remoteURL)
-	repo, err := gitrepo.NewRepository(&gitrepo.RepositoryOptions{Dir: dir})
-	if err != nil {
-		t.Fatalf("gitrepo.Open(%q) = %v", dir, err)
-	}
-	return repo
-}
-
-func runGit(t *testing.T, dir string, args ...string) {
-	t.Helper()
-	cmd := exec.Command("git", args...)
-	cmd.Dir = dir
-	if err := cmd.Run(); err != nil {
-		t.Fatalf("git %v: %v", args, err)
-	}
 }