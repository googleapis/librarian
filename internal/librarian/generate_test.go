--- conflicted
+++ resolved
@@ -325,8 +325,6 @@
 			cfg: &config.Config{
 				API:       "some/api",
 				APISource: newTestGitRepo(t).GetDir(),
-<<<<<<< HEAD
-=======
 				Repo:      newTestGitRepo(t).GetDir(),
 				WorkRoot:  t.TempDir(),
 				Image:     "gcr.io/test/test-image",
@@ -337,7 +335,6 @@
 			cfg: &config.Config{
 				API:       "some/api",
 				APISource: t.TempDir(), // Not a git repo
->>>>>>> 955052ce
 				Repo:      newTestGitRepo(t).GetDir(),
 				WorkRoot:  t.TempDir(),
 				Image:     "gcr.io/test/test-image",
@@ -367,28 +364,10 @@
 			},
 		},
 		{
-<<<<<<< HEAD
-			name: "load repo state fails",
-			cfg: &config.Config{
-				API:       "some/api",
-				APISource: t.TempDir(),
-				Repo:      newTestGitRepoWithState(t, false).GetDir(),
-				WorkRoot:  t.TempDir(),
-				Image:     "gcr.io/test/test-image",
-			},
-			wantErr: true,
-		},
-		{
-			name: "new repository fails",
-			cfg: &config.Config{
-				API:       "some/api",
-				APISource: "non-existent-dir",
-=======
 			name: "clone googleapis fails",
 			cfg: &config.Config{
 				API:       "some/api",
 				APISource: "", // This will trigger the clone of googleapis
->>>>>>> 955052ce
 				Repo:      newTestGitRepo(t).GetDir(),
 				WorkRoot:  t.TempDir(),
 				Image:     "gcr.io/test/test-image",
