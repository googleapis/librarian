// Copyright 2025 Google LLC
//
// Licensed under the Apache License, Version 2.0 (the "License");
// you may not use this file except in compliance with the License.
// You may obtain a copy of the License at
//
//	https://www.apache.org/licenses/LICENSE-2.0
//
// Unless required by applicable law or agreed to in writing, software
// distributed under the License is distributed on an "AS IS" BASIS,
// WITHOUT WARRANTIES OR CONDITIONS OF ANY KIND, either express or implied.
// See the License for the specific language governing permissions and
// limitations under the License.

package librarian

import (
	"context"
	"errors"
	"os"
	"os/exec"
	"path/filepath"
	"regexp"
	"sort"
	"strings"
	"testing"

	"github.com/googleapis/librarian/internal/docker"

	"github.com/google/go-cmp/cmp"
	"github.com/googleapis/librarian/internal/config"
	"github.com/googleapis/librarian/internal/github"
	"github.com/googleapis/librarian/internal/gitrepo"
	"gopkg.in/yaml.v3"
)

// mockContainerClient is a mock implementation of the ContainerClient interface for testing.
type mockContainerClient struct {
	ContainerClient
	generateCalls  int
	buildCalls     int
	configureCalls int
	generateErr    error
	buildErr       error
}

func (m *mockContainerClient) Generate(ctx context.Context, request *docker.GenerateRequest) error {
	m.generateCalls++
	return m.generateErr
}

func (m *mockContainerClient) Build(ctx context.Context, request *docker.BuildRequest) error {
	m.buildCalls++
	return m.buildErr
}

func (m *mockContainerClient) Configure(ctx context.Context, request *docker.ConfigureRequest) (string, error) {
	m.configureCalls++
	return request.LibraryID, nil
}

func (m *mockGitHubClient) CreatePullRequest(ctx context.Context, repo *github.Repository, remoteBranch, title, body string) (*github.PullRequestMetadata, error) {
	if m.rawErr != nil {
		return nil, m.rawErr
	}
	// Return an empty metadata struct and no error to satisfy the interface.
	return &github.PullRequestMetadata{}, nil
}

func TestRunGenerateCommand(t *testing.T) {
	t.Parallel()
	for _, test := range []struct {
		name              string
		api               string
		pushConfig        string
		repo              *gitrepo.Repository
		state             *config.LibrarianState
		container         *mockContainerClient
		ghClient          GitHubClient
		wantLibraryID     string
		wantErr           bool
		wantGenerateCalls int
	}{
		{
			name:       "works",
			api:        "some/api",
			pushConfig: "xxx@email.com,author",
			repo:       newTestGitRepo(t),
			ghClient:   &mockGitHubClient{},
			state: &config.LibrarianState{
				Libraries: []*config.LibraryState{
					{
						ID:   "some-library",
						APIs: []*config.API{{Path: "some/api"}},
					},
				},
			},
			container:         &mockContainerClient{},
			wantLibraryID:     "some-library",
			wantGenerateCalls: 1,
		},
	} {
		t.Run(test.name, func(t *testing.T) {
			t.Parallel()
			r := &generateRunner{
				cfg: &config.Config{
					API:        test.api,
					APISource:  t.TempDir(),
					PushConfig: test.pushConfig,
				},
				repo:            test.repo,
				ghClient:        test.ghClient,
				state:           test.state,
				containerClient: test.container,
			}

			outputDir := t.TempDir()
			gotLibraryID, err := r.runGenerateCommand(context.Background(), "some-library", outputDir)
			if (err != nil) != test.wantErr {
				t.Errorf("runGenerateCommand() error = %v, wantErr %v", err, test.wantErr)
				return
			}
			if diff := cmp.Diff(test.wantLibraryID, gotLibraryID); diff != "" {
				t.Errorf("runGenerateCommand() mismatch (-want +got):\n%s", diff)
			}
			if diff := cmp.Diff(test.wantGenerateCalls, test.container.generateCalls); diff != "" {
				t.Errorf("runGenerateCommand() generateCalls mismatch (-want +got):%s", diff)
			}
		})
	}
}

func TestRunBuildCommand(t *testing.T) {
	t.Parallel()
	for _, test := range []struct {
		name           string
		build          bool
		libraryID      string
		repo           *gitrepo.Repository
		state          *config.LibrarianState
		container      *mockContainerClient
		wantBuildCalls int
		wantErr        bool
	}{
		{
			name:           "build flag not specified",
			build:          false,
			container:      &mockContainerClient{},
			wantBuildCalls: 0,
		},
		{
			name:      "build with library id",
			build:     true,
			libraryID: "some-library",
			repo:      newTestGitRepo(t),
			state: &config.LibrarianState{
				Libraries: []*config.LibraryState{
					{
						ID: "some-library",
					},
				},
			},
			container:      &mockContainerClient{},
			wantBuildCalls: 1,
		},
		{
			name:      "build with no library id",
			build:     true,
			container: &mockContainerClient{},
		},
	} {
		t.Run(test.name, func(t *testing.T) {
			t.Parallel()
			r := &generateRunner{
				cfg: &config.Config{
					Build: test.build,
				},
				repo:            test.repo,
				state:           test.state,
				containerClient: test.container,
			}
			err := r.runBuildCommand(context.Background(), test.libraryID)
			if test.wantErr {
				if err == nil {
					t.Errorf("%s should return error", test.name)
				}
				return
			}
			if err != nil {
				t.Fatal(err)
			}
			if diff := cmp.Diff(test.wantBuildCalls, test.container.buildCalls); diff != "" {
				t.Errorf("runBuildCommand() buildCalls mismatch (-want +got):%s", diff)
			}
		})
	}
}

func TestRunConfigureCommand(t *testing.T) {
	t.Parallel()
	for _, test := range []struct {
		name               string
		api                string
		apiSource          string
		repo               *gitrepo.Repository
		state              *config.LibrarianState
		container          *mockContainerClient
		wantConfigureCalls int
		wantErr            bool
	}{
		{
			name: "configures library",
			api:  "some/api",
			repo: newTestGitRepo(t),
			state: &config.LibrarianState{
				Libraries: []*config.LibraryState{
					{
						ID:   "some-library",
						APIs: []*config.API{{Path: "some/api"}},
					},
				},
			},
			container:          &mockContainerClient{},
			wantConfigureCalls: 1,
		},
	} {
		t.Run(test.name, func(t *testing.T) {
			t.Parallel()
			sourcePath := test.apiSource
			if sourcePath == "" {
				sourcePath = t.TempDir()
			}
			r := &generateRunner{
				cfg: &config.Config{
					API:       test.api,
					APISource: sourcePath,
				},
				repo:            test.repo,
				state:           test.state,
				containerClient: test.container,
			}

			_, err := r.runConfigureCommand(context.Background())
			if (err != nil) != test.wantErr {
				t.Errorf("runConfigureCommand() error = %v, wantErr %v", err, test.wantErr)
				return
			}
			if diff := cmp.Diff(test.wantConfigureCalls, test.container.configureCalls); diff != "" {
				t.Errorf("runConfigureCommand() configureCalls mismatch (-want +got):%s", diff)
			}
		})
	}
}

func TestNewGenerateRunner(t *testing.T) {
	t.Parallel()
	for _, test := range []struct {
		name    string
		cfg     *config.Config
		wantErr bool
	}{
		{
			name:    "missing repo flag",
			cfg:     &config.Config{API: "some/api"},
			wantErr: true,
		},
		{
			name: "valid config",
			cfg: &config.Config{
				API:       "some/api",
				APISource: t.TempDir(),
				Repo:      newTestGitRepo(t).Dir,
				WorkRoot:  t.TempDir(),
				Image:     "gcr.io/test/test-image",
			},
		},
		{
			name: "missing image",
			cfg: &config.Config{

				API:       "some/api",
				APISource: t.TempDir(),
				Repo:      "https://github.com/googleapis/librarian.git",
				WorkRoot:  t.TempDir(),
			},
			wantErr: true,
		},
		{
			name: "push config without github token",
			cfg: &config.Config{
				API:        "some/api",
				APISource:  "some/source",
				PushConfig: "test@example.com,Test User",
			},
			wantErr: true,
		},
		{
			name: "push config with github token is valid",
			cfg: &config.Config{
				API:         "some/api",
				APISource:   t.TempDir(),
				Repo:        newTestGitRepo(t).Dir,
				WorkRoot:    t.TempDir(),
				Image:       "gcr.io/test/test-image",
				PushConfig:  "test@example.com,Test User",
				GitHubToken: "gh-token",
			},
		},
	} {
		t.Run(test.name, func(t *testing.T) {
			t.Parallel()
			// We need to create a fake state and config file for the test to pass.
<<<<<<< HEAD
			if test.cfg.Repo != "" && !isUrl(test.cfg.Repo) {
				stateFile := filepath.Join(test.cfg.Repo, config.LibrarianDir, config.PipelineStateFile)
=======
			if test.cfg.Repo != "" && !isURL(test.cfg.Repo) {
				stateFile := filepath.Join(test.cfg.Repo, config.LibrarianDir, pipelineStateFile)
>>>>>>> 8a4090ed

				if err := os.MkdirAll(filepath.Dir(stateFile), 0755); err != nil {
					t.Fatalf("os.MkdirAll() = %v", err)
				}
				state := &config.LibrarianState{
					Image: "some/image:v1.2.3",
					Libraries: []*config.LibraryState{
						{
							ID:          "some-library",
							APIs:        []*config.API{{Path: "some/api", ServiceConfig: "api_config.yaml"}},
							SourcePaths: []string{"src/a"},
						},
					},
				}
				b, err := yaml.Marshal(state)
				if err != nil {
					t.Fatalf("yaml.Marshal() = %v", err)
				}
				if err := os.WriteFile(stateFile, b, 0644); err != nil {
					t.Fatalf("os.WriteFile(%q, ...) = %v", stateFile, err)
				}
				configFile := filepath.Join(test.cfg.Repo, config.LibrarianDir, pipelineConfigFile)
				if err := os.WriteFile(configFile, []byte("{}"), 0644); err != nil {
					t.Fatalf("os.WriteFile(%q, ...) = %v", configFile, err)
				}
				runGit(t, test.cfg.Repo, "add", ".")
				runGit(t, test.cfg.Repo, "commit", "-m", "add config")
			}

			_, err := newGenerateRunner(test.cfg)
			if (err != nil) != test.wantErr {
				t.Errorf("newGenerateRunner() error = %v, wantErr %v", err, test.wantErr)
			}
		})
	}
}

// newTestGitRepo creates a new git repository in a temporary directory.
func newTestGitRepo(t *testing.T) *gitrepo.Repository {
	t.Helper()
	dir := t.TempDir()
	remoteURL := "https://github.com/googleapis/librarian.git"
	runGit(t, dir, "init")
	runGit(t, dir, "config", "user.email", "test@example.com")
	runGit(t, dir, "config", "user.name", "Test User")
	if err := os.WriteFile(filepath.Join(dir, "README.md"), []byte("test"), 0644); err != nil {
		t.Fatalf("os.WriteFile: %v", err)
	}
	runGit(t, dir, "add", "README.md")
	runGit(t, dir, "commit", "-m", "initial commit")
	runGit(t, dir, "remote", "add", "origin", remoteURL)
	repo, err := gitrepo.NewRepository(&gitrepo.RepositoryOptions{Dir: dir})
	if err != nil {
		t.Fatalf("gitrepo.Open(%q) = %v", dir, err)
	}
	return repo
}

func runGit(t *testing.T, dir string, args ...string) {
	t.Helper()
	cmd := exec.Command("git", args...)
	cmd.Dir = dir
	if err := cmd.Run(); err != nil {
		t.Fatalf("git %v: %v", args, err)
	}
}

func TestGenerateRun(t *testing.T) {
	t.Parallel()
	for _, test := range []struct {
		name               string
		api                string
		repo               *gitrepo.Repository
		state              *config.LibrarianState
		container          *mockContainerClient
		ghClient           GitHubClient
		pushConfig         string
		build              bool
		wantErr            bool
		wantGenerateCalls  int
		wantBuildCalls     int
		wantConfigureCalls int
	}{
		{
			name: "generation of API",
			api:  "some/api",
			repo: newTestGitRepo(t),
			state: &config.LibrarianState{
				Image: "gcr.io/test/image:v1.2.3",
				Libraries: []*config.LibraryState{
					{
						ID:   "some-library",
						APIs: []*config.API{{Path: "some/api"}},
					},
				},
			},
			container:          &mockContainerClient{},
			ghClient:           &mockGitHubClient{},
			pushConfig:         "xxx@email.com,author",
			build:              true,
			wantGenerateCalls:  1,
			wantBuildCalls:     1,
			wantConfigureCalls: 0,
		},
		{
			name: "symlink in output",
			api:  "some/api",
			repo: newTestGitRepo(t),
			state: &config.LibrarianState{
				Image: "gcr.io/test/image:v1.2.3",
				Libraries: []*config.LibraryState{
					{
						ID:   "some-library",
						APIs: []*config.API{{Path: "some/api"}},
					},
				},
			},
			container:         &mockContainerClient{},
			build:             true,
			wantGenerateCalls: 1,
			wantErr:           true,
		},
		{
			name: "generate error",
			api:  "some/api",
			repo: newTestGitRepo(t),
			state: &config.LibrarianState{
				Image: "gcr.io/test/image:v1.2.3",
				Libraries: []*config.LibraryState{
					{
						ID:   "some-library",
						APIs: []*config.API{{Path: "some/api"}},
					},
				},
			},
			container:  &mockContainerClient{generateErr: errors.New("generate error")},
			ghClient:   &mockGitHubClient{},
			pushConfig: "xxx@email.com,author",
			build:      true,
			wantErr:    true,
		},
		{
			name: "build error",
			api:  "some/api",
			repo: newTestGitRepo(t),
			state: &config.LibrarianState{
				Image: "gcr.io/test/image:v1.2.3",
				Libraries: []*config.LibraryState{
					{
						ID:   "some-library",
						APIs: []*config.API{{Path: "some/api"}},
					},
				},
			},
			container:  &mockContainerClient{buildErr: errors.New("build error")},
			ghClient:   &mockGitHubClient{},
			pushConfig: "xxx@email.com,author",
			build:      true,
			wantErr:    true,
		},
		{
			name: "commit and push error",
			api:  "some/api",
			repo: newTestGitRepo(t),
			state: &config.LibrarianState{
				Image: "gcr.io/test/image:v1.2.3",
				Libraries: []*config.LibraryState{
					{
						ID:   "some-library",
						APIs: []*config.API{{Path: "some/api"}},
					},
				},
			},
			container:  &mockContainerClient{},
			ghClient:   &mockGitHubClient{rawErr: errors.New("commit and push error")},
			pushConfig: "xxx@email.com,author",
			build:      true,
			wantErr:    true,
		},
	} {
		t.Run(test.name, func(t *testing.T) {
			t.Parallel()
			r := &generateRunner{
				cfg: &config.Config{
					API:        test.api,
					PushConfig: test.pushConfig,
					APISource:  t.TempDir(),
					Build:      test.build,
				},
				repo:            test.repo,
				state:           test.state,
				containerClient: test.container,
				ghClient:        test.ghClient,
				workRoot:        t.TempDir(),
			}

			// Create a symlink in the output directory to trigger an error.
			if test.name == "symlink in output" {
				outputDir := filepath.Join(r.workRoot, "output")
				if err := os.MkdirAll(outputDir, 0755); err != nil {
					t.Fatalf("os.MkdirAll() = %v", err)
				}
				if err := os.Symlink("target", filepath.Join(outputDir, "symlink")); err != nil {
					t.Fatalf("os.Symlink() = %v", err)
				}
			}

			err := r.run(context.Background())
			if test.wantErr {
				if err == nil {
					t.Errorf("%s should return error", test.name)
				}
				return
			}
			if err != nil {
				t.Fatal(err)
			}
			if diff := cmp.Diff(test.wantGenerateCalls, test.container.generateCalls); diff != "" {
				t.Errorf("run() generateCalls mismatch (-want +got):%s", diff)
			}
			if diff := cmp.Diff(test.wantBuildCalls, test.container.buildCalls); diff != "" {
				t.Errorf("run() buildCalls mismatch (-want +got):%s", diff)
			}
			if diff := cmp.Diff(test.wantConfigureCalls, test.container.configureCalls); diff != "" {
				t.Errorf("run() configureCalls mismatch (-want +got):%s", diff)
			}
		})
	}
}

func TestGenerateScenarios(t *testing.T) {
	t.Parallel()
	for _, test := range []struct {
		name               string
		api                string
		library            string
		repo               *gitrepo.Repository
		state              *config.LibrarianState
		container          *mockContainerClient
		ghClient           GitHubClient
		pushConfig         string
		build              bool
		wantErr            bool
		wantGenerateCalls  int
		wantBuildCalls     int
		wantConfigureCalls int
	}{
		{
			name:               "generate single library including initial configuration",
			api:                "some/api",
			library:            "some-library",
			repo:               newTestGitRepo(t),
			state:              &config.LibrarianState{Image: "gcr.io/test/image:v1.2.3"},
			container:          &mockContainerClient{},
			ghClient:           &mockGitHubClient{},
			pushConfig:         "xxx@email.com,author",
			build:              true,
			wantGenerateCalls:  1,
			wantBuildCalls:     1,
			wantConfigureCalls: 1,
		},
		{
			name:    "generate single existing library by library id",
			library: "some-library",
			repo:    newTestGitRepo(t),
			state: &config.LibrarianState{
				Image: "gcr.io/test/image:v1.2.3",
				Libraries: []*config.LibraryState{
					{
						ID:   "some-library",
						APIs: []*config.API{{Path: "some/api"}},
					},
				},
			},
			container:          &mockContainerClient{},
			ghClient:           &mockGitHubClient{},
			pushConfig:         "xxx@email.com,author",
			build:              true,
			wantGenerateCalls:  1,
			wantBuildCalls:     1,
			wantConfigureCalls: 0,
		},
		{
			name: "generate single existing library by api",
			api:  "some/api",
			repo: newTestGitRepo(t),
			state: &config.LibrarianState{
				Image: "gcr.io/test/image:v1.2.3",
				Libraries: []*config.LibraryState{
					{
						ID:   "some-library",
						APIs: []*config.API{{Path: "some/api"}},
					},
				},
			},
			container:          &mockContainerClient{},
			ghClient:           &mockGitHubClient{},
			pushConfig:         "xxx@email.com,author",
			build:              true,
			wantGenerateCalls:  1,
			wantBuildCalls:     1,
			wantConfigureCalls: 0,
		},
		{
			name:    "generate single existing library with library id and api",
			api:     "some/api",
			library: "some-library",
			repo:    newTestGitRepo(t),
			state: &config.LibrarianState{
				Image: "gcr.io/test/image:v1.2.3",
				Libraries: []*config.LibraryState{
					{
						ID:   "some-library",
						APIs: []*config.API{{Path: "some/api"}},
					},
				},
			},
			container:          &mockContainerClient{},
			ghClient:           &mockGitHubClient{},
			pushConfig:         "xxx@email.com,author",
			build:              true,
			wantGenerateCalls:  1,
			wantBuildCalls:     1,
			wantConfigureCalls: 0,
		},
		{
			name:    "generate single existing library with invalid library id should fail",
			library: "some-not-configured-library",
			repo:    newTestGitRepo(t),
			state: &config.LibrarianState{
				Image: "gcr.io/test/image:v1.2.3",
				Libraries: []*config.LibraryState{
					{
						ID:   "some-library",
						APIs: []*config.API{{Path: "some/api"}},
					},
				},
			},
			container:  &mockContainerClient{},
			ghClient:   &mockGitHubClient{},
			pushConfig: "xxx@email.com,author",
			build:      true,
			wantErr:    true,
		},
		{
			name: "generate all libraries configured in state",
			repo: newTestGitRepo(t),
			state: &config.LibrarianState{
				Image: "gcr.io/test/image:v1.2.3",
				Libraries: []*config.LibraryState{
					{ID: "library1", APIs: []*config.API{{Path: "some/api1"}}},
					{ID: "library2", APIs: []*config.API{{Path: "some/api2"}}},
				},
			},
			container:         &mockContainerClient{},
			ghClient:          &mockGitHubClient{},
			pushConfig:        "xxx@email.com,author",
			build:             true,
			wantGenerateCalls: 2,
			wantBuildCalls:    2,
		},
		{
			name:    "generate single library, corrupted library id",
			library: "non-existent-library",
			repo:    newTestGitRepo(t),
			state: &config.LibrarianState{
				Image: "gcr.io/test/image:v1.2.3",
				Libraries: []*config.LibraryState{
					{
						ID:   "some-library",
						APIs: []*config.API{{Path: "some/api"}},
					},
				},
			},
			container:  &mockContainerClient{},
			ghClient:   &mockGitHubClient{},
			pushConfig: "xxx@email.com,author",
			build:      true,
			wantErr:    true,
		},
		{
			name: "generate single library, corrupted api",
			api:  "corrupted/api/path",
			repo: newTestGitRepo(t),
			state: &config.LibrarianState{
				Image: "gcr.io/test/image:v1.2.3",
				Libraries: []*config.LibraryState{
					{
						ID:   "some-library",
						APIs: []*config.API{{Path: "some/api"}},
					},
				},
			},
			container:  &mockContainerClient{},
			ghClient:   &mockGitHubClient{},
			pushConfig: "xxx@email.com,author",
			build:      true,
			wantErr:    true,
		},
	} {
		t.Run(test.name, func(t *testing.T) {
			t.Parallel()
			r := &generateRunner{
				cfg: &config.Config{
					API:        test.api,
					Library:    test.library,
					PushConfig: test.pushConfig,
					APISource:  t.TempDir(),
					Build:      test.build,
				},
				repo:            test.repo,
				state:           test.state,
				containerClient: test.container,
				ghClient:        test.ghClient,
				workRoot:        t.TempDir(),
			}

			err := r.run(context.Background())
			if test.wantErr {
				if err == nil {
					t.Errorf("%s should return error", test.name)
				}
				return
			}
			if err != nil {
				t.Fatal(err)
			}
			if diff := cmp.Diff(test.wantGenerateCalls, test.container.generateCalls); diff != "" {
				t.Errorf("%s: run() generateCalls mismatch (-want +got):%s", test.name, diff)
			}
			if diff := cmp.Diff(test.wantBuildCalls, test.container.buildCalls); diff != "" {
				t.Errorf("%s: run() buildCalls mismatch (-want +got):%s", test.name, diff)
			}
			if diff := cmp.Diff(test.wantConfigureCalls, test.container.configureCalls); diff != "" {
				t.Errorf("%s: run() configureCalls mismatch (-want +got):%s", test.name, diff)
			}
		})
	}
}

func TestClean(t *testing.T) {
	t.Parallel()
	for _, test := range []struct {
		name             string
		files            map[string]string
		setup            func(t *testing.T, tmpDir string)
		symlinks         map[string]string
		removePatterns   []string
		preservePatterns []string
		wantRemaining    []string
		wantErr          bool
	}{
		{
			name: "remove all",
			files: map[string]string{
				"file1.txt": "",
				"file2.txt": "",
			},
			removePatterns: []string{".*\\.txt"},
			wantRemaining:  []string{"."},
		},
		{
			name: "preserve all",
			files: map[string]string{
				"file1.txt": "",
				"file2.txt": "",
			},
			removePatterns:   []string{".*"},
			preservePatterns: []string{".*"},
			wantRemaining:    []string{".", "file1.txt", "file2.txt"},
		},
		{
			name: "remove some",
			files: map[string]string{
				"foo/file1.txt": "",
				"foo/file2.txt": "",
				"bar/file3.txt": "",
			},
			removePatterns: []string{"foo/.*"},
			wantRemaining:  []string{".", "bar", "bar/file3.txt", "foo"},
		},
		{
			name: "invalid remove pattern",
			files: map[string]string{
				"file1.txt": "",
			},
			removePatterns: []string{"["}, // Invalid regex
			wantErr:        true,
		},
		{
			name: "invalid preserve pattern",
			files: map[string]string{
				"file1.txt": "",
			},
			removePatterns:   []string{".*"},
			preservePatterns: []string{"["}, // Invalid regex
			wantErr:          true,
		},
		{
			name: "remove symlink",
			files: map[string]string{
				"file1.txt": "content",
			},
			symlinks: map[string]string{
				"symlink_to_file1": "file1.txt",
			},
			removePatterns: []string{"symlink_to_file1"},
			wantRemaining:  []string{".", "file1.txt"},
		},
		{
			name: "remove file symlinked to",
			files: map[string]string{
				"file1.txt": "content",
			},
			symlinks: map[string]string{
				"symlink_to_file1": "file1.txt",
			},
			removePatterns: []string{"file1.txt"},
			// The symlink should remain, even though it's now broken, because
			// it was not targeted for removal.
			wantRemaining: []string{".", "symlink_to_file1"},
		},
		{
			name: "remove directory",
			files: map[string]string{
				"dir/file1.txt": "",
				"dir/file2.txt": "",
			},
			removePatterns: []string{"dir"},
			wantRemaining:  []string{"."},
		},
		{
			name: "preserve file not matching remove pattern",
			files: map[string]string{
				"file1.txt": "",
				"file2.log": "",
			},
			removePatterns: []string{".*\\.txt"},
			wantRemaining:  []string{".", "file2.log"},
		},
		{
			name: "remove file fails on permission error",
			files: map[string]string{
				"readonlydir/file.txt": "content",
			},
			setup: func(t *testing.T, tmpDir string) {
				// Make the directory read-only to cause os.Remove to fail.
				readOnlyDir := filepath.Join(tmpDir, "readonlydir")
				if err := os.Chmod(readOnlyDir, 0555); err != nil {
					t.Fatalf("os.Chmod() = %v", err)
				}
				// Register a cleanup function to restore permissions so TempDir can be removed.
				t.Cleanup(func() {
					_ = os.Chmod(readOnlyDir, 0755)
				})
			},
			removePatterns: []string{"readonlydir/file.txt"},
			wantRemaining:  []string{".", "readonlydir", "readonlydir/file.txt"},
			wantErr:        true,
		},
	} {
		t.Run(test.name, func(t *testing.T) {
			t.Parallel()
			tmpDir := t.TempDir()
			for path, content := range test.files {
				fullPath := filepath.Join(tmpDir, path)
				if err := os.MkdirAll(filepath.Dir(fullPath), 0755); err != nil {
					t.Fatalf("os.MkdirAll() = %v", err)
				}
				if err := os.WriteFile(fullPath, []byte(content), 0644); err != nil {
					t.Fatalf("os.WriteFile() = %v", err)
				}
			}
			for link, target := range test.symlinks {
				linkPath := filepath.Join(tmpDir, link)
				if err := os.Symlink(target, linkPath); err != nil {
					t.Fatalf("os.Symlink() = %v", err)
				}
			}
			if test.setup != nil {
				test.setup(t, tmpDir)
			}
			err := clean(tmpDir, test.removePatterns, test.preservePatterns)
			if test.wantErr {
				if err == nil {
					t.Errorf("%s should return error", test.name)
				}
				return
			}
			if err != nil {
				t.Fatal(err)
			}

			remainingPaths, err := allPaths(tmpDir)
			if err != nil {
				t.Fatalf("allPaths() = %v", err)
			}
			sort.Strings(test.wantRemaining)
			sort.Strings(remainingPaths)
			if diff := cmp.Diff(test.wantRemaining, remainingPaths); diff != "" {
				t.Errorf("clean() remaining files mismatch (-want +got):%s", diff)
			}

		})
	}
}

func TestSortDirsByDepth(t *testing.T) {
	t.Parallel()
	for _, tc := range []struct {
		name string
		dirs []string
		want []string
	}{
		{
			name: "simple case",
			dirs: []string{
				"a/b",
				"short-dir",
				"a/b/c",
				"a",
			},
			want: []string{
				"a/b/c",
				"a/b",
				"short-dir",
				"a",
			},
		},
		{
			name: "empty",
			dirs: []string{},
			want: []string{},
		},
		{
			name: "single dir",
			dirs: []string{"a"},
			want: []string{"a"},
		},
	} {
		t.Run(tc.name, func(t *testing.T) {
			t.Parallel()
			sortDirsByDepth(tc.dirs)
			if diff := cmp.Diff(tc.want, tc.dirs); diff != "" {
				t.Errorf("sortDirsByDepth() mismatch (-want +got):\n%s", diff)
			}
		})
	}
}

func TestAllPaths(t *testing.T) {
	t.Parallel()
	for _, test := range []struct {
		name        string
		setup       func(t *testing.T, tmpDir string)
		wantPaths   []string
		wantErr     bool
		errorString string
	}{
		{
			name: "success",
			setup: func(t *testing.T, tmpDir string) {
				files := []string{
					"file1.txt",
					"dir1/file2.txt",
					"dir1/dir2/file3.txt",
				}
				for _, file := range files {
					path := filepath.Join(tmpDir, file)
					if err := os.MkdirAll(filepath.Dir(path), 0755); err != nil {
						t.Fatalf("os.MkdirAll() = %v", err)
					}
					if err := os.WriteFile(path, []byte("test"), 0644); err != nil {
						t.Fatalf("os.WriteFile() = %v", err)
					}
				}
			},
			wantPaths: []string{
				".",
				"dir1",
				"dir1/dir2",
				"dir1/dir2/file3.txt",
				"dir1/file2.txt",
				"file1.txt",
			},
		},
		{
			name: "unreadable directory",
			setup: func(t *testing.T, tmpDir string) {
				unreadableDir := filepath.Join(tmpDir, "unreadable")
				if err := os.Mkdir(unreadableDir, 0755); err != nil {
					t.Fatalf("os.Mkdir() = %v", err)
				}

				// Make the directory unreadable to trigger an error in filepath.WalkDir.
				if err := os.Chmod(unreadableDir, 0000); err != nil {
					t.Fatalf("os.Chmod() = %v", err)
				}
				// Schedule cleanup to restore permissions so TempDir can be removed.
				t.Cleanup(func() {
					_ = os.Chmod(unreadableDir, 0755)
				})
			},
			wantErr:     true,
			errorString: "unreadable",
		},
	} {
		t.Run(test.name, func(t *testing.T) {
			tmpDir := t.TempDir()
			if test.setup != nil {
				test.setup(t, tmpDir)
			}

			paths, err := allPaths(tmpDir)
			if test.wantErr {
				if err == nil {
					t.Errorf("%s should return error", test.name)
				}
				return
			}
			if err != nil {
				t.Fatal(err)
			}

			// Sort both slices to ensure consistent comparison.
			sort.Strings(paths)
			sort.Strings(test.wantPaths)

			if diff := cmp.Diff(test.wantPaths, paths); diff != "" {
				t.Errorf("allPaths() mismatch (-want +got):\n%s", diff)
			}
		})
	}
}

func TestFilterPaths(t *testing.T) {
	t.Parallel()
	paths := []string{
		"foo/file1.txt",
		"foo/file2.log",
		"bar/file3.txt",
		"bar/file4.log",
	}
	regexps := []*regexp.Regexp{
		regexp.MustCompile(`^foo/.*\.txt$`),
		regexp.MustCompile(`^bar/.*`),
	}

	filtered := filterPaths(paths, regexps)

	wantFiltered := []string{
		"foo/file1.txt",
		"bar/file3.txt",
		"bar/file4.log",
	}

	sort.Strings(filtered)
	sort.Strings(wantFiltered)

	if diff := cmp.Diff(wantFiltered, filtered); diff != "" {
		t.Errorf("filterPaths() mismatch (-want +got):%s", diff)
	}
}

func TestDeriveFinalPathsToRemove(t *testing.T) {
	t.Parallel()
	for _, test := range []struct {
		name             string
		files            map[string]string
		removePatterns   []string
		preservePatterns []string
		wantToRemove     []string
		wantErr          bool
	}{
		{
			name: "remove all txt files, preserve nothing",
			files: map[string]string{
				"file1.txt":      "",
				"dir1/file2.txt": "",
				"dir2/file3.log": "",
			},
			removePatterns:   []string{`.*\.txt`},
			preservePatterns: []string{},
			wantToRemove:     []string{"file1.txt", "dir1/file2.txt"},
		},
		{
			name: "remove all files, preserve log files",
			files: map[string]string{
				"file1.txt":      "",
				"dir1/file2.txt": "",
				"dir2/file3.log": "",
			},
			removePatterns:   []string{".*"},
			preservePatterns: []string{`.*\.log`},
			wantToRemove:     []string{".", "dir1", "dir2", "file1.txt", "dir1/file2.txt"},
		},
		{
			name: "remove files in dir1, preserve nothing",
			files: map[string]string{
				"file1.txt":      "",
				"dir1/file2.txt": "",
				"dir1/file3.log": "",
				"dir2/file4.txt": "",
			},
			removePatterns:   []string{`dir1/.*`},
			preservePatterns: []string{},
			wantToRemove:     []string{"dir1/file2.txt", "dir1/file3.log"},
		},
		{
			name: "remove all, preserve files in dir2",
			files: map[string]string{
				"file1.txt":      "",
				"dir1/file2.txt": "",
				"dir2/file3.txt": "",
			},
			removePatterns:   []string{".*"},
			preservePatterns: []string{`dir2/.*`},
			wantToRemove:     []string{".", "dir1", "dir2", "file1.txt", "dir1/file2.txt"},
		},
		{
			name:             "no files",
			files:            map[string]string{},
			removePatterns:   []string{".*"},
			preservePatterns: []string{},
			wantToRemove:     []string{"."},
		},
	} {
		t.Run(test.name, func(t *testing.T) {
			tmpDir := t.TempDir()
			for path, content := range test.files {
				fullPath := filepath.Join(tmpDir, path)
				if err := os.MkdirAll(filepath.Dir(fullPath), 0755); err != nil {
					t.Fatalf("os.MkdirAll() = %v", err)
				}
				if err := os.WriteFile(fullPath, []byte(content), 0644); err != nil {
					t.Fatalf("os.WriteFile() = %v", err)
				}
			}

			gotToRemove, err := deriveFinalPathsToRemove(tmpDir, test.removePatterns, test.preservePatterns)
			if test.wantErr {
				if err == nil {
					t.Errorf("%s should return error", test.name)
				}
				return
			}
			if err != nil {
				t.Fatal(err)
			}

			sort.Strings(gotToRemove)
			sort.Strings(test.wantToRemove)

			if diff := cmp.Diff(test.wantToRemove, gotToRemove); diff != "" {
				t.Errorf("deriveFinalPathsToRemove() toRemove mismatch in %s (-want +got):\n%s", test.name, diff)
			}
		})
	}
}

func TestSeparateFilesAndDirs(t *testing.T) {
	t.Parallel()
	for _, test := range []struct {
		name      string
		setup     func(t *testing.T, tmpDir string)
		paths     []string
		wantFiles []string
		wantDirs  []string
		wantErr   bool
	}{
		{
			name: "mixed files, dirs, and non-existent path",
			setup: func(t *testing.T, tmpDir string) {
				files := []string{"file1.txt", "dir1/file2.txt"}
				dirs := []string{"dir1", "dir2"}
				for _, file := range files {
					path := filepath.Join(tmpDir, file)
					if err := os.MkdirAll(filepath.Dir(path), 0755); err != nil {
						t.Fatalf("os.MkdirAll() = %v", err)
					}
					if err := os.WriteFile(path, []byte("test"), 0644); err != nil {
						t.Fatalf("os.WriteFile() = %v", err)
					}
				}
				for _, dir := range dirs {
					if err := os.MkdirAll(filepath.Join(tmpDir, dir), 0755); err != nil {
						t.Fatalf("os.MkdirAll() = %v", err)
					}
				}
			},
			paths:     []string{"file1.txt", "dir1/file2.txt", "dir1", "dir2", "non-existent-file"},
			wantFiles: []string{"file1.txt", "dir1/file2.txt"},
			wantDirs:  []string{"dir1", "dir2"},
		},
		{
			name:    "stat error",
			paths:   []string{strings.Repeat("a", 300)},
			wantErr: true,
		},
	} {
		t.Run(test.name, func(t *testing.T) {
			tmpDir := t.TempDir()
			if test.setup != nil {
				test.setup(t, tmpDir)
			}

			gotFiles, gotDirs, err := separateFilesAndDirs(tmpDir, test.paths)
			if test.wantErr {
				if err == nil {
					t.Errorf("%s should return error", test.name)
				}
				return
			}
			if err != nil {
				t.Fatal(err)
			}

			sort.Strings(gotFiles)
			sort.Strings(gotDirs)
			sort.Strings(test.wantFiles)
			sort.Strings(test.wantDirs)

			if diff := cmp.Diff(test.wantFiles, gotFiles); diff != "" {
				t.Errorf("separateFilesAndDirs() files mismatch (-want +got):\n%s", diff)
			}
			if diff := cmp.Diff(test.wantDirs, gotDirs); diff != "" {
				t.Errorf("separateFilesAndDirs() dirs mismatch (-want +got):\n%s", diff)
			}
		})
	}
}

func TestCompileRegexps(t *testing.T) {
	t.Parallel()
	for _, tc := range []struct {
		name     string
		patterns []string
		wantErr  bool
	}{
		{
			name: "valid patterns",
			patterns: []string{
				`^foo.*`,
				`\\.txt$`,
			},
			wantErr: false,
		},
		{
			name:     "empty patterns",
			patterns: []string{},
			wantErr:  false,
		},
		{
			name: "invalid pattern",
			patterns: []string{
				`[`,
			},
			wantErr: true,
		},
		{
			name: "mixed valid and invalid patterns",
			patterns: []string{
				`^foo.*`,
				`[`,
			},
			wantErr: true,
		},
	} {
		t.Run(tc.name, func(t *testing.T) {
			t.Parallel()
			regexps, err := compileRegexps(tc.patterns)
			if (err != nil) != tc.wantErr {
				t.Fatalf("compileRegexps() error = %v, wantErr %v", err, tc.wantErr)
			}
			if !tc.wantErr {
				if len(regexps) != len(tc.patterns) {
					t.Errorf("compileRegexps() len = %d, want %d", len(regexps), len(tc.patterns))
				}
			}
		})
	}
}

func TestCleanAndCopyLibrary(t *testing.T) {
	t.Parallel()
	for _, test := range []struct {
		name        string
		libraryID   string
		state       *config.LibrarianState
		repo        *gitrepo.Repository
		outputDir   string
		setup       func(t *testing.T, r *generateRunner, outputDir string)
		wantErr     bool
		errContains string
	}{
		{
			name:      "library not found",
			libraryID: "non-existent-library",
			state: &config.LibrarianState{
				Libraries: []*config.LibraryState{
					{
						ID: "some-library",
					},
				},
			},
			repo:    newTestGitRepo(t),
			wantErr: true,
		},
		{
			name:      "clean fails",
			libraryID: "some-library",
			state: &config.LibrarianState{
				Libraries: []*config.LibraryState{
					{
						ID:          "some-library",
						RemoveRegex: []string{"["}, // Invalid regex
					},
				},
			},
			repo:    newTestGitRepo(t),
			wantErr: true,
		},
		{
			name:      "copy fails on symlink",
			libraryID: "some-library",
			state: &config.LibrarianState{
				Libraries: []*config.LibraryState{
					{
						ID: "some-library",
					},
				},
			},
			repo: newTestGitRepo(t),
			setup: func(t *testing.T, r *generateRunner, outputDir string) {
				// Create a symlink in the output directory to trigger an error.
				if err := os.Symlink("target", filepath.Join(outputDir, "symlink")); err != nil {
					t.Fatalf("os.Symlink() = %v", err)
				}
			},
			wantErr: true,
		},
	} {
		t.Run(test.name, func(t *testing.T) {
			t.Parallel()
			r := &generateRunner{
				state: test.state,
				repo:  test.repo,
			}
			outputDir := t.TempDir()
			if test.setup != nil {
				test.setup(t, r, outputDir)
			}
			err := r.cleanAndCopyLibrary(test.libraryID, outputDir)
			if test.wantErr {
				if err == nil {
					t.Errorf("%s should return error", test.name)
				}
				return
			}
			if err != nil {
				t.Fatal(err)
			}
		})
	}
}<|MERGE_RESOLUTION|>--- conflicted
+++ resolved
@@ -310,13 +310,8 @@
 		t.Run(test.name, func(t *testing.T) {
 			t.Parallel()
 			// We need to create a fake state and config file for the test to pass.
-<<<<<<< HEAD
-			if test.cfg.Repo != "" && !isUrl(test.cfg.Repo) {
+			if test.cfg.Repo != "" && !isURL(test.cfg.Repo) {
 				stateFile := filepath.Join(test.cfg.Repo, config.LibrarianDir, config.PipelineStateFile)
-=======
-			if test.cfg.Repo != "" && !isURL(test.cfg.Repo) {
-				stateFile := filepath.Join(test.cfg.Repo, config.LibrarianDir, pipelineStateFile)
->>>>>>> 8a4090ed
 
 				if err := os.MkdirAll(filepath.Dir(stateFile), 0755); err != nil {
 					t.Fatalf("os.MkdirAll() = %v", err)
