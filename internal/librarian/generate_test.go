--- conflicted
+++ resolved
@@ -1604,63 +1604,4 @@
 			}
 		})
 	}
-<<<<<<< HEAD
-}
-
-// newTestGitRepo creates a new git repository in a temporary directory.
-func newTestGitRepo(t *testing.T) gitrepo.Repository {
-	t.Helper()
-	return newTestGitRepoWithState(t, true)
-}
-
-// newTestGitRepo creates a new git repository in a temporary directory.
-func newTestGitRepoWithState(t *testing.T, writeState bool) gitrepo.Repository {
-	t.Helper()
-	dir := t.TempDir()
-	remoteURL := "https://github.com/googleapis/librarian.git"
-	runGit(t, dir, "init")
-	runGit(t, dir, "config", "user.email", "test@example.com")
-	runGit(t, dir, "config", "user.name", "Test User")
-	if err := os.WriteFile(filepath.Join(dir, "README.md"), []byte("test"), 0644); err != nil {
-		t.Fatalf("os.WriteFile: %v", err)
-	}
-	if writeState {
-		// Create an empty state.yaml file
-		stateDir := filepath.Join(dir, config.LibrarianDir)
-		if err := os.MkdirAll(stateDir, 0755); err != nil {
-			t.Fatalf("os.MkdirAll: %v", err)
-		}
-		stateFile := filepath.Join(stateDir, "state.yaml")
-		state := `
-image: gcr.io/test/image:v1.2.3
-libraries:
-  - id: some-library
-    apis:
-      - path: some/api
-    source_roots:
-      - "some/path"
-`
-		if err := os.WriteFile(stateFile, []byte(state), 0644); err != nil {
-			t.Fatalf("os.WriteFile: %v", err)
-		}
-	}
-	runGit(t, dir, "add", ".")
-	runGit(t, dir, "commit", "-m", "initial commit")
-	runGit(t, dir, "remote", "add", "origin", remoteURL)
-	repo, err := gitrepo.NewRepository(&gitrepo.RepositoryOptions{Dir: dir})
-	if err != nil {
-		t.Fatalf("gitrepo.Open(%q) = %v", dir, err)
-	}
-	return repo
-}
-
-func runGit(t *testing.T, dir string, args ...string) {
-	t.Helper()
-	cmd := exec.Command("git", args...)
-	cmd.Dir = dir
-	if err := cmd.Run(); err != nil {
-		t.Fatalf("git %v: %v", args, err)
-	}
-=======
->>>>>>> 951d6848
 }