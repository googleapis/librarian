// Copyright 2025 Google LLC
//
// Licensed under the Apache License, Version 2.0 (the "License");
// you may not use this file except in compliance with the License.
// You may obtain a copy of the License at
//
//	https://www.apache.org/licenses/LICENSE-2.0
//
// Unless required by applicable law or agreed to in writing, software
// distributed under the License is distributed on an "AS IS" BASIS,
// WITHOUT WARRANTIES OR CONDITIONS OF ANY KIND, either express or implied.
// See the License for the specific language governing permissions and
// limitations under the License.

package librarian

import (
	"context"
	"errors"
	"fmt"
	"os"
	"os/exec"
	"path/filepath"
	"regexp"
	"sort"
	"strings"
	"testing"

	"github.com/google/go-cmp/cmp"
	"github.com/googleapis/librarian/internal/config"
	"github.com/googleapis/librarian/internal/gitrepo"
	"gopkg.in/yaml.v3"
)

func TestRunGenerateCommand(t *testing.T) {
	t.Parallel()
	for _, test := range []struct {
		name              string
		api               string
		repo              gitrepo.Repository
		state             *config.LibrarianState
		container         *mockContainerClient
		ghClient          GitHubClient
		wantLibraryID     string
		wantErr           bool
		wantGenerateCalls int
	}{
		{
			name:     "works",
			api:      "some/api",
			repo:     newTestGitRepo(t),
			ghClient: &mockGitHubClient{},
			state: &config.LibrarianState{
				Libraries: []*config.LibraryState{
					{
						ID:   "some-library",
						APIs: []*config.API{{Path: "some/api"}},
					},
				},
			},
			container:         &mockContainerClient{},
			wantLibraryID:     "some-library",
			wantGenerateCalls: 1,
		},
	} {
		t.Run(test.name, func(t *testing.T) {
			t.Parallel()
			r := &generateRunner{
				cfg: &config.Config{
					API:       test.api,
					APISource: t.TempDir(),
				},
				repo:            test.repo,
				ghClient:        test.ghClient,
				state:           test.state,
				containerClient: test.container,
			}

			outputDir := t.TempDir()
			gotLibraryID, err := r.runGenerateCommand(context.Background(), "some-library", outputDir)
			if (err != nil) != test.wantErr {
				t.Errorf("runGenerateCommand() error = %v, wantErr %v", err, test.wantErr)
				return
			}
			if diff := cmp.Diff(test.wantLibraryID, gotLibraryID); diff != "" {
				t.Errorf("runGenerateCommand() mismatch (-want +got):\n%s", diff)
			}
			if diff := cmp.Diff(test.wantGenerateCalls, test.container.generateCalls); diff != "" {
				t.Errorf("runGenerateCommand() generateCalls mismatch (-want +got):%s", diff)
			}
		})
	}
}

func TestRunBuildCommand(t *testing.T) {
	t.Parallel()
	for _, test := range []struct {
		name           string
		build          bool
		libraryID      string
		repo           gitrepo.Repository
		state          *config.LibrarianState
		container      *mockContainerClient
		wantBuildCalls int
		wantErr        bool
	}{
		{
			name:           "build flag not specified",
			build:          false,
			container:      &mockContainerClient{},
			wantBuildCalls: 0,
		},
		{
			name:      "build with library id",
			build:     true,
			libraryID: "some-library",
			repo:      newTestGitRepo(t),
			state: &config.LibrarianState{
				Libraries: []*config.LibraryState{
					{
						ID: "some-library",
					},
				},
			},
			container:      &mockContainerClient{},
			wantBuildCalls: 1,
		},
		{
			name:      "build with no library id",
			build:     true,
			container: &mockContainerClient{},
		},
	} {
		t.Run(test.name, func(t *testing.T) {
			t.Parallel()
			r := &generateRunner{
				cfg: &config.Config{
					Build: test.build,
				},
				repo:            test.repo,
				state:           test.state,
				containerClient: test.container,
			}
			err := r.runBuildCommand(context.Background(), test.libraryID)
			if test.wantErr {
				if err == nil {
					t.Errorf("%s should return error", test.name)
				}
				return
			}
			if err != nil {
				t.Fatal(err)
			}
			if diff := cmp.Diff(test.wantBuildCalls, test.container.buildCalls); diff != "" {
				t.Errorf("runBuildCommand() buildCalls mismatch (-want +got):%s", diff)
			}
		})
	}
}

func TestRunConfigureCommand(t *testing.T) {
	t.Parallel()
	for _, test := range []struct {
		name               string
		api                string
		repo               gitrepo.Repository
		state              *config.LibrarianState
		container          *mockContainerClient
		wantConfigureCalls int
		wantErr            bool
	}{
		{
			name: "configures library",
			api:  "some/api",
			repo: newTestGitRepo(t),
			state: &config.LibrarianState{
				Libraries: []*config.LibraryState{
					{
						ID:   "some-library",
						APIs: []*config.API{{Path: "some/api"}},
					},
				},
			},
			container:          &mockContainerClient{},
			wantConfigureCalls: 1,
		},
		{
			name: "configures library with non-existent api source",
			api:  "non-existent-dir/api",
			repo: newTestGitRepo(t),
			state: &config.LibrarianState{
				Libraries: []*config.LibraryState{
					{
						ID:   "some-library",
						APIs: []*config.API{{Path: "non-existent-dir/api"}},
					},
				},
			},
			container:          &mockContainerClient{},
			wantConfigureCalls: 1,
			wantErr:            true,
		},
		{
			name: "configures library with no response",
			api:  "some/api",
			repo: newTestGitRepo(t),
			state: &config.LibrarianState{
				Libraries: []*config.LibraryState{
					{
						ID:   "some-library",
						APIs: []*config.API{{Path: "some/api"}},
					},
				},
			},
			container:          &mockContainerClient{},
			wantConfigureCalls: 1,
			wantErr:            true,
		},
		{
			name: "configure command failed",
			api:  "some/api",
			repo: newTestGitRepo(t),
			state: &config.LibrarianState{
				Libraries: []*config.LibraryState{
					{
						ID:   "some-library",
						APIs: []*config.API{{Path: "some/api"}},
					},
				},
			},
			container: &mockContainerClient{
				configureErr: errors.New("simulated configure command error"),
			},
			wantConfigureCalls: 1,
			wantErr:            true,
		},
	} {
		t.Run(test.name, func(t *testing.T) {
			t.Parallel()
			sourcePath := t.TempDir()
			cfg := &config.Config{
				API:       test.api,
				APISource: sourcePath,
			}
			r := &generateRunner{
				cfg:             cfg,
				repo:            test.repo,
				state:           test.state,
				containerClient: test.container,
			}

			if test.name == "configures library" {
				if err := os.MkdirAll(filepath.Join(cfg.APISource, test.api), 0755); err != nil {
					t.Fatal(err)
				}

				data := []byte("type: google.api.Service")
				if err := os.WriteFile(filepath.Join(cfg.APISource, test.api, "example_service_v2.yaml"), data, 0755); err != nil {
					t.Fatal(err)
				}

				// Write a configure-response.json because it is required by configure
				// command.
				if err := os.MkdirAll(filepath.Join(r.repo.GetDir(), config.LibrarianDir), 0755); err != nil {
					t.Fatal(err)
				}

				libraryStr := fmt.Sprintf(`{
	"ID": "%s"
}`, test.state.Libraries[0].ID)
				if err := os.WriteFile(filepath.Join(r.repo.GetDir(), config.LibrarianDir, config.ConfigureResponse), []byte(libraryStr), 0755); err != nil {
					t.Fatal(err)
				}
			}

			if test.name == "configures library with no response" ||
				test.name == "configure command failed" {
				if err := os.MkdirAll(filepath.Join(cfg.APISource, test.api), 0755); err != nil {
					t.Fatal(err)
				}

				data := []byte("type: google.api.Service")
				if err := os.WriteFile(filepath.Join(cfg.APISource, test.api, "example_service_v2.yaml"), data, 0755); err != nil {
					t.Fatal(err)
				}

				// Do not create response file
			}

			_, err := r.runConfigureCommand(context.Background())

			if test.wantErr {
				if err == nil {
					t.Errorf("runConfigureCommand() should return error")
				}

				return
			}

			if err != nil {
				t.Errorf("runConfigureCommand() error = %v, wantErr %v", err, test.wantErr)
				return
			}
			if diff := cmp.Diff(test.wantConfigureCalls, test.container.configureCalls); diff != "" {
				t.Errorf("runConfigureCommand() configureCalls mismatch (-want +got):%s", diff)
			}
		})
	}
}

func TestNewGenerateRunner(t *testing.T) {
	t.Parallel()
	for _, test := range []struct {
		name    string
		cfg     *config.Config
		wantErr bool
	}{
		{
			name:    "invalid config without repo flag",
			cfg:     &config.Config{API: "some/api"},
			wantErr: true,
		},
		{
			name: "valid config",
			cfg: &config.Config{
				API:       "some/api",
				APISource: t.TempDir(),
				Repo:      newTestGitRepo(t).GetDir(),
				WorkRoot:  t.TempDir(),
				Image:     "gcr.io/test/test-image",
			},
		},
		{
			name: "missing image",
			cfg: &config.Config{

				API:       "some/api",
				APISource: t.TempDir(),
				Repo:      "https://github.com/googleapis/librarian.git",
				WorkRoot:  t.TempDir(),
			},
			wantErr: true,
		},
		{
			name: "valid config with github token",
			cfg: &config.Config{
				API:         "some/api",
				APISource:   t.TempDir(),
				Repo:        newTestGitRepo(t).GetDir(),
				WorkRoot:    t.TempDir(),
				Image:       "gcr.io/test/test-image",
				GitHubToken: "gh-token",
			},
		},
	} {
		t.Run(test.name, func(t *testing.T) {
			t.Parallel()
			// We need to create a fake state and config file for the test to pass.
			if test.cfg.Repo != "" && !isURL(test.cfg.Repo) {
				stateFile := filepath.Join(test.cfg.Repo, config.LibrarianDir, pipelineStateFile)

				if err := os.MkdirAll(filepath.Dir(stateFile), 0755); err != nil {
					t.Fatalf("os.MkdirAll() = %v", err)
				}
				state := &config.LibrarianState{
					Image: "some/image:v1.2.3",
					Libraries: []*config.LibraryState{
						{
							ID:          "some-library",
							APIs:        []*config.API{{Path: "some/api", ServiceConfig: "api_config.yaml"}},
							SourcePaths: []string{"src/a"},
						},
					},
				}
				b, err := yaml.Marshal(state)
				if err != nil {
					t.Fatalf("yaml.Marshal() = %v", err)
				}
				if err := os.WriteFile(stateFile, b, 0644); err != nil {
					t.Fatalf("os.WriteFile(%q, ...) = %v", stateFile, err)
				}
				configFile := filepath.Join(test.cfg.Repo, config.LibrarianDir, pipelineConfigFile)
				if err := os.WriteFile(configFile, []byte("{}"), 0644); err != nil {
					t.Fatalf("os.WriteFile(%q, ...) = %v", configFile, err)
				}
				runGit(t, test.cfg.Repo, "add", ".")
				runGit(t, test.cfg.Repo, "commit", "-m", "add config")
			}

			_, err := newGenerateRunner(test.cfg)
			if (err != nil) != test.wantErr {
				t.Errorf("newGenerateRunner() error = %v, wantErr %v", err, test.wantErr)
			}
		})
	}
}

func TestGenerateRun(t *testing.T) {
	t.Parallel()
	for _, test := range []struct {
<<<<<<< HEAD
		name                  string
		api                   string
		library               string
		repo                  gitrepo.Repository
		state                 *config.LibrarianState
		container             *mockContainerClient
		ghClient              GitHubClient
		pushConfig            string
		build                 bool
		wantErr               bool
		wantGenerateCalls     int
		wantGenerateLibraryID string
		wantBuildCalls        int
		wantConfigureCalls    int
=======
		name               string
		api                string
		repo               gitrepo.Repository
		state              *config.LibrarianState
		container          *mockContainerClient
		ghClient           GitHubClient
		build              bool
		wantErr            bool
		wantGenerateCalls  int
		wantBuildCalls     int
		wantConfigureCalls int
>>>>>>> 918507c5
	}{
		{
			name: "re-generation with API",
			api:  "some/api",
			repo: newTestGitRepo(t),
			state: &config.LibrarianState{
				Image: "gcr.io/test/image:v1.2.3",
				Libraries: []*config.LibraryState{
					{
						ID:   "some-library",
						APIs: []*config.API{{Path: "some/api"}},
					},
				},
			},
<<<<<<< HEAD
			container:             &mockContainerClient{},
			ghClient:              &mockGitHubClient{},
			pushConfig:            "xxx@email.com,author",
			build:                 true,
			wantGenerateCalls:     1,
			wantGenerateLibraryID: "some-library",
			wantBuildCalls:        1,
			wantConfigureCalls:    0,
		},
		{
			name:    "re-generation with library",
			library: "some-library",
			repo:    newTestGitRepo(t),
			state: &config.LibrarianState{
				Image: "gcr.io/test/image:v1.2.3",
				Libraries: []*config.LibraryState{
					{
						ID:   "some-library",
						APIs: []*config.API{{Path: "some/api"}},
					},
				},
			},
			container:             &mockContainerClient{},
			ghClient:              &mockGitHubClient{},
			pushConfig:            "xxx@email.com,author",
			build:                 true,
			wantGenerateCalls:     1,
			wantGenerateLibraryID: "some-library",
			wantBuildCalls:        1,
			wantConfigureCalls:    0,
		},
		{
			name:    "re-generation of library with both library and api",
			library: "some-library",
			api:     "some/api",
			repo:    newTestGitRepo(t),
			state: &config.LibrarianState{
				Image: "gcr.io/test/image:v1.2.3",
				Libraries: []*config.LibraryState{
					{
						ID:   "some-library",
						APIs: []*config.API{{Path: "some/api"}},
					},
				},
			},
			container:             &mockContainerClient{},
			ghClient:              &mockGitHubClient{},
			pushConfig:            "xxx@email.com,author",
			build:                 true,
			wantGenerateCalls:     1,
			wantGenerateLibraryID: "some-library",
			wantBuildCalls:        1,
			wantConfigureCalls:    0,
=======
			container:          &mockContainerClient{},
			ghClient:           &mockGitHubClient{},
			build:              true,
			wantGenerateCalls:  1,
			wantBuildCalls:     1,
			wantConfigureCalls: 0,
>>>>>>> 918507c5
		},
		{
			name: "symlink in output",
			api:  "some/api",
			repo: newTestGitRepo(t),
			state: &config.LibrarianState{
				Image: "gcr.io/test/image:v1.2.3",
				Libraries: []*config.LibraryState{
					{
						ID:   "some-library",
						APIs: []*config.API{{Path: "some/api"}},
					},
				},
			},
			container:         &mockContainerClient{},
			build:             true,
			wantGenerateCalls: 1,
			wantErr:           true,
		},
		{
			name: "generate error",
			api:  "some/api",
			repo: newTestGitRepo(t),
			state: &config.LibrarianState{
				Image: "gcr.io/test/image:v1.2.3",
				Libraries: []*config.LibraryState{
					{
						ID:   "some-library",
						APIs: []*config.API{{Path: "some/api"}},
					},
				},
			},
			container: &mockContainerClient{generateErr: errors.New("generate error")},
			ghClient:  &mockGitHubClient{},
			build:     true,
			wantErr:   true,
		},
		{
			name: "build error",
			api:  "some/api",
			repo: newTestGitRepo(t),
			state: &config.LibrarianState{
				Image: "gcr.io/test/image:v1.2.3",
				Libraries: []*config.LibraryState{
					{
						ID:   "some-library",
						APIs: []*config.API{{Path: "some/api"}},
					},
				},
			},
			container: &mockContainerClient{buildErr: errors.New("build error")},
			ghClient:  &mockGitHubClient{},
			build:     true,
			wantErr:   true,
		},
		{
			name: "generate all, partial failure does not halt execution",
			repo: newTestGitRepo(t),
			state: &config.LibrarianState{
				Image: "gcr.io/test/image:v1.2.3",
				Libraries: []*config.LibraryState{
					{
						ID:   "lib1",
						APIs: []*config.API{{Path: "some/api1"}},
					},
					{
						ID:   "lib2",
						APIs: []*config.API{{Path: "some/api2"}},
					},
				},
			},
			container: &mockContainerClient{
				failGenerateForID: "lib1",
				generateErr:       errors.New("generate error"),
			},
			ghClient:          &mockGitHubClient{},
			build:             true,
			wantGenerateCalls: 2,
			wantBuildCalls:    1,
		},
	} {
		t.Run(test.name, func(t *testing.T) {
			t.Parallel()
			r := &generateRunner{
				cfg: &config.Config{
<<<<<<< HEAD
					API:        test.api,
					Library:    test.library,
					PushConfig: test.pushConfig,
					APISource:  t.TempDir(),
					Build:      test.build,
=======
					API:       test.api,
					APISource: t.TempDir(),
					Build:     test.build,
>>>>>>> 918507c5
				},
				repo:            test.repo,
				state:           test.state,
				containerClient: test.container,
				ghClient:        test.ghClient,
				workRoot:        t.TempDir(),
			}

			// Create a symlink in the output directory to trigger an error.
			if test.name == "symlink in output" {
				outputDir := filepath.Join(r.workRoot, "output")
				if err := os.MkdirAll(outputDir, 0755); err != nil {
					t.Fatalf("os.MkdirAll() = %v", err)
				}
				if err := os.Symlink("target", filepath.Join(outputDir, "symlink")); err != nil {
					t.Fatalf("os.Symlink() = %v", err)
				}
			}

			err := r.run(context.Background())
			if test.wantErr {
				if err == nil {
					t.Errorf("%s should return error", test.name)
				}
				return
			}
			if err != nil {
				t.Fatal(err)
			}
			if diff := cmp.Diff(test.wantGenerateCalls, test.container.generateCalls); diff != "" {
				t.Errorf("run() generateCalls mismatch (-want +got):%s", diff)
			}
			if test.wantGenerateLibraryID != "" {
				if diff := cmp.Diff(test.wantGenerateLibraryID, test.container.requestLibraryID); diff != "" {
					t.Errorf("run() generateLibraryID mismatch (-want +got):%s", diff)
				}
			}
			if diff := cmp.Diff(test.wantBuildCalls, test.container.buildCalls); diff != "" {
				t.Errorf("run() buildCalls mismatch (-want +got):%s", diff)
			}
			if diff := cmp.Diff(test.wantConfigureCalls, test.container.configureCalls); diff != "" {
				t.Errorf("run() configureCalls mismatch (-want +got):%s", diff)
			}
		})
	}
}

func TestGenerateScenarios(t *testing.T) {
	t.Parallel()
	for _, test := range []struct {
		name               string
		api                string
		library            string
		repo               gitrepo.Repository
		state              *config.LibrarianState
		container          *mockContainerClient
		ghClient           GitHubClient
		build              bool
		wantErr            bool
		wantGenerateCalls  int
		wantBuildCalls     int
		wantConfigureCalls int
	}{
		{
			name:               "generate single library including initial configuration",
			api:                "some/api",
			library:            "some-library",
			repo:               newTestGitRepo(t),
			state:              &config.LibrarianState{Image: "gcr.io/test/image:v1.2.3"},
			container:          &mockContainerClient{},
			ghClient:           &mockGitHubClient{},
			build:              true,
			wantGenerateCalls:  1,
			wantBuildCalls:     1,
			wantConfigureCalls: 1,
		},
		{
			name:    "generate single existing library by library id",
			library: "some-library",
			repo:    newTestGitRepo(t),
			state: &config.LibrarianState{
				Image: "gcr.io/test/image:v1.2.3",
				Libraries: []*config.LibraryState{
					{
						ID:   "some-library",
						APIs: []*config.API{{Path: "some/api"}},
					},
				},
			},
			container:          &mockContainerClient{},
			ghClient:           &mockGitHubClient{},
			build:              true,
			wantGenerateCalls:  1,
			wantBuildCalls:     1,
			wantConfigureCalls: 0,
		},
		{
			name: "generate single existing library by api",
			api:  "some/api",
			repo: newTestGitRepo(t),
			state: &config.LibrarianState{
				Image: "gcr.io/test/image:v1.2.3",
				Libraries: []*config.LibraryState{
					{
						ID:   "some-library",
						APIs: []*config.API{{Path: "some/api"}},
					},
				},
			},
			container:          &mockContainerClient{},
			ghClient:           &mockGitHubClient{},
			build:              true,
			wantGenerateCalls:  1,
			wantBuildCalls:     1,
			wantConfigureCalls: 0,
		},
		{
			name:    "generate single existing library with library id and api",
			api:     "some/api",
			library: "some-library",
			repo:    newTestGitRepo(t),
			state: &config.LibrarianState{
				Image: "gcr.io/test/image:v1.2.3",
				Libraries: []*config.LibraryState{
					{
						ID:   "some-library",
						APIs: []*config.API{{Path: "some/api"}},
					},
				},
			},
			container:          &mockContainerClient{},
			ghClient:           &mockGitHubClient{},
			build:              true,
			wantGenerateCalls:  1,
			wantBuildCalls:     1,
			wantConfigureCalls: 0,
		},
		{
			name:    "generate single existing library with invalid library id should fail",
			library: "some-not-configured-library",
			repo:    newTestGitRepo(t),
			state: &config.LibrarianState{
				Image: "gcr.io/test/image:v1.2.3",
				Libraries: []*config.LibraryState{
					{
						ID:   "some-library",
						APIs: []*config.API{{Path: "some/api"}},
					},
				},
			},
			container: &mockContainerClient{},
			ghClient:  &mockGitHubClient{},
			build:     true,
			wantErr:   true,
		},
		{
			name: "generate all libraries configured in state",
			repo: newTestGitRepo(t),
			state: &config.LibrarianState{
				Image: "gcr.io/test/image:v1.2.3",
				Libraries: []*config.LibraryState{
					{ID: "library1", APIs: []*config.API{{Path: "some/api1"}}},
					{ID: "library2", APIs: []*config.API{{Path: "some/api2"}}},
				},
			},
			container:         &mockContainerClient{},
			ghClient:          &mockGitHubClient{},
			build:             true,
			wantGenerateCalls: 2,
			wantBuildCalls:    2,
		},
		{
			name:    "generate single library, corrupted library id",
			library: "non-existent-library",
			repo:    newTestGitRepo(t),
			state: &config.LibrarianState{
				Image: "gcr.io/test/image:v1.2.3",
				Libraries: []*config.LibraryState{
					{
						ID:   "some-library",
						APIs: []*config.API{{Path: "some/api"}},
					},
				},
			},
			container: &mockContainerClient{},
			ghClient:  &mockGitHubClient{},
			build:     true,
			wantErr:   true,
		},
		{
			name: "generate single library, corrupted api",
			api:  "corrupted/api/path",
			repo: newTestGitRepo(t),
			state: &config.LibrarianState{
				Image: "gcr.io/test/image:v1.2.3",
				Libraries: []*config.LibraryState{
					{
						ID:   "some-library",
						APIs: []*config.API{{Path: "some/api"}},
					},
				},
			},
			container: &mockContainerClient{},
			ghClient:  &mockGitHubClient{},
			build:     true,
			wantErr:   true,
		},
	} {
		t.Run(test.name, func(t *testing.T) {
			t.Parallel()

			cfg := &config.Config{
				API:       test.api,
				Library:   test.library,
				APISource: t.TempDir(),
				Build:     test.build,
			}

			r := &generateRunner{
				cfg:             cfg,
				repo:            test.repo,
				state:           test.state,
				containerClient: test.container,
				ghClient:        test.ghClient,
				workRoot:        t.TempDir(),
			}

			if err := os.MkdirAll(filepath.Join(cfg.APISource, test.api), 0755); err != nil {
				t.Fatal(err)
			}

			data := []byte("type: google.api.Service")
			if err := os.WriteFile(filepath.Join(cfg.APISource, test.api, "example_service_v2.yaml"), data, 0755); err != nil {
				t.Fatal(err)
			}

			// Write a configure-response.json because it is required by configure
			// command.
			if err := os.MkdirAll(filepath.Join(r.repo.GetDir(), config.LibrarianDir), 0755); err != nil {
				t.Fatal(err)
			}

			libraryStr := fmt.Sprintf(`{
	"ID": "%s"
}`, test.library)
			if err := os.WriteFile(filepath.Join(r.repo.GetDir(), config.LibrarianDir, config.ConfigureResponse), []byte(libraryStr), 0755); err != nil {
				t.Fatal(err)
			}

			err := r.run(context.Background())
			if test.wantErr {
				if err == nil {
					t.Errorf("%s should return error", test.name)
				}
				return
			}
			if err != nil {
				t.Fatal(err)
			}
			if diff := cmp.Diff(test.wantGenerateCalls, test.container.generateCalls); diff != "" {
				t.Errorf("%s: run() generateCalls mismatch (-want +got):%s", test.name, diff)
			}
			if diff := cmp.Diff(test.wantBuildCalls, test.container.buildCalls); diff != "" {
				t.Errorf("%s: run() buildCalls mismatch (-want +got):%s", test.name, diff)
			}
			if diff := cmp.Diff(test.wantConfigureCalls, test.container.configureCalls); diff != "" {
				t.Errorf("%s: run() configureCalls mismatch (-want +got):%s", test.name, diff)
			}
		})
	}
}

func TestClean(t *testing.T) {
	t.Parallel()
	for _, test := range []struct {
		name             string
		files            map[string]string
		setup            func(t *testing.T, tmpDir string)
		symlinks         map[string]string
		removePatterns   []string
		preservePatterns []string
		wantRemaining    []string
		wantErr          bool
	}{
		{
			name: "remove all",
			files: map[string]string{
				"file1.txt": "",
				"file2.txt": "",
			},
			removePatterns: []string{".*\\.txt"},
			wantRemaining:  []string{"."},
		},
		{
			name: "preserve all",
			files: map[string]string{
				"file1.txt": "",
				"file2.txt": "",
			},
			removePatterns:   []string{".*"},
			preservePatterns: []string{".*"},
			wantRemaining:    []string{".", "file1.txt", "file2.txt"},
		},
		{
			name: "remove some",
			files: map[string]string{
				"foo/file1.txt": "",
				"foo/file2.txt": "",
				"bar/file3.txt": "",
			},
			removePatterns: []string{"foo/.*"},
			wantRemaining:  []string{".", "bar", "bar/file3.txt", "foo"},
		},
		{
			name: "invalid remove pattern",
			files: map[string]string{
				"file1.txt": "",
			},
			removePatterns: []string{"["}, // Invalid regex
			wantErr:        true,
		},
		{
			name: "invalid preserve pattern",
			files: map[string]string{
				"file1.txt": "",
			},
			removePatterns:   []string{".*"},
			preservePatterns: []string{"["}, // Invalid regex
			wantErr:          true,
		},
		{
			name: "remove symlink",
			files: map[string]string{
				"file1.txt": "content",
			},
			symlinks: map[string]string{
				"symlink_to_file1": "file1.txt",
			},
			removePatterns: []string{"symlink_to_file1"},
			wantRemaining:  []string{".", "file1.txt"},
		},
		{
			name: "remove file symlinked to",
			files: map[string]string{
				"file1.txt": "content",
			},
			symlinks: map[string]string{
				"symlink_to_file1": "file1.txt",
			},
			removePatterns: []string{"file1.txt"},
			// The symlink should remain, even though it's now broken, because
			// it was not targeted for removal.
			wantRemaining: []string{".", "symlink_to_file1"},
		},
		{
			name: "remove directory",
			files: map[string]string{
				"dir/file1.txt": "",
				"dir/file2.txt": "",
			},
			removePatterns: []string{"dir"},
			wantRemaining:  []string{"."},
		},
		{
			name: "preserve file not matching remove pattern",
			files: map[string]string{
				"file1.txt": "",
				"file2.log": "",
			},
			removePatterns: []string{".*\\.txt"},
			wantRemaining:  []string{".", "file2.log"},
		},
		{
			name: "remove file fails on permission error",
			files: map[string]string{
				"readonlydir/file.txt": "content",
			},
			setup: func(t *testing.T, tmpDir string) {
				// Make the directory read-only to cause os.Remove to fail.
				readOnlyDir := filepath.Join(tmpDir, "readonlydir")
				if err := os.Chmod(readOnlyDir, 0555); err != nil {
					t.Fatalf("os.Chmod() = %v", err)
				}
				// Register a cleanup function to restore permissions so TempDir can be removed.
				t.Cleanup(func() {
					_ = os.Chmod(readOnlyDir, 0755)
				})
			},
			removePatterns: []string{"readonlydir/file.txt"},
			wantRemaining:  []string{".", "readonlydir", "readonlydir/file.txt"},
			wantErr:        true,
		},
	} {
		t.Run(test.name, func(t *testing.T) {
			t.Parallel()
			tmpDir := t.TempDir()
			for path, content := range test.files {
				fullPath := filepath.Join(tmpDir, path)
				if err := os.MkdirAll(filepath.Dir(fullPath), 0755); err != nil {
					t.Fatalf("os.MkdirAll() = %v", err)
				}
				if err := os.WriteFile(fullPath, []byte(content), 0644); err != nil {
					t.Fatalf("os.WriteFile() = %v", err)
				}
			}
			for link, target := range test.symlinks {
				linkPath := filepath.Join(tmpDir, link)
				if err := os.Symlink(target, linkPath); err != nil {
					t.Fatalf("os.Symlink() = %v", err)
				}
			}
			if test.setup != nil {
				test.setup(t, tmpDir)
			}
			err := clean(tmpDir, test.removePatterns, test.preservePatterns)
			if test.wantErr {
				if err == nil {
					t.Errorf("%s should return error", test.name)
				}
				return
			}
			if err != nil {
				t.Fatal(err)
			}

			remainingPaths, err := allPaths(tmpDir)
			if err != nil {
				t.Fatalf("allPaths() = %v", err)
			}
			sort.Strings(test.wantRemaining)
			sort.Strings(remainingPaths)
			if diff := cmp.Diff(test.wantRemaining, remainingPaths); diff != "" {
				t.Errorf("clean() remaining files mismatch (-want +got):%s", diff)
			}

		})
	}
}

func TestSortDirsByDepth(t *testing.T) {
	t.Parallel()
	for _, tc := range []struct {
		name string
		dirs []string
		want []string
	}{
		{
			name: "simple case",
			dirs: []string{
				"a/b",
				"short-dir",
				"a/b/c",
				"a",
			},
			want: []string{
				"a/b/c",
				"a/b",
				"short-dir",
				"a",
			},
		},
		{
			name: "empty",
			dirs: []string{},
			want: []string{},
		},
		{
			name: "single dir",
			dirs: []string{"a"},
			want: []string{"a"},
		},
	} {
		t.Run(tc.name, func(t *testing.T) {
			t.Parallel()
			sortDirsByDepth(tc.dirs)
			if diff := cmp.Diff(tc.want, tc.dirs); diff != "" {
				t.Errorf("sortDirsByDepth() mismatch (-want +got):\n%s", diff)
			}
		})
	}
}

func TestAllPaths(t *testing.T) {
	t.Parallel()
	for _, test := range []struct {
		name        string
		setup       func(t *testing.T, tmpDir string)
		wantPaths   []string
		wantErr     bool
		errorString string
	}{
		{
			name: "success",
			setup: func(t *testing.T, tmpDir string) {
				files := []string{
					"file1.txt",
					"dir1/file2.txt",
					"dir1/dir2/file3.txt",
				}
				for _, file := range files {
					path := filepath.Join(tmpDir, file)
					if err := os.MkdirAll(filepath.Dir(path), 0755); err != nil {
						t.Fatalf("os.MkdirAll() = %v", err)
					}
					if err := os.WriteFile(path, []byte("test"), 0644); err != nil {
						t.Fatalf("os.WriteFile() = %v", err)
					}
				}
			},
			wantPaths: []string{
				".",
				"dir1",
				"dir1/dir2",
				"dir1/dir2/file3.txt",
				"dir1/file2.txt",
				"file1.txt",
			},
		},
		{
			name: "unreadable directory",
			setup: func(t *testing.T, tmpDir string) {
				unreadableDir := filepath.Join(tmpDir, "unreadable")
				if err := os.Mkdir(unreadableDir, 0755); err != nil {
					t.Fatalf("os.Mkdir() = %v", err)
				}

				// Make the directory unreadable to trigger an error in filepath.WalkDir.
				if err := os.Chmod(unreadableDir, 0000); err != nil {
					t.Fatalf("os.Chmod() = %v", err)
				}
				// Schedule cleanup to restore permissions so TempDir can be removed.
				t.Cleanup(func() {
					_ = os.Chmod(unreadableDir, 0755)
				})
			},
			wantErr:     true,
			errorString: "unreadable",
		},
	} {
		t.Run(test.name, func(t *testing.T) {
			tmpDir := t.TempDir()
			if test.setup != nil {
				test.setup(t, tmpDir)
			}

			paths, err := allPaths(tmpDir)
			if test.wantErr {
				if err == nil {
					t.Errorf("%s should return error", test.name)
				}
				return
			}
			if err != nil {
				t.Fatal(err)
			}

			// Sort both slices to ensure consistent comparison.
			sort.Strings(paths)
			sort.Strings(test.wantPaths)

			if diff := cmp.Diff(test.wantPaths, paths); diff != "" {
				t.Errorf("allPaths() mismatch (-want +got):\n%s", diff)
			}
		})
	}
}

func TestFilterPaths(t *testing.T) {
	t.Parallel()
	paths := []string{
		"foo/file1.txt",
		"foo/file2.log",
		"bar/file3.txt",
		"bar/file4.log",
	}
	regexps := []*regexp.Regexp{
		regexp.MustCompile(`^foo/.*\.txt$`),
		regexp.MustCompile(`^bar/.*`),
	}

	filtered := filterPaths(paths, regexps)

	wantFiltered := []string{
		"foo/file1.txt",
		"bar/file3.txt",
		"bar/file4.log",
	}

	sort.Strings(filtered)
	sort.Strings(wantFiltered)

	if diff := cmp.Diff(wantFiltered, filtered); diff != "" {
		t.Errorf("filterPaths() mismatch (-want +got):%s", diff)
	}
}

func TestDeriveFinalPathsToRemove(t *testing.T) {
	t.Parallel()
	for _, test := range []struct {
		name             string
		files            map[string]string
		removePatterns   []string
		preservePatterns []string
		wantToRemove     []string
		wantErr          bool
	}{
		{
			name: "remove all txt files, preserve nothing",
			files: map[string]string{
				"file1.txt":      "",
				"dir1/file2.txt": "",
				"dir2/file3.log": "",
			},
			removePatterns:   []string{`.*\.txt`},
			preservePatterns: []string{},
			wantToRemove:     []string{"file1.txt", "dir1/file2.txt"},
		},
		{
			name: "remove all files, preserve log files",
			files: map[string]string{
				"file1.txt":      "",
				"dir1/file2.txt": "",
				"dir2/file3.log": "",
			},
			removePatterns:   []string{".*"},
			preservePatterns: []string{`.*\.log`},
			wantToRemove:     []string{".", "dir1", "dir2", "file1.txt", "dir1/file2.txt"},
		},
		{
			name: "remove files in dir1, preserve nothing",
			files: map[string]string{
				"file1.txt":      "",
				"dir1/file2.txt": "",
				"dir1/file3.log": "",
				"dir2/file4.txt": "",
			},
			removePatterns:   []string{`dir1/.*`},
			preservePatterns: []string{},
			wantToRemove:     []string{"dir1/file2.txt", "dir1/file3.log"},
		},
		{
			name: "remove all, preserve files in dir2",
			files: map[string]string{
				"file1.txt":      "",
				"dir1/file2.txt": "",
				"dir2/file3.txt": "",
			},
			removePatterns:   []string{".*"},
			preservePatterns: []string{`dir2/.*`},
			wantToRemove:     []string{".", "dir1", "dir2", "file1.txt", "dir1/file2.txt"},
		},
		{
			name:             "no files",
			files:            map[string]string{},
			removePatterns:   []string{".*"},
			preservePatterns: []string{},
			wantToRemove:     []string{"."},
		},
	} {
		t.Run(test.name, func(t *testing.T) {
			tmpDir := t.TempDir()
			for path, content := range test.files {
				fullPath := filepath.Join(tmpDir, path)
				if err := os.MkdirAll(filepath.Dir(fullPath), 0755); err != nil {
					t.Fatalf("os.MkdirAll() = %v", err)
				}
				if err := os.WriteFile(fullPath, []byte(content), 0644); err != nil {
					t.Fatalf("os.WriteFile() = %v", err)
				}
			}

			gotToRemove, err := deriveFinalPathsToRemove(tmpDir, test.removePatterns, test.preservePatterns)
			if test.wantErr {
				if err == nil {
					t.Errorf("%s should return error", test.name)
				}
				return
			}
			if err != nil {
				t.Fatal(err)
			}

			sort.Strings(gotToRemove)
			sort.Strings(test.wantToRemove)

			if diff := cmp.Diff(test.wantToRemove, gotToRemove); diff != "" {
				t.Errorf("deriveFinalPathsToRemove() toRemove mismatch in %s (-want +got):\n%s", test.name, diff)
			}
		})
	}
}

func TestSeparateFilesAndDirs(t *testing.T) {
	t.Parallel()
	for _, test := range []struct {
		name      string
		setup     func(t *testing.T, tmpDir string)
		paths     []string
		wantFiles []string
		wantDirs  []string
		wantErr   bool
	}{
		{
			name: "mixed files, dirs, and non-existent path",
			setup: func(t *testing.T, tmpDir string) {
				files := []string{"file1.txt", "dir1/file2.txt"}
				dirs := []string{"dir1", "dir2"}
				for _, file := range files {
					path := filepath.Join(tmpDir, file)
					if err := os.MkdirAll(filepath.Dir(path), 0755); err != nil {
						t.Fatalf("os.MkdirAll() = %v", err)
					}
					if err := os.WriteFile(path, []byte("test"), 0644); err != nil {
						t.Fatalf("os.WriteFile() = %v", err)
					}
				}
				for _, dir := range dirs {
					if err := os.MkdirAll(filepath.Join(tmpDir, dir), 0755); err != nil {
						t.Fatalf("os.MkdirAll() = %v", err)
					}
				}
			},
			paths:     []string{"file1.txt", "dir1/file2.txt", "dir1", "dir2", "non-existent-file"},
			wantFiles: []string{"file1.txt", "dir1/file2.txt"},
			wantDirs:  []string{"dir1", "dir2"},
		},
		{
			name:    "stat error",
			paths:   []string{strings.Repeat("a", 300)},
			wantErr: true,
		},
	} {
		t.Run(test.name, func(t *testing.T) {
			tmpDir := t.TempDir()
			if test.setup != nil {
				test.setup(t, tmpDir)
			}

			gotFiles, gotDirs, err := separateFilesAndDirs(tmpDir, test.paths)
			if test.wantErr {
				if err == nil {
					t.Errorf("%s should return error", test.name)
				}
				return
			}
			if err != nil {
				t.Fatal(err)
			}

			sort.Strings(gotFiles)
			sort.Strings(gotDirs)
			sort.Strings(test.wantFiles)
			sort.Strings(test.wantDirs)

			if diff := cmp.Diff(test.wantFiles, gotFiles); diff != "" {
				t.Errorf("separateFilesAndDirs() files mismatch (-want +got):\n%s", diff)
			}
			if diff := cmp.Diff(test.wantDirs, gotDirs); diff != "" {
				t.Errorf("separateFilesAndDirs() dirs mismatch (-want +got):\n%s", diff)
			}
		})
	}
}

func TestCompileRegexps(t *testing.T) {
	t.Parallel()
	for _, tc := range []struct {
		name     string
		patterns []string
		wantErr  bool
	}{
		{
			name: "valid patterns",
			patterns: []string{
				`^foo.*`,
				`\\.txt$`,
			},
			wantErr: false,
		},
		{
			name:     "empty patterns",
			patterns: []string{},
			wantErr:  false,
		},
		{
			name: "invalid pattern",
			patterns: []string{
				`[`,
			},
			wantErr: true,
		},
		{
			name: "mixed valid and invalid patterns",
			patterns: []string{
				`^foo.*`,
				`[`,
			},
			wantErr: true,
		},
	} {
		t.Run(tc.name, func(t *testing.T) {
			t.Parallel()
			regexps, err := compileRegexps(tc.patterns)
			if (err != nil) != tc.wantErr {
				t.Fatalf("compileRegexps() error = %v, wantErr %v", err, tc.wantErr)
			}
			if !tc.wantErr {
				if len(regexps) != len(tc.patterns) {
					t.Errorf("compileRegexps() len = %d, want %d", len(regexps), len(tc.patterns))
				}
			}
		})
	}
}

func TestCleanAndCopyLibrary(t *testing.T) {
	t.Parallel()
	for _, test := range []struct {
		name        string
		libraryID   string
		state       *config.LibrarianState
		repo        gitrepo.Repository
		outputDir   string
		setup       func(t *testing.T, r *generateRunner, outputDir string)
		wantErr     bool
		errContains string
	}{
		{
			name:      "library not found",
			libraryID: "non-existent-library",
			state: &config.LibrarianState{
				Libraries: []*config.LibraryState{
					{
						ID: "some-library",
					},
				},
			},
			repo:    newTestGitRepo(t),
			wantErr: true,
		},
		{
			name:      "clean fails",
			libraryID: "some-library",
			state: &config.LibrarianState{
				Libraries: []*config.LibraryState{
					{
						ID:          "some-library",
						RemoveRegex: []string{"["}, // Invalid regex
					},
				},
			},
			repo:    newTestGitRepo(t),
			wantErr: true,
		},
		{
			name:      "copy fails on symlink",
			libraryID: "some-library",
			state: &config.LibrarianState{
				Libraries: []*config.LibraryState{
					{
						ID: "some-library",
					},
				},
			},
			repo: newTestGitRepo(t),
			setup: func(t *testing.T, r *generateRunner, outputDir string) {
				// Create a symlink in the output directory to trigger an error.
				if err := os.Symlink("target", filepath.Join(outputDir, "symlink")); err != nil {
					t.Fatalf("os.Symlink() = %v", err)
				}
			},
			wantErr: true,
		},
	} {
		t.Run(test.name, func(t *testing.T) {
			t.Parallel()
			r := &generateRunner{
				state: test.state,
				repo:  test.repo,
			}
			outputDir := t.TempDir()
			if test.setup != nil {
				test.setup(t, r, outputDir)
			}
			err := r.cleanAndCopyLibrary(test.libraryID, outputDir)
			if test.wantErr {
				if err == nil {
					t.Errorf("%s should return error", test.name)
				}
				return
			}
			if err != nil {
				t.Fatal(err)
			}
		})
	}
}

// newTestGitRepo creates a new git repository in a temporary directory.
func newTestGitRepo(t *testing.T) gitrepo.Repository {
	t.Helper()
	dir := t.TempDir()
	remoteURL := "https://github.com/googleapis/librarian.git"
	runGit(t, dir, "init")
	runGit(t, dir, "config", "user.email", "test@example.com")
	runGit(t, dir, "config", "user.name", "Test User")
	if err := os.WriteFile(filepath.Join(dir, "README.md"), []byte("test"), 0644); err != nil {
		t.Fatalf("os.WriteFile: %v", err)
	}
	runGit(t, dir, "add", "README.md")
	runGit(t, dir, "commit", "-m", "initial commit")
	runGit(t, dir, "remote", "add", "origin", remoteURL)
	repo, err := gitrepo.NewRepository(&gitrepo.RepositoryOptions{Dir: dir})
	if err != nil {
		t.Fatalf("gitrepo.Open(%q) = %v", dir, err)
	}
	return repo
}

func runGit(t *testing.T, dir string, args ...string) {
	t.Helper()
	cmd := exec.Command("git", args...)
	cmd.Dir = dir
	if err := cmd.Run(); err != nil {
		t.Fatalf("git %v: %v", args, err)
	}
}<|MERGE_RESOLUTION|>--- conflicted
+++ resolved
@@ -398,7 +398,6 @@
 func TestGenerateRun(t *testing.T) {
 	t.Parallel()
 	for _, test := range []struct {
-<<<<<<< HEAD
 		name                  string
 		api                   string
 		library               string
@@ -406,26 +405,12 @@
 		state                 *config.LibrarianState
 		container             *mockContainerClient
 		ghClient              GitHubClient
-		pushConfig            string
 		build                 bool
 		wantErr               bool
 		wantGenerateCalls     int
 		wantGenerateLibraryID string
 		wantBuildCalls        int
 		wantConfigureCalls    int
-=======
-		name               string
-		api                string
-		repo               gitrepo.Repository
-		state              *config.LibrarianState
-		container          *mockContainerClient
-		ghClient           GitHubClient
-		build              bool
-		wantErr            bool
-		wantGenerateCalls  int
-		wantBuildCalls     int
-		wantConfigureCalls int
->>>>>>> 918507c5
 	}{
 		{
 			name: "re-generation with API",
@@ -440,10 +425,8 @@
 					},
 				},
 			},
-<<<<<<< HEAD
 			container:             &mockContainerClient{},
 			ghClient:              &mockGitHubClient{},
-			pushConfig:            "xxx@email.com,author",
 			build:                 true,
 			wantGenerateCalls:     1,
 			wantGenerateLibraryID: "some-library",
@@ -465,7 +448,6 @@
 			},
 			container:             &mockContainerClient{},
 			ghClient:              &mockGitHubClient{},
-			pushConfig:            "xxx@email.com,author",
 			build:                 true,
 			wantGenerateCalls:     1,
 			wantGenerateLibraryID: "some-library",
@@ -488,20 +470,11 @@
 			},
 			container:             &mockContainerClient{},
 			ghClient:              &mockGitHubClient{},
-			pushConfig:            "xxx@email.com,author",
 			build:                 true,
 			wantGenerateCalls:     1,
 			wantGenerateLibraryID: "some-library",
 			wantBuildCalls:        1,
 			wantConfigureCalls:    0,
-=======
-			container:          &mockContainerClient{},
-			ghClient:           &mockGitHubClient{},
-			build:              true,
-			wantGenerateCalls:  1,
-			wantBuildCalls:     1,
-			wantConfigureCalls: 0,
->>>>>>> 918507c5
 		},
 		{
 			name: "symlink in output",
@@ -587,17 +560,10 @@
 			t.Parallel()
 			r := &generateRunner{
 				cfg: &config.Config{
-<<<<<<< HEAD
-					API:        test.api,
-					Library:    test.library,
-					PushConfig: test.pushConfig,
-					APISource:  t.TempDir(),
-					Build:      test.build,
-=======
 					API:       test.api,
+					Library:   test.library,
 					APISource: t.TempDir(),
 					Build:     test.build,
->>>>>>> 918507c5
 				},
 				repo:            test.repo,
 				state:           test.state,
