// Copyright 2025 Google LLC
//
// Licensed under the Apache License, Version 2.0 (the "License");
// you may not use this file except in compliance with the License.
// You may obtain a copy of the License at
//
//	https://www.apache.org/licenses/LICENSE-2.0
//
// Unless required by applicable law or agreed to in writing, software
// distributed under the License is distributed on an "AS IS" BASIS,
// WITHOUT WARRANTIES OR CONDITIONS OF ANY KIND, either express or implied.
// See the License for the specific language governing permissions and
// limitations under the License.

package librarian

import (
	"context"
	"os"
	"os/exec"
	"path/filepath"
	"regexp"
	"sort"
	"strings"
	"testing"

	"github.com/googleapis/librarian/internal/docker"

	"github.com/google/go-cmp/cmp"
	"github.com/googleapis/librarian/internal/config"
<<<<<<< HEAD
	"github.com/googleapis/librarian/internal/github"
=======
>>>>>>> 10e32185
	"github.com/googleapis/librarian/internal/gitrepo"
	"gopkg.in/yaml.v3"
)

// mockContainerClient is a mock implementation of the ContainerClient interface for testing.
type mockContainerClient struct {
	ContainerClient
	generateCalls  int
	buildCalls     int
	configureCalls int
}

func (m *mockContainerClient) Generate(ctx context.Context, request *docker.GenerateRequest) error {
	m.generateCalls++
	return nil
}

func (m *mockContainerClient) Build(ctx context.Context, request *docker.BuildRequest) error {
	m.buildCalls++
	return nil
}

<<<<<<< HEAD
func (m *mockGitHubClient) CreatePullRequest(ctx context.Context, repo *github.Repository, remoteBranch, title, body string) (*github.PullRequestMetadata, error) {
	// Return an empty metadata struct and no error to satisfy the interface.
	return &github.PullRequestMetadata{}, nil
=======
func (m *mockContainerClient) Configure(ctx context.Context, request *docker.ConfigureRequest) error {
	m.configureCalls++
	return nil
>>>>>>> 10e32185
}

func TestDetectIfLibraryConfigured(t *testing.T) {
	t.Parallel()
	for _, test := range []struct {
		name    string
		api     string
		repo    string
		state   *config.LibrarianState
		want    bool
		wantErr bool
	}{
		{
			name: "no repo specified",
			api:  "some/api",
		},
		{
			name: "api not in state",
			api:  "other/api",
			repo: "some/repo",
			state: &config.LibrarianState{
				Image: "some/image:v1.2.3",
				Libraries: []*config.LibraryState{
					{
						ID:          "some-library",
						APIs:        []*config.API{{Path: "some/api", ServiceConfig: "api_config.yaml"}},
						SourcePaths: []string{"src/a"},
					},
				},
			},
		},
		{
			name: "api in state",
			api:  "some/api",
			repo: "some/repo",
			state: &config.LibrarianState{
				Image: "some/image:v1.2.3",
				Libraries: []*config.LibraryState{
					{
						ID:          "some-library",
						APIs:        []*config.API{{Path: "some/api", ServiceConfig: "api_config.yaml"}},
						SourcePaths: []string{"src/a"},
					},
				},
			},
			want: true,
		},
		{
			name:    "state file does not exist",
			api:     "some/api",
			repo:    "some/repo",
			wantErr: true,
		},
	} {
		t.Run(test.name, func(t *testing.T) {
			t.Parallel()
			var repo *gitrepo.Repository
			if test.repo != "" {
				repo = newTestGitRepo(t)
				if test.state != nil {
					librarianDir := filepath.Join(repo.Dir, config.LibrarianDir)
					if err := os.MkdirAll(librarianDir, 0755); err != nil {
						t.Fatalf("os.MkdirAll(%q, 0755) = %v", librarianDir, err)
					}
					stateFile := filepath.Join(librarianDir, pipelineStateFile)
					b, err := yaml.Marshal(test.state)
					if err != nil {
						t.Fatalf("yaml.Marshal = %v", err)
					}
					if err := os.WriteFile(stateFile, b, 0644); err != nil {
						t.Fatalf("os.WriteFile(%q, ...) = %v", stateFile, err)
					}
				}
			}

			r := &generateRunner{
				cfg: &config.Config{
					API:  test.api,
					Repo: test.repo,
				},
			}
			if repo != nil {
				r.cfg.Repo = repo.Dir
			}

			got, err := r.detectIfLibraryConfigured(context.Background())
			if (err != nil) != test.wantErr {
				t.Errorf("detectIfLibraryConfigured() error = %v, wantErr %v", err, test.wantErr)
				return
			}
			if diff := cmp.Diff(test.want, got); diff != "" {
				t.Errorf("detectIfLibraryConfigured() mismatch (-want +got):\n%s", diff)
			}
		})
	}
}

func TestRunGenerateCommand(t *testing.T) {
	t.Parallel()
	for _, test := range []struct {
		name              string
		api               string
		pushConfig        string
		repo              *gitrepo.Repository
		state             *config.LibrarianState
		container         *mockContainerClient
		ghClient          GitHubClient
		wantLibraryID     string
		wantErr           bool
		wantGenerateCalls int
	}{
		{
			name:       "works",
			api:        "some/api",
			pushConfig: "xxx@email.com,author",
			repo:       newTestGitRepo(t),
			ghClient:   &mockGitHubClient{},
			state: &config.LibrarianState{
				Libraries: []*config.LibraryState{
					{
						ID:   "some-library",
						APIs: []*config.API{{Path: "some/api"}},
					},
				},
			},
			container:         &mockContainerClient{},
			wantLibraryID:     "some-library",
			wantGenerateCalls: 1,
		},
		{
			name:      "missing repo",
			api:       "some/api",
			ghClient:  &mockGitHubClient{},
			container: &mockContainerClient{},
			wantErr:   true,
		},
		{
			name:       "library not found in state",
			api:        "other/api",
			pushConfig: "xxx@email.com,author",
			repo:       newTestGitRepo(t),
			state: &config.LibrarianState{
				Libraries: []*config.LibraryState{
					{
						ID:   "some-library",
						APIs: []*config.API{{Path: "some/api"}},
					},
				},
			},
			ghClient:  &mockGitHubClient{},
			container: &mockContainerClient{},
			wantErr:   true,
		},
	} {
		t.Run(test.name, func(t *testing.T) {
			t.Parallel()
			r := &generateRunner{
				cfg: &config.Config{
					API:        test.api,
					Source:     t.TempDir(),
					PushConfig: test.pushConfig,
				},
				repo:            test.repo,
				ghClient:        test.ghClient,
				state:           test.state,
				containerClient: test.container,
			}

			outputDir := t.TempDir()
			gotLibraryID, err := r.runGenerateCommand(context.Background(), outputDir)
			if (err != nil) != test.wantErr {
				t.Errorf("runGenerateCommand() error = %v, wantErr %v", err, test.wantErr)
				return
			}
			if diff := cmp.Diff(test.wantLibraryID, gotLibraryID); diff != "" {
				t.Errorf("runGenerateCommand() mismatch (-want +got):\n%s", diff)
			}
			if diff := cmp.Diff(test.wantGenerateCalls, test.container.generateCalls); diff != "" {
				t.Errorf("runGenerateCommand() generateCalls mismatch (-want +got):%s", diff)
			}
		})
	}
}

func TestRunBuildCommand(t *testing.T) {
	t.Parallel()
	for _, test := range []struct {
		name           string
		build          bool
		libraryID      string
		repo           *gitrepo.Repository
		state          *config.LibrarianState
		container      *mockContainerClient
		wantBuildCalls int
		wantErr        bool
	}{
		{
			name:           "build flag not specified",
			build:          false,
			container:      &mockContainerClient{},
			wantBuildCalls: 0,
		},
		{
			name:      "build with library id",
			build:     true,
			libraryID: "some-library",
			repo:      newTestGitRepo(t),
			state: &config.LibrarianState{
				Libraries: []*config.LibraryState{
					{
						ID: "some-library",
					},
				},
			},
			container:      &mockContainerClient{},
			wantBuildCalls: 1,
		},
		{
			name:      "build with no library id",
			build:     true,
			container: &mockContainerClient{},
		},
	} {
		t.Run(test.name, func(t *testing.T) {
			t.Parallel()
			r := &generateRunner{
				cfg: &config.Config{
					Build: test.build,
				},
				repo:            test.repo,
				state:           test.state,
				containerClient: test.container,
			}
			err := r.runBuildCommand(context.Background(), test.libraryID)
			if test.wantErr {
				if err == nil {
					t.Errorf("%s should return error", test.name)
				}
				return
			}
			if err != nil {
				t.Fatal(err)
			}
			if diff := cmp.Diff(test.wantBuildCalls, test.container.buildCalls); diff != "" {
				t.Errorf("runBuildCommand() buildCalls mismatch (-want +got):%s", diff)
			}
		})
	}
}

func TestRunConfigureCommand(t *testing.T) {
	t.Parallel()
	for _, test := range []struct {
		name               string
		api                string
		source             string
		repo               *gitrepo.Repository
		state              *config.LibrarianState
		container          *mockContainerClient
		wantConfigureCalls int
		wantErr            bool
	}{
		{
			name: "configures library",
			api:  "some/api",
			repo: newTestGitRepo(t),
			state: &config.LibrarianState{
				Libraries: []*config.LibraryState{
					{
						ID:   "some-library",
						APIs: []*config.API{{Path: "some/api"}},
					},
				},
			},
			container:          &mockContainerClient{},
			wantConfigureCalls: 1,
		},
		{
			name:      "missing repo",
			api:       "some/api",
			container: &mockContainerClient{},
			wantErr:   true,
		},
		{
			name: "library not found in state",
			api:  "other/api",
			repo: newTestGitRepo(t),
			state: &config.LibrarianState{
				Libraries: []*config.LibraryState{
					{
						ID:   "some-library",
						APIs: []*config.API{{Path: "some/api"}},
					},
				},
			},
			container: &mockContainerClient{},
			wantErr:   true,
		},
		{
			name:               "error on invalid source path",
			source:             "invalid path",
			repo:               newTestGitRepo(t),
			state:              &config.LibrarianState{},
			container:          &mockContainerClient{},
			wantConfigureCalls: 0,
			wantErr:            true,
		},
	} {
		t.Run(test.name, func(t *testing.T) {
			t.Parallel()
			sourcePath := test.source
			if sourcePath == "" {
				sourcePath = t.TempDir()
			}
			r := &generateRunner{
				cfg: &config.Config{
					API:    test.api,
					Source: sourcePath,
				},
				repo:            test.repo,
				state:           test.state,
				containerClient: test.container,
			}

			if err := r.runConfigureCommand(context.Background()); (err != nil) != test.wantErr {
				t.Errorf("runConfigureCommand() error = %v, wantErr %v", err, test.wantErr)
				return
			}
			if diff := cmp.Diff(test.wantConfigureCalls, test.container.configureCalls); diff != "" {
				t.Errorf("runConfigureCommand() configureCalls mismatch (-want +got):%s", diff)
			}
		})
	}
}

func TestNewGenerateRunner(t *testing.T) {
	t.Parallel()
	for _, test := range []struct {
		name    string
		cfg     *config.Config
		wantErr bool
	}{
		{
			name:    "missing api flag",
			cfg:     &config.Config{Source: "some/source"},
			wantErr: true,
		},
		{
			name:    "missing source flag",
			cfg:     &config.Config{API: "some/api"},
			wantErr: true,
		},
		{
			name: "valid config",
			cfg: &config.Config{
				API:      "some/api",
				Source:   t.TempDir(),
				Repo:     newTestGitRepo(t).Dir,
				WorkRoot: t.TempDir(),
				Image:    "gcr.io/test/test-image",
			},
		},
		{
			name: "missing image",
			cfg: &config.Config{

				API:      "some/api",
				Source:   t.TempDir(),
				Repo:     "https://github.com/googleapis/librarian.git",
				WorkRoot: t.TempDir(),
			},
			wantErr: true,
		},
		{
			name: "push config without github token",
			cfg: &config.Config{
				API:        "some/api",
				Source:     "some/source",
				PushConfig: "test@example.com,Test User",
			},
			wantErr: true,
		},
		{
			name: "push config with github token is valid",
			cfg: &config.Config{
				API:         "some/api",
				Source:      t.TempDir(),
				Repo:        newTestGitRepo(t).Dir,
				WorkRoot:    t.TempDir(),
				Image:       "gcr.io/test/test-image",
				PushConfig:  "test@example.com,Test User",
				GitHubToken: "gh-token",
			},
		},
	} {
		t.Run(test.name, func(t *testing.T) {
			t.Parallel()
			// We need to create a fake state and config file for the test to pass.
			if test.cfg.Repo != "" && !isUrl(test.cfg.Repo) {
				stateFile := filepath.Join(test.cfg.Repo, config.LibrarianDir, pipelineStateFile)

				if err := os.MkdirAll(filepath.Dir(stateFile), 0755); err != nil {
					t.Fatalf("os.MkdirAll() = %v", err)
				}
				state := &config.LibrarianState{
					Image: "some/image:v1.2.3",
					Libraries: []*config.LibraryState{
						{
							ID:          "some-library",
							APIs:        []*config.API{{Path: "some/api", ServiceConfig: "api_config.yaml"}},
							SourcePaths: []string{"src/a"},
						},
					},
				}
				b, err := yaml.Marshal(state)
				if err != nil {
					t.Fatalf("yaml.Marshal() = %v", err)
				}
				if err := os.WriteFile(stateFile, b, 0644); err != nil {
					t.Fatalf("os.WriteFile(%q, ...) = %v", stateFile, err)
				}
				configFile := filepath.Join(test.cfg.Repo, config.LibrarianDir, pipelineConfigFile)
				if err := os.WriteFile(configFile, []byte("{}"), 0644); err != nil {
					t.Fatalf("os.WriteFile(%q, ...) = %v", configFile, err)
				}
				runGit(t, test.cfg.Repo, "add", ".")
				runGit(t, test.cfg.Repo, "commit", "-m", "add config")
			}

			_, err := newGenerateRunner(test.cfg)
			if (err != nil) != test.wantErr {
				t.Errorf("newGenerateRunner() error = %v, wantErr %v", err, test.wantErr)
			}
		})
	}
}

// newTestGitRepo creates a new git repository in a temporary directory.
func newTestGitRepo(t *testing.T) *gitrepo.Repository {
	t.Helper()
	dir := t.TempDir()
	remoteUrl := "https://github.com/googleapis/librarian.git"
	runGit(t, dir, "init")
	runGit(t, dir, "config", "user.email", "test@example.com")
	runGit(t, dir, "config", "user.name", "Test User")
	if err := os.WriteFile(filepath.Join(dir, "README.md"), []byte("test"), 0644); err != nil {
		t.Fatalf("os.WriteFile: %v", err)
	}
	runGit(t, dir, "add", "README.md")
	runGit(t, dir, "commit", "-m", "initial commit")
	runGit(t, dir, "remote", "add", "origin", remoteUrl)
	repo, err := gitrepo.NewRepository(&gitrepo.RepositoryOptions{Dir: dir})
	if err != nil {
		t.Fatalf("gitrepo.Open(%q) = %v", dir, err)
	}
	return repo
}

func runGit(t *testing.T, dir string, args ...string) {
	t.Helper()
	cmd := exec.Command("git", args...)
	cmd.Dir = dir
	if err := cmd.Run(); err != nil {
		t.Fatalf("git %v: %v", args, err)
	}
}

func TestGenerateRun(t *testing.T) {
	t.Parallel()
	for _, test := range []struct {
<<<<<<< HEAD
		name              string
		api               string
		repo              *gitrepo.Repository
		state             *config.LibrarianState
		container         *mockContainerClient
		ghClient          GitHubClient
		pushConfig        string
		build             bool
		wantErr           bool
		wantGenerateCalls int
		wantBuildCalls    int
=======
		name               string
		api                string
		repo               *gitrepo.Repository
		state              *config.LibrarianState
		container          *mockContainerClient
		build              bool
		wantErr            bool
		wantGenerateCalls  int
		wantBuildCalls     int
		wantConfigureCalls int
>>>>>>> 10e32185
	}{
		{
			name: "generation of API",
			api:  "some/api",
			repo: newTestGitRepo(t),
			state: &config.LibrarianState{
				Image: "gcr.io/test/image:v1.2.3",
				Libraries: []*config.LibraryState{
					{
						ID:   "some-library",
						APIs: []*config.API{{Path: "some/api"}},
					},
				},
			},
<<<<<<< HEAD
			container:         &mockContainerClient{},
			ghClient:          &mockGitHubClient{},
			pushConfig:        "xxx@email.com,author",
			build:             true,
			wantGenerateCalls: 1,
			wantBuildCalls:    1,
=======
			container:          &mockContainerClient{},
			build:              true,
			wantGenerateCalls:  1,
			wantBuildCalls:     1,
			wantConfigureCalls: 1,
>>>>>>> 10e32185
		},
		{
			name: "symlink in output",
			api:  "some/api",
			repo: newTestGitRepo(t),
			state: &config.LibrarianState{
				Image: "gcr.io/test/image:v1.2.3",
				Libraries: []*config.LibraryState{
					{
						ID:   "some-library",
						APIs: []*config.API{{Path: "some/api"}},
					},
				},
			},
			container:         &mockContainerClient{},
			build:             true,
			wantGenerateCalls: 1,
			wantErr:           true,
		},
	} {
		t.Run(test.name, func(t *testing.T) {
			t.Parallel()
			r := &generateRunner{
				cfg: &config.Config{
					API:        test.api,
					PushConfig: test.pushConfig,
					Source:     t.TempDir(),
					Build:      test.build,
				},
				repo:            test.repo,
				state:           test.state,
				containerClient: test.container,
				ghClient:        test.ghClient,
				workRoot:        t.TempDir(),
			}

			// Create a symlink in the output directory to trigger an error.
			if test.name == "symlink in output" {
				outputDir := filepath.Join(r.workRoot, "output")
				if err := os.MkdirAll(outputDir, 0755); err != nil {
					t.Fatalf("os.MkdirAll() = %v", err)
				}
				if err := os.Symlink("target", filepath.Join(outputDir, "symlink")); err != nil {
					t.Fatalf("os.Symlink() = %v", err)
				}
			}

			err := r.run(context.Background())
			if test.wantErr {
				if err == nil {
					t.Errorf("%s should return error", test.name)
				}
				return
			}
			if err != nil {
				t.Fatal(err)
			}
			if diff := cmp.Diff(test.wantGenerateCalls, test.container.generateCalls); diff != "" {
				t.Errorf("run() generateCalls mismatch (-want +got):%s", diff)
			}
			if diff := cmp.Diff(test.wantBuildCalls, test.container.buildCalls); diff != "" {
				t.Errorf("run() buildCalls mismatch (-want +got):%s", diff)
			}
			if diff := cmp.Diff(test.wantConfigureCalls, test.container.configureCalls); diff != "" {
				t.Errorf("run() configureCalls mismatch (-want +got):%s", diff)
			}
		})
	}
}

func TestClean(t *testing.T) {
	t.Parallel()
	for _, test := range []struct {
		name             string
		files            map[string]string
		setup            func(t *testing.T, tmpDir string)
		symlinks         map[string]string
		removePatterns   []string
		preservePatterns []string
		wantRemaining    []string
		wantErr          bool
	}{
		{
			name: "remove all",
			files: map[string]string{
				"file1.txt": "",
				"file2.txt": "",
			},
			removePatterns: []string{".*\\.txt"},
			wantRemaining:  []string{"."},
		},
		{
			name: "preserve all",
			files: map[string]string{
				"file1.txt": "",
				"file2.txt": "",
			},
			removePatterns:   []string{".*"},
			preservePatterns: []string{".*"},
			wantRemaining:    []string{".", "file1.txt", "file2.txt"},
		},
		{
			name: "remove some",
			files: map[string]string{
				"foo/file1.txt": "",
				"foo/file2.txt": "",
				"bar/file3.txt": "",
			},
			removePatterns: []string{"foo/.*"},
			wantRemaining:  []string{".", "bar", "bar/file3.txt", "foo"},
		},
		{
			name: "invalid remove pattern",
			files: map[string]string{
				"file1.txt": "",
			},
			removePatterns: []string{"["}, // Invalid regex
			wantErr:        true,
		},
		{
			name: "invalid preserve pattern",
			files: map[string]string{
				"file1.txt": "",
			},
			removePatterns:   []string{".*"},
			preservePatterns: []string{"["}, // Invalid regex
			wantErr:          true,
		},
		{
			name: "remove symlink",
			files: map[string]string{
				"file1.txt": "content",
			},
			symlinks: map[string]string{
				"symlink_to_file1": "file1.txt",
			},
			removePatterns: []string{"symlink_to_file1"},
			wantRemaining:  []string{".", "file1.txt"},
		},
		{
			name: "remove file symlinked to",
			files: map[string]string{
				"file1.txt": "content",
			},
			symlinks: map[string]string{
				"symlink_to_file1": "file1.txt",
			},
			removePatterns: []string{"file1.txt"},
			// The symlink should remain, even though it's now broken, because
			// it was not targeted for removal.
			wantRemaining: []string{".", "symlink_to_file1"},
		},
		{
			name: "remove directory",
			files: map[string]string{
				"dir/file1.txt": "",
				"dir/file2.txt": "",
			},
			removePatterns: []string{"dir"},
			wantRemaining:  []string{"."},
		},
		{
			name: "preserve file not matching remove pattern",
			files: map[string]string{
				"file1.txt": "",
				"file2.log": "",
			},
			removePatterns: []string{".*\\.txt"},
			wantRemaining:  []string{".", "file2.log"},
		},
		{
			name: "remove file fails on permission error",
			files: map[string]string{
				"readonlydir/file.txt": "content",
			},
			setup: func(t *testing.T, tmpDir string) {
				// Make the directory read-only to cause os.Remove to fail.
				readOnlyDir := filepath.Join(tmpDir, "readonlydir")
				if err := os.Chmod(readOnlyDir, 0555); err != nil {
					t.Fatalf("os.Chmod() = %v", err)
				}
				// Register a cleanup function to restore permissions so TempDir can be removed.
				t.Cleanup(func() {
					_ = os.Chmod(readOnlyDir, 0755)
				})
			},
			removePatterns: []string{"readonlydir/file.txt"},
			wantRemaining:  []string{".", "readonlydir", "readonlydir/file.txt"},
			wantErr:        true,
		},
	} {
		t.Run(test.name, func(t *testing.T) {
			t.Parallel()
			tmpDir := t.TempDir()
			for path, content := range test.files {
				fullPath := filepath.Join(tmpDir, path)
				if err := os.MkdirAll(filepath.Dir(fullPath), 0755); err != nil {
					t.Fatalf("os.MkdirAll() = %v", err)
				}
				if err := os.WriteFile(fullPath, []byte(content), 0644); err != nil {
					t.Fatalf("os.WriteFile() = %v", err)
				}
			}
			for link, target := range test.symlinks {
				linkPath := filepath.Join(tmpDir, link)
				if err := os.Symlink(target, linkPath); err != nil {
					t.Fatalf("os.Symlink() = %v", err)
				}
			}
			if test.setup != nil {
				test.setup(t, tmpDir)
			}
			err := clean(tmpDir, test.removePatterns, test.preservePatterns)
			if test.wantErr {
				if err == nil {
					t.Errorf("%s should return error", test.name)
				}
				return
			}
			if err != nil {
				t.Fatal(err)
			}

			remainingPaths, err := allPaths(tmpDir)
			if err != nil {
				t.Fatalf("allPaths() = %v", err)
			}
			sort.Strings(test.wantRemaining)
			sort.Strings(remainingPaths)
			if diff := cmp.Diff(test.wantRemaining, remainingPaths); diff != "" {
				t.Errorf("clean() remaining files mismatch (-want +got):%s", diff)
			}

		})
	}
}

func TestSortDirsByDepth(t *testing.T) {
	t.Parallel()
	for _, tc := range []struct {
		name string
		dirs []string
		want []string
	}{
		{
			name: "simple case",
			dirs: []string{
				"a/b",
				"short-dir",
				"a/b/c",
				"a",
			},
			want: []string{
				"a/b/c",
				"a/b",
				"short-dir",
				"a",
			},
		},
		{
			name: "empty",
			dirs: []string{},
			want: []string{},
		},
		{
			name: "single dir",
			dirs: []string{"a"},
			want: []string{"a"},
		},
	} {
		t.Run(tc.name, func(t *testing.T) {
			t.Parallel()
			sortDirsByDepth(tc.dirs)
			if diff := cmp.Diff(tc.want, tc.dirs); diff != "" {
				t.Errorf("sortDirsByDepth() mismatch (-want +got):\n%s", diff)
			}
		})
	}
}

func TestAllPaths(t *testing.T) {
	t.Parallel()
	for _, test := range []struct {
		name        string
		setup       func(t *testing.T, tmpDir string)
		wantPaths   []string
		wantErr     bool
		errorString string
	}{
		{
			name: "success",
			setup: func(t *testing.T, tmpDir string) {
				files := []string{
					"file1.txt",
					"dir1/file2.txt",
					"dir1/dir2/file3.txt",
				}
				for _, file := range files {
					path := filepath.Join(tmpDir, file)
					if err := os.MkdirAll(filepath.Dir(path), 0755); err != nil {
						t.Fatalf("os.MkdirAll() = %v", err)
					}
					if err := os.WriteFile(path, []byte("test"), 0644); err != nil {
						t.Fatalf("os.WriteFile() = %v", err)
					}
				}
			},
			wantPaths: []string{
				".",
				"dir1",
				"dir1/dir2",
				"dir1/dir2/file3.txt",
				"dir1/file2.txt",
				"file1.txt",
			},
		},
		{
			name: "unreadable directory",
			setup: func(t *testing.T, tmpDir string) {
				unreadableDir := filepath.Join(tmpDir, "unreadable")
				if err := os.Mkdir(unreadableDir, 0755); err != nil {
					t.Fatalf("os.Mkdir() = %v", err)
				}

				// Make the directory unreadable to trigger an error in filepath.WalkDir.
				if err := os.Chmod(unreadableDir, 0000); err != nil {
					t.Fatalf("os.Chmod() = %v", err)
				}
				// Schedule cleanup to restore permissions so TempDir can be removed.
				t.Cleanup(func() {
					_ = os.Chmod(unreadableDir, 0755)
				})
			},
			wantErr:     true,
			errorString: "unreadable",
		},
	} {
		t.Run(test.name, func(t *testing.T) {
			tmpDir := t.TempDir()
			if test.setup != nil {
				test.setup(t, tmpDir)
			}

			paths, err := allPaths(tmpDir)
			if test.wantErr {
				if err == nil {
					t.Errorf("%s should return error", test.name)
				}
				return
			}
			if err != nil {
				t.Fatal(err)
			}

			// Sort both slices to ensure consistent comparison.
			sort.Strings(paths)
			sort.Strings(test.wantPaths)

			if diff := cmp.Diff(test.wantPaths, paths); diff != "" {
				t.Errorf("allPaths() mismatch (-want +got):\n%s", diff)
			}
		})
	}
}

func TestFilterPaths(t *testing.T) {
	t.Parallel()
	paths := []string{
		"foo/file1.txt",
		"foo/file2.log",
		"bar/file3.txt",
		"bar/file4.log",
	}
	regexps := []*regexp.Regexp{
		regexp.MustCompile(`^foo/.*\.txt$`),
		regexp.MustCompile(`^bar/.*`),
	}

	filtered := filterPaths(paths, regexps)

	wantFiltered := []string{
		"foo/file1.txt",
		"bar/file3.txt",
		"bar/file4.log",
	}

	sort.Strings(filtered)
	sort.Strings(wantFiltered)

	if diff := cmp.Diff(wantFiltered, filtered); diff != "" {
		t.Errorf("filterPaths() mismatch (-want +got):%s", diff)
	}
}

func TestDeriveFinalPathsToRemove(t *testing.T) {
	t.Parallel()
	for _, test := range []struct {
		name             string
		files            map[string]string
		removePatterns   []string
		preservePatterns []string
		wantToRemove     []string
		wantErr          bool
	}{
		{
			name: "remove all txt files, preserve nothing",
			files: map[string]string{
				"file1.txt":      "",
				"dir1/file2.txt": "",
				"dir2/file3.log": "",
			},
			removePatterns:   []string{`.*\.txt`},
			preservePatterns: []string{},
			wantToRemove:     []string{"file1.txt", "dir1/file2.txt"},
		},
		{
			name: "remove all files, preserve log files",
			files: map[string]string{
				"file1.txt":      "",
				"dir1/file2.txt": "",
				"dir2/file3.log": "",
			},
			removePatterns:   []string{".*"},
			preservePatterns: []string{`.*\.log`},
			wantToRemove:     []string{".", "dir1", "dir2", "file1.txt", "dir1/file2.txt"},
		},
		{
			name: "remove files in dir1, preserve nothing",
			files: map[string]string{
				"file1.txt":      "",
				"dir1/file2.txt": "",
				"dir1/file3.log": "",
				"dir2/file4.txt": "",
			},
			removePatterns:   []string{`dir1/.*`},
			preservePatterns: []string{},
			wantToRemove:     []string{"dir1/file2.txt", "dir1/file3.log"},
		},
		{
			name: "remove all, preserve files in dir2",
			files: map[string]string{
				"file1.txt":      "",
				"dir1/file2.txt": "",
				"dir2/file3.txt": "",
			},
			removePatterns:   []string{".*"},
			preservePatterns: []string{`dir2/.*`},
			wantToRemove:     []string{".", "dir1", "dir2", "file1.txt", "dir1/file2.txt"},
		},
		{
			name:             "no files",
			files:            map[string]string{},
			removePatterns:   []string{".*"},
			preservePatterns: []string{},
			wantToRemove:     []string{"."},
		},
	} {
		t.Run(test.name, func(t *testing.T) {
			tmpDir := t.TempDir()
			for path, content := range test.files {
				fullPath := filepath.Join(tmpDir, path)
				if err := os.MkdirAll(filepath.Dir(fullPath), 0755); err != nil {
					t.Fatalf("os.MkdirAll() = %v", err)
				}
				if err := os.WriteFile(fullPath, []byte(content), 0644); err != nil {
					t.Fatalf("os.WriteFile() = %v", err)
				}
			}

			gotToRemove, err := deriveFinalPathsToRemove(tmpDir, test.removePatterns, test.preservePatterns)
			if test.wantErr {
				if err == nil {
					t.Errorf("%s should return error", test.name)
				}
				return
			}
			if err != nil {
				t.Fatal(err)
			}

			sort.Strings(gotToRemove)
			sort.Strings(test.wantToRemove)

			if diff := cmp.Diff(test.wantToRemove, gotToRemove); diff != "" {
				t.Errorf("deriveFinalPathsToRemove() toRemove mismatch in %s (-want +got):\n%s", test.name, diff)
			}
		})
	}
}

func TestSeparateFilesAndDirs(t *testing.T) {
	t.Parallel()
	for _, test := range []struct {
		name      string
		setup     func(t *testing.T, tmpDir string)
		paths     []string
		wantFiles []string
		wantDirs  []string
		wantErr   bool
	}{
		{
			name: "mixed files, dirs, and non-existent path",
			setup: func(t *testing.T, tmpDir string) {
				files := []string{"file1.txt", "dir1/file2.txt"}
				dirs := []string{"dir1", "dir2"}
				for _, file := range files {
					path := filepath.Join(tmpDir, file)
					if err := os.MkdirAll(filepath.Dir(path), 0755); err != nil {
						t.Fatalf("os.MkdirAll() = %v", err)
					}
					if err := os.WriteFile(path, []byte("test"), 0644); err != nil {
						t.Fatalf("os.WriteFile() = %v", err)
					}
				}
				for _, dir := range dirs {
					if err := os.MkdirAll(filepath.Join(tmpDir, dir), 0755); err != nil {
						t.Fatalf("os.MkdirAll() = %v", err)
					}
				}
			},
			paths:     []string{"file1.txt", "dir1/file2.txt", "dir1", "dir2", "non-existent-file"},
			wantFiles: []string{"file1.txt", "dir1/file2.txt"},
			wantDirs:  []string{"dir1", "dir2"},
		},
		{
			name:    "stat error",
			paths:   []string{strings.Repeat("a", 300)},
			wantErr: true,
		},
	} {
		t.Run(test.name, func(t *testing.T) {
			tmpDir := t.TempDir()
			if test.setup != nil {
				test.setup(t, tmpDir)
			}

			gotFiles, gotDirs, err := separateFilesAndDirs(tmpDir, test.paths)
			if test.wantErr {
				if err == nil {
					t.Errorf("%s should return error", test.name)
				}
				return
			}
			if err != nil {
				t.Fatal(err)
			}

			sort.Strings(gotFiles)
			sort.Strings(gotDirs)
			sort.Strings(test.wantFiles)
			sort.Strings(test.wantDirs)

			if diff := cmp.Diff(test.wantFiles, gotFiles); diff != "" {
				t.Errorf("separateFilesAndDirs() files mismatch (-want +got):\n%s", diff)
			}
			if diff := cmp.Diff(test.wantDirs, gotDirs); diff != "" {
				t.Errorf("separateFilesAndDirs() dirs mismatch (-want +got):\n%s", diff)
			}
		})
	}
}

func TestCompileRegexps(t *testing.T) {
	t.Parallel()
	for _, tc := range []struct {
		name     string
		patterns []string
		wantErr  bool
	}{
		{
			name: "valid patterns",
			patterns: []string{
				`^foo.*`,
				`\\.txt$`,
			},
			wantErr: false,
		},
		{
			name:     "empty patterns",
			patterns: []string{},
			wantErr:  false,
		},
		{
			name: "invalid pattern",
			patterns: []string{
				`[`,
			},
			wantErr: true,
		},
		{
			name: "mixed valid and invalid patterns",
			patterns: []string{
				`^foo.*`,
				`[`,
			},
			wantErr: true,
		},
	} {
		t.Run(tc.name, func(t *testing.T) {
			t.Parallel()
			regexps, err := compileRegexps(tc.patterns)
			if (err != nil) != tc.wantErr {
				t.Fatalf("compileRegexps() error = %v, wantErr %v", err, tc.wantErr)
			}
			if !tc.wantErr {
				if len(regexps) != len(tc.patterns) {
					t.Errorf("compileRegexps() len = %d, want %d", len(regexps), len(tc.patterns))
				}
			}
		})
	}
}

func TestCleanAndCopyLibrary(t *testing.T) {
	t.Parallel()
	for _, test := range []struct {
		name        string
		libraryID   string
		state       *config.LibrarianState
		repo        *gitrepo.Repository
		outputDir   string
		setup       func(t *testing.T, r *generateRunner, outputDir string)
		wantErr     bool
		errContains string
	}{
		{
			name:      "library not found",
			libraryID: "non-existent-library",
			state: &config.LibrarianState{
				Libraries: []*config.LibraryState{
					{
						ID: "some-library",
					},
				},
			},
			repo:    newTestGitRepo(t),
			wantErr: true,
		},
		{
			name:      "clean fails",
			libraryID: "some-library",
			state: &config.LibrarianState{
				Libraries: []*config.LibraryState{
					{
						ID:          "some-library",
						RemoveRegex: []string{"["}, // Invalid regex
					},
				},
			},
			repo:    newTestGitRepo(t),
			wantErr: true,
		},
		{
			name:      "copy fails on symlink",
			libraryID: "some-library",
			state: &config.LibrarianState{
				Libraries: []*config.LibraryState{
					{
						ID: "some-library",
					},
				},
			},
			repo: newTestGitRepo(t),
			setup: func(t *testing.T, r *generateRunner, outputDir string) {
				// Create a symlink in the output directory to trigger an error.
				if err := os.Symlink("target", filepath.Join(outputDir, "symlink")); err != nil {
					t.Fatalf("os.Symlink() = %v", err)
				}
			},
			wantErr: true,
		},
	} {
		t.Run(test.name, func(t *testing.T) {
			t.Parallel()
			r := &generateRunner{
				state: test.state,
				repo:  test.repo,
			}
			outputDir := t.TempDir()
			if test.setup != nil {
				test.setup(t, r, outputDir)
			}
			err := r.cleanAndCopyLibrary(test.libraryID, outputDir)
			if test.wantErr {
				if err == nil {
					t.Errorf("%s should return error", test.name)
				}
				return
			}
			if err != nil {
				t.Fatal(err)
			}
		})
	}
}<|MERGE_RESOLUTION|>--- conflicted
+++ resolved
@@ -28,10 +28,7 @@
 
 	"github.com/google/go-cmp/cmp"
 	"github.com/googleapis/librarian/internal/config"
-<<<<<<< HEAD
 	"github.com/googleapis/librarian/internal/github"
-=======
->>>>>>> 10e32185
 	"github.com/googleapis/librarian/internal/gitrepo"
 	"gopkg.in/yaml.v3"
 )
@@ -54,15 +51,14 @@
 	return nil
 }
 
-<<<<<<< HEAD
+func (m *mockContainerClient) Configure(ctx context.Context, request *docker.ConfigureRequest) error {
+	m.configureCalls++
+	return nil
+}
+
 func (m *mockGitHubClient) CreatePullRequest(ctx context.Context, repo *github.Repository, remoteBranch, title, body string) (*github.PullRequestMetadata, error) {
 	// Return an empty metadata struct and no error to satisfy the interface.
 	return &github.PullRequestMetadata{}, nil
-=======
-func (m *mockContainerClient) Configure(ctx context.Context, request *docker.ConfigureRequest) error {
-	m.configureCalls++
-	return nil
->>>>>>> 10e32185
 }
 
 func TestDetectIfLibraryConfigured(t *testing.T) {
@@ -533,30 +529,18 @@
 func TestGenerateRun(t *testing.T) {
 	t.Parallel()
 	for _, test := range []struct {
-<<<<<<< HEAD
-		name              string
-		api               string
-		repo              *gitrepo.Repository
-		state             *config.LibrarianState
-		container         *mockContainerClient
-		ghClient          GitHubClient
-		pushConfig        string
-		build             bool
-		wantErr           bool
-		wantGenerateCalls int
-		wantBuildCalls    int
-=======
 		name               string
 		api                string
 		repo               *gitrepo.Repository
 		state              *config.LibrarianState
 		container          *mockContainerClient
+		ghClient           GitHubClient
+		pushConfig         string
 		build              bool
 		wantErr            bool
 		wantGenerateCalls  int
 		wantBuildCalls     int
 		wantConfigureCalls int
->>>>>>> 10e32185
 	}{
 		{
 			name: "generation of API",
@@ -571,20 +555,12 @@
 					},
 				},
 			},
-<<<<<<< HEAD
 			container:         &mockContainerClient{},
 			ghClient:          &mockGitHubClient{},
 			pushConfig:        "xxx@email.com,author",
 			build:             true,
 			wantGenerateCalls: 1,
 			wantBuildCalls:    1,
-=======
-			container:          &mockContainerClient{},
-			build:              true,
-			wantGenerateCalls:  1,
-			wantBuildCalls:     1,
-			wantConfigureCalls: 1,
->>>>>>> 10e32185
 		},
 		{
 			name: "symlink in output",
