--- conflicted
+++ resolved
@@ -223,46 +223,6 @@
 			container:          &mockContainerClient{},
 			wantConfigureCalls: 1,
 		},
-<<<<<<< HEAD
-=======
-		{
-			name:      "missing repo",
-			api:       "some/api",
-			container: &mockContainerClient{},
-			wantErr:   true,
-		},
-		{
-			name:      "missing api",
-			repo:      newTestGitRepo(t),
-			state:     &config.LibrarianState{},
-			container: &mockContainerClient{},
-			wantErr:   true,
-		},
-		{
-			name: "library not found in state",
-			api:  "other/api",
-			repo: newTestGitRepo(t),
-			state: &config.LibrarianState{
-				Libraries: []*config.LibraryState{
-					{
-						ID:   "some-library",
-						APIs: []*config.API{{Path: "some/api"}},
-					},
-				},
-			},
-			container: &mockContainerClient{},
-			wantErr:   true,
-		},
-		{
-			name:               "error on invalid api source path",
-			apiSource:          "invalid path",
-			repo:               newTestGitRepo(t),
-			state:              &config.LibrarianState{},
-			container:          &mockContainerClient{},
-			wantConfigureCalls: 0,
-			wantErr:            true,
-		},
->>>>>>> b33b06e1
 	} {
 		t.Run(test.name, func(t *testing.T) {
 			t.Parallel()
@@ -759,7 +719,7 @@
 					API:        test.api,
 					Library:    test.library,
 					PushConfig: test.pushConfig,
-					Source:     t.TempDir(),
+					APISource:  t.TempDir(),
 					Build:      test.build,
 				},
 				repo:            test.repo,
