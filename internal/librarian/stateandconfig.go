--- conflicted
+++ resolved
@@ -48,18 +48,12 @@
 	return state, config, nil
 }
 
-<<<<<<< HEAD
-func loadLibrarianState(repo *gitrepo.Repository) (*config.LibrarianState, error) {
-	if repo == nil {
+func loadLibrarianState(languageRepo *gitrepo.Repository) (*config.LibrarianState, error) {
+	if languageRepo == nil {
 		return nil, nil
 	}
-	path := filepath.Join(repo.Dir, config.GeneratorInputDir, pipelineStateFile)
+	path := filepath.Join(languageRepo.Dir, pipelineStateFile)
 	return parseLibrarianState(func() ([]byte, error) { return os.ReadFile(path) })
-=======
-func loadRepoPipelineState(languageRepo *gitrepo.Repository) (*config.PipelineState, error) {
-	path := filepath.Join(languageRepo.Dir, pipelineStateFile)
-	return loadPipelineStateFile(path)
->>>>>>> 19b85830
 }
 
 func loadLibrarianStateFile(path string) (*config.LibrarianState, error) {
@@ -75,19 +69,9 @@
 	return parsePipelineConfig(func() ([]byte, error) { return os.ReadFile(path) })
 }
 
-<<<<<<< HEAD
-func fetchRemoteLibrarianState(ctx context.Context, repo *github.Repository, ref string, gitHubToken string) (*config.LibrarianState, error) {
-	ghClient, err := github.NewClient(gitHubToken, repo)
-	if err != nil {
-		return nil, err
-	}
+func fetchRemoteLibrarianState(ctx context.Context, client GitHubClient, ref string) (*config.LibrarianState, error) {
 	return parseLibrarianState(func() ([]byte, error) {
-		return ghClient.GetRawContent(ctx, config.GeneratorInputDir+"/"+pipelineStateFile, ref)
-=======
-func fetchRemotePipelineState(ctx context.Context, client GitHubClient, ref string) (*config.PipelineState, error) {
-	return parsePipelineState(func() ([]byte, error) {
 		return client.GetRawContent(ctx, config.GeneratorInputDir+"/"+pipelineStateFile, ref)
->>>>>>> 19b85830
 	})
 }
 
