// Copyright 2025 Google LLC
//
// Licensed under the Apache License, Version 2.0 (the "License");
// you may not use this file except in compliance with the License.
// You may obtain a copy of the License at
//
//	https://www.apache.org/licenses/LICENSE-2.0
//
// Unless required by applicable law or agreed to in writing, software
// distributed under the License is distributed on an "AS IS" BASIS,
// WITHOUT WARRANTIES OR CONDITIONS OF ANY KIND, either express or implied.
// See the License for the specific language governing permissions and
// limitations under the License.

package librarian

import (
	"context"
	"encoding/json"
	"fmt"
	"os"

	"path/filepath"
	"regexp"
	"strings"

	"github.com/containers/image/v5/docker/reference"
	"github.com/go-playground/validator/v10"
	"github.com/googleapis/librarian/internal/config"
	"github.com/googleapis/librarian/internal/github"

	"github.com/googleapis/librarian/internal/gitrepo"
	"gopkg.in/yaml.v3"
)

const pipelineStateFile = "state.yaml"
const pipelineConfigFile = "pipeline-config.json"

// Utility functions for saving and loading pipeline state and config from various places.

func loadRepoStateAndConfig(languageRepo *gitrepo.Repository) (*LibrarianState, *config.PipelineConfig, error) {
	if languageRepo == nil {
		return nil, nil, nil
	}
	state, err := loadLibrarianState(languageRepo)
	if err != nil {
		return nil, nil, err
	}
	config, err := loadRepoPipelineConfig(languageRepo)
	if err != nil {
		return nil, nil, err
	}
	return state, config, nil
}

func loadLibrarianState(repo *gitrepo.Repository) (*LibrarianState, error) {
	if repo == nil {
		return nil, nil
	}
	path := filepath.Join(repo.Dir, config.GeneratorInputDir, pipelineStateFile)
	return parseLibrarianState(func() ([]byte, error) { return os.ReadFile(path) })
}

func loadLibrarianStateFile(path string) (*LibrarianState, error) {
	return parseLibrarianState(func() ([]byte, error) { return os.ReadFile(path) })
}

func loadRepoPipelineConfig(languageRepo *gitrepo.Repository) (*config.PipelineConfig, error) {
	path := filepath.Join(languageRepo.Dir, config.GeneratorInputDir, "pipeline-config.json")
	return loadPipelineConfigFile(path)
}

func loadPipelineConfigFile(path string) (*config.PipelineConfig, error) {
	return parsePipelineConfig(func() ([]byte, error) { return os.ReadFile(path) })
}

<<<<<<< HEAD
func fetchRemoteLibrarianState(ctx context.Context, repo *github.Repository, ref string, gitHubToken string) (*LibrarianState, error) {
	ghClient, err := github.NewClient(gitHubToken)
	if err != nil {
		return nil, err
	}
	return parseLibrarianState(func() ([]byte, error) {
		return ghClient.GetRawContent(ctx, repo, config.GeneratorInputDir+"/"+pipelineStateFile, ref)
=======
func fetchRemotePipelineState(ctx context.Context, repo *github.Repository, ref string, gitHubToken string) (*config.PipelineState, error) {
	ghClient, err := github.NewClient(gitHubToken, repo)
	if err != nil {
		return nil, err
	}
	return parsePipelineState(func() ([]byte, error) {
		return ghClient.GetRawContent(ctx, config.GeneratorInputDir+"/"+pipelineStateFile, ref)
>>>>>>> a92d3871
	})
}

func parsePipelineConfig(contentLoader func() ([]byte, error)) (*config.PipelineConfig, error) {
	bytes, err := contentLoader()
	if err != nil {
		return nil, err
	}
	config := &config.PipelineConfig{}
	if err := json.Unmarshal(bytes, config); err != nil {
		return nil, err
	}
	return config, nil
}

func saveLibrarianState(repo *gitrepo.Repository, s *LibrarianState) error {
	path := filepath.Join(repo.Dir, config.GeneratorInputDir, pipelineStateFile)
	data, err := yaml.Marshal(s)
	if err != nil {
		return fmt.Errorf("marshaling librarian state: %w", err)
	}
	return os.WriteFile(path, data, 0644)
}

func parseLibrarianState(contentLoader func() ([]byte, error)) (*LibrarianState, error) {
	bytes, err := contentLoader()
	if err != nil {
		return nil, err
	}
	var s LibrarianState
	if err := yaml.Unmarshal(bytes, &s); err != nil {
		return nil, fmt.Errorf("unmarshaling librarian state: %w", err)
	}

	validate := validator.New()
	if err := validate.RegisterValidation("is-regexp", validateRegexp); err != nil {
		return nil, fmt.Errorf("registering regexp validator: %w", err)
	}
	if err := validate.RegisterValidation("is-dirpath", validateDirPath); err != nil {
		return nil, fmt.Errorf("registering dirpath validator: %w", err)
	}
	if err := validate.RegisterValidation("is-image", validateImage); err != nil {
		return nil, fmt.Errorf("registering image validator: %w", err)
	}
	if err := validate.RegisterValidation("is-library-id", validateLibraryID); err != nil {
		return nil, fmt.Errorf("registering library ID validator: %w", err)
	}
	if err := validate.Struct(&s); err != nil {
		return nil, fmt.Errorf("validating librarian state: %w", err)
	}
	return &s, nil
}

func validateRegexp(fl validator.FieldLevel) bool {
	_, err := regexp.Compile(fl.Field().String())
	return err == nil
}

// invalidPathChars contains characters that are invalid in path components,
// plus path separators and the null byte.
const invalidPathChars = `<>:"|?*\/\\\x00`

func validateDirPath(fl validator.FieldLevel) bool {
	pathString := fl.Field().String()
	if pathString == "" {
		return false
	}

	// The paths are expected to be relative and use the OS-specific path separator.
	// We clean the path to resolve ".." and check that it doesn't try to
	// escape the root.
	cleaned := filepath.Clean(pathString)
	if filepath.IsAbs(pathString) || cleaned == ".." || strings.HasPrefix(cleaned, ".."+string(filepath.Separator)) {
		return false
	}

	// A single dot is a valid relative path, but likely not the intended input.
	if cleaned == "." {
		return false
	}

	// Each path component must not contain invalid characters.
	for _, component := range strings.Split(cleaned, string(filepath.Separator)) {
		if strings.ContainsAny(component, invalidPathChars) {
			return false
		}
	}
	return true
}

// validateImage checks if a string is a valid, normalized container image name.
func validateImage(fl validator.FieldLevel) bool {
	_, err := reference.ParseNormalizedNamed(fl.Field().String())
	return err == nil
}

var libraryIDRegexp = regexp.MustCompile(`^[a-zA-Z0-9/._-]+$`)

func validateLibraryID(fl validator.FieldLevel) bool {
	id := fl.Field().String()
	if id == "" {
		// This is caught by 'required' tag, but good to be defensive.
		return false
	}
	if id == "." || id == ".." {
		return false
	}
	return libraryIDRegexp.MatchString(id)
}<|MERGE_RESOLUTION|>--- conflicted
+++ resolved
@@ -74,23 +74,13 @@
 	return parsePipelineConfig(func() ([]byte, error) { return os.ReadFile(path) })
 }
 
-<<<<<<< HEAD
 func fetchRemoteLibrarianState(ctx context.Context, repo *github.Repository, ref string, gitHubToken string) (*LibrarianState, error) {
-	ghClient, err := github.NewClient(gitHubToken)
+	ghClient, err := github.NewClient(gitHubToken, repo)
 	if err != nil {
 		return nil, err
 	}
 	return parseLibrarianState(func() ([]byte, error) {
-		return ghClient.GetRawContent(ctx, repo, config.GeneratorInputDir+"/"+pipelineStateFile, ref)
-=======
-func fetchRemotePipelineState(ctx context.Context, repo *github.Repository, ref string, gitHubToken string) (*config.PipelineState, error) {
-	ghClient, err := github.NewClient(gitHubToken, repo)
-	if err != nil {
-		return nil, err
-	}
-	return parsePipelineState(func() ([]byte, error) {
 		return ghClient.GetRawContent(ctx, config.GeneratorInputDir+"/"+pipelineStateFile, ref)
->>>>>>> a92d3871
 	})
 }
 
