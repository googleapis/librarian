--- conflicted
+++ resolved
@@ -64,28 +64,6 @@
 	return parsePipelineConfig(func() ([]byte, error) { return os.ReadFile(path) })
 }
 
-<<<<<<< HEAD
-func savePipelineState(languageRepo *gitrepo.Repository, pipelineState *config.PipelineState) error {
-	path := filepath.Join(languageRepo.Dir, config.LibrarianDir, pipelineStateFile)
-	// Marshal the protobuf message as JSON...
-	unformatted, err := json.Marshal(pipelineState)
-	if err != nil {
-		return err
-	}
-	// ... then reformat it
-	var formatted bytes.Buffer
-	err = json.Indent(&formatted, unformatted, "", "    ")
-	if err != nil {
-		return err
-	}
-	// The file mode is likely to be irrelevant, given that the permissions aren't changed
-	// if the file exists, which we expect it to anyway.
-	err = os.WriteFile(path, formatted.Bytes(), os.FileMode(0644))
-	return err
-}
-
-=======
->>>>>>> 08691e22
 func fetchRemotePipelineState(ctx context.Context, repo *github.Repository, ref string, gitHubToken string) (*config.PipelineState, error) {
 	ghClient, err := github.NewClient(gitHubToken)
 	if err != nil {
