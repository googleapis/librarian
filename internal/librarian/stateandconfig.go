--- conflicted
+++ resolved
@@ -16,6 +16,7 @@
 
 import (
 	"context"
+	"encoding/json"
 	"fmt"
 	"os"
 	"path"
@@ -29,12 +30,7 @@
 	"github.com/googleapis/librarian/internal/github"
 
 	"github.com/googleapis/librarian/internal/gitrepo"
-<<<<<<< HEAD
-	"github.com/googleapis/librarian/internal/statepb"
-	"google.golang.org/protobuf/encoding/protojson"
 	"gopkg.in/yaml.v3"
-=======
->>>>>>> 6c8d8bc9
 )
 
 const pipelineStateFile = "state.yaml"
@@ -42,11 +38,7 @@
 
 // Utility functions for saving and loading pipeline state and config from various places.
 
-<<<<<<< HEAD
-func loadRepoStateAndConfig(languageRepo *gitrepo.Repository) (*LibrarianState, *statepb.PipelineConfig, error) {
-=======
-func loadRepoStateAndConfig(languageRepo *gitrepo.Repository) (*config.PipelineState, *config.PipelineConfig, error) {
->>>>>>> 6c8d8bc9
+func loadRepoStateAndConfig(languageRepo *gitrepo.Repository) (*LibrarianState, *config.PipelineConfig, error) {
 	if languageRepo == nil {
 		return nil, nil, nil
 	}
@@ -61,7 +53,6 @@
 	return state, config, nil
 }
 
-<<<<<<< HEAD
 func loadLibrarianState(repo *gitrepo.Repository) (*LibrarianState, error) {
 	if repo == nil {
 		return nil, nil
@@ -74,21 +65,8 @@
 	return parseLibrarianState(func() ([]byte, error) { return os.ReadFile(path) })
 }
 
-func loadRepoPipelineConfig(languageRepo *gitrepo.Repository) (*statepb.PipelineConfig, error) {
-	path := filepath.Join(languageRepo.Dir, config.GeneratorInputDir, pipelineConfigFile)
-=======
-func loadRepoPipelineState(languageRepo *gitrepo.Repository) (*config.PipelineState, error) {
-	path := filepath.Join(languageRepo.Dir, config.GeneratorInputDir, pipelineStateFile)
-	return loadPipelineStateFile(path)
-}
-
-func loadPipelineStateFile(path string) (*config.PipelineState, error) {
-	return parsePipelineState(func() ([]byte, error) { return os.ReadFile(path) })
-}
-
 func loadRepoPipelineConfig(languageRepo *gitrepo.Repository) (*config.PipelineConfig, error) {
 	path := filepath.Join(languageRepo.Dir, config.GeneratorInputDir, "pipeline-config.json")
->>>>>>> 6c8d8bc9
 	return loadPipelineConfigFile(path)
 }
 
@@ -96,30 +74,7 @@
 	return parsePipelineConfig(func() ([]byte, error) { return os.ReadFile(path) })
 }
 
-<<<<<<< HEAD
 func fetchRemoteLibrarianState(ctx context.Context, repo *github.Repository, ref string, gitHubToken string) (*LibrarianState, error) {
-=======
-func savePipelineState(languageRepo *gitrepo.Repository, pipelineState *config.PipelineState) error {
-	path := filepath.Join(languageRepo.Dir, config.GeneratorInputDir, pipelineStateFile)
-	// Marshal the protobuf message as JSON...
-	unformatted, err := json.Marshal(pipelineState)
-	if err != nil {
-		return err
-	}
-	// ... then reformat it
-	var formatted bytes.Buffer
-	err = json.Indent(&formatted, unformatted, "", "    ")
-	if err != nil {
-		return err
-	}
-	// The file mode is likely to be irrelevant, given that the permissions aren't changed
-	// if the file exists, which we expect it to anyway.
-	err = os.WriteFile(path, formatted.Bytes(), os.FileMode(0644))
-	return err
-}
-
-func fetchRemotePipelineState(ctx context.Context, repo *github.Repository, ref string, gitHubToken string) (*config.PipelineState, error) {
->>>>>>> 6c8d8bc9
 	ghClient, err := github.NewClient(gitHubToken)
 	if err != nil {
 		return nil, err
@@ -129,28 +84,18 @@
 	})
 }
 
-<<<<<<< HEAD
-func parsePipelineConfig(contentLoader func() ([]byte, error)) (*statepb.PipelineConfig, error) {
-=======
-func parsePipelineState(contentLoader func() ([]byte, error)) (*config.PipelineState, error) {
->>>>>>> 6c8d8bc9
+func parsePipelineConfig(contentLoader func() ([]byte, error)) (*config.PipelineConfig, error) {
 	bytes, err := contentLoader()
 	if err != nil {
 		return nil, err
 	}
-<<<<<<< HEAD
-	config := &statepb.PipelineConfig{}
-	if err := protojson.Unmarshal(bytes, config); err != nil {
-=======
-	state := &config.PipelineState{}
-	if err := json.Unmarshal(bytes, state); err != nil {
->>>>>>> 6c8d8bc9
+	config := &config.PipelineConfig{}
+	if err := json.Unmarshal(bytes, config); err != nil {
 		return nil, err
 	}
 	return config, nil
 }
 
-<<<<<<< HEAD
 func saveLibrarianState(repo *gitrepo.Repository, s *LibrarianState) error {
 	path := filepath.Join(repo.Dir, config.GeneratorInputDir, pipelineStateFile)
 	data, err := yaml.Marshal(s)
@@ -161,22 +106,13 @@
 }
 
 func parseLibrarianState(contentLoader func() ([]byte, error)) (*LibrarianState, error) {
-=======
-func parsePipelineConfig(contentLoader func() ([]byte, error)) (*config.PipelineConfig, error) {
->>>>>>> 6c8d8bc9
 	bytes, err := contentLoader()
 	if err != nil {
 		return nil, err
 	}
-<<<<<<< HEAD
 	var s LibrarianState
 	if err := yaml.Unmarshal(bytes, &s); err != nil {
 		return nil, fmt.Errorf("unmarshaling librarian state: %w", err)
-=======
-	config := &config.PipelineConfig{}
-	if err := json.Unmarshal(bytes, config); err != nil {
-		return nil, err
->>>>>>> 6c8d8bc9
 	}
 
 	validate := validator.New()
