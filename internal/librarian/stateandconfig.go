--- conflicted
+++ resolved
@@ -48,18 +48,12 @@
 	return state, config, nil
 }
 
-<<<<<<< HEAD
-func loadRepoPipelineState(languageRepo *gitrepo.Repository) (*config.PipelineState, error) {
-	path := filepath.Join(languageRepo.Dir, config.LibrarianDir, pipelineStateFile)
-	return loadPipelineStateFile(path)
-=======
 func loadLibrarianState(languageRepo *gitrepo.Repository) (*config.LibrarianState, error) {
 	if languageRepo == nil {
 		return nil, nil
 	}
-	path := filepath.Join(languageRepo.Dir, pipelineStateFile)
+	path := filepath.Join(languageRepo.Dir, config.LibrarianDir, pipelineStateFile)
 	return parseLibrarianState(func() ([]byte, error) { return os.ReadFile(path) })
->>>>>>> 1b69e1d9
 }
 
 func loadLibrarianStateFile(path string) (*config.LibrarianState, error) {
@@ -75,15 +69,9 @@
 	return parsePipelineConfig(func() ([]byte, error) { return os.ReadFile(path) })
 }
 
-<<<<<<< HEAD
-func fetchRemotePipelineState(ctx context.Context, client GitHubClient, ref string) (*config.PipelineState, error) {
-	return parsePipelineState(func() ([]byte, error) {
-		return client.GetRawContent(ctx, config.LibrarianDir+"/"+pipelineStateFile, ref)
-=======
 func fetchRemoteLibrarianState(ctx context.Context, client GitHubClient, ref string) (*config.LibrarianState, error) {
 	return parseLibrarianState(func() ([]byte, error) {
 		return client.GetRawContent(ctx, config.GeneratorInputDir+"/"+pipelineStateFile, ref)
->>>>>>> 1b69e1d9
 	})
 }
 
