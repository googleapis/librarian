--- conflicted
+++ resolved
@@ -15,7 +15,9 @@
 package librarian
 
 import (
+	"bytes"
 	"context"
+	"encoding/json"
 	"os"
 	"path/filepath"
 
@@ -63,9 +65,6 @@
 	return parsePipelineConfig(func() ([]byte, error) { return os.ReadFile(path) })
 }
 
-<<<<<<< HEAD
-func fetchRemotePipelineState(ctx context.Context, repo *github.Repository, ref string, gitHubToken string) (*statepb.PipelineState, error) {
-=======
 func savePipelineState(languageRepo *gitrepo.Repository, pipelineState *config.PipelineState) error {
 	path := filepath.Join(languageRepo.Dir, config.GeneratorInputDir, pipelineStateFile)
 	// Marshal the protobuf message as JSON...
@@ -86,7 +85,6 @@
 }
 
 func fetchRemotePipelineState(ctx context.Context, repo *github.Repository, ref string, gitHubToken string) (*config.PipelineState, error) {
->>>>>>> 6c8d8bc9
 	ghClient, err := github.NewClient(gitHubToken)
 	if err != nil {
 		return nil, err
