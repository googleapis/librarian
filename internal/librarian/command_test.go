// Copyright 2024 Google LLC
//
// Licensed under the Apache License, Version 2.0 (the "License");
// you may not use this file except in compliance with the License.
// You may obtain a copy of the License at
//
//	https://www.apache.org/licenses/LICENSE-2.0
//
// Unless required by applicable law or agreed to in writing, software
// distributed under the License is distributed on an "AS IS" BASIS,
// WITHOUT WARRANTIES OR CONDITIONS OF ANY KIND, either express or implied.
// See the License for the specific language governing permissions and
// limitations under the License.

package librarian

import (
	"context"
	"errors"
	"os"
	"os/exec"
	"path/filepath"
	"regexp"
	"sort"
	"strings"
	"testing"

	"github.com/go-git/go-git/v5"
	gogitConfig "github.com/go-git/go-git/v5/config"
	"github.com/go-git/go-git/v5/storage/memory"
	"github.com/google/go-cmp/cmp"
	"github.com/googleapis/librarian/internal/config"
	"github.com/googleapis/librarian/internal/github"
	"github.com/googleapis/librarian/internal/gitrepo"
)

func TestCommandUsage(t *testing.T) {
	for _, c := range CmdLibrarian.Commands {
		t.Run(c.Name(), func(t *testing.T) {
			parts := strings.Fields(c.UsageLine)
			// The first word should always be "librarian".
			if parts[0] != "librarian" {
				t.Errorf("invalid usage text: %q (the first word should be `librarian`)", c.UsageLine)
			}
			if !strings.Contains(c.UsageLine, c.Name()) {
				t.Errorf("invalid usage text: %q (should contain command name %q)", c.UsageLine, c.Name())
			}
		})
	}
}

func TestFindLibraryByID(t *testing.T) {
	lib1 := &config.LibraryState{ID: "lib1"}
	lib2 := &config.LibraryState{ID: "lib2"}
	stateWithLibs := &config.LibrarianState{
		Libraries: []*config.LibraryState{lib1, lib2},
	}
	stateNoLibs := &config.LibrarianState{
		Libraries: []*config.LibraryState{},
	}

	for _, test := range []struct {
		name      string
		state     *config.LibrarianState
		libraryID string
		want      *config.LibraryState
	}{
		{
			name:      "found first library",
			state:     stateWithLibs,
			libraryID: "lib1",
			want:      lib1,
		},
		{
			name:      "found second library",
			state:     stateWithLibs,
			libraryID: "lib2",
			want:      lib2,
		},
		{
			name:      "not found",
			state:     stateWithLibs,
			libraryID: "lib3",
			want:      nil,
		},
		{
			name:      "empty libraries slice",
			state:     stateNoLibs,
			libraryID: "lib1",
			want:      nil,
		},
	} {
		t.Run(test.name, func(t *testing.T) {
			got := findLibraryByID(test.state, test.libraryID)
			if diff := cmp.Diff(test.want, got); diff != "" {
				t.Errorf("findLibraryByID() mismatch (-want +got):\n%s", diff)
			}
		})
	}
}

func TestDeriveImage(t *testing.T) {
	for _, test := range []struct {
		name          string
		imageOverride string
		state         *config.LibrarianState
		want          string
	}{
		{
			name:          "with image override, nil state",
			imageOverride: "my/custom-image:v1",
			state:         nil,
			want:          "my/custom-image:v1",
		},
		{
			name:          "with image override, non-nil state",
			imageOverride: "my/custom-image:v1",
			state:         &config.LibrarianState{Image: "gcr.io/foo/bar:v1.2.3"},
			want:          "my/custom-image:v1",
		},
		{
			name:          "no override, nil state",
			imageOverride: "",
			state:         nil,
			want:          "",
		},
		{
			name:          "no override, with state",
			imageOverride: "",
			state:         &config.LibrarianState{Image: "gcr.io/foo/bar:v1.2.3"},
			want:          "gcr.io/foo/bar:v1.2.3",
		},
	} {
		t.Run(test.name, func(t *testing.T) {
			got := deriveImage(test.imageOverride, test.state)

			if got != test.want {
				t.Errorf("deriveImage() = %q, want %q", got, test.want)
			}
		})
	}
}

// newTestGitRepoWithCommit creates a new git repository with an initial commit.
// If dir is empty, a new temporary directory is created.
// It returns the path to the repository directory.
func newTestGitRepoWithCommit(t *testing.T, dir string) string {
	t.Helper()
	if dir == "" {
		dir = t.TempDir()
	} else {
		if err := os.MkdirAll(dir, 0755); err != nil {
			t.Fatalf("MkdirAll(%q): %v", dir, err)
		}
	}
	for _, args := range [][]string{
		{"init"},
		{"config", "user.name", "tester"},
		{"config", "user.email", "tester@example.com"},
	} {
		cmd := exec.Command("git", args...)
		cmd.Dir = dir
		if err := cmd.Run(); err != nil {
			t.Fatalf("git %v: %v", args, err)
		}
	}

	filePath := filepath.Join(dir, "README.md")
	if err := os.WriteFile(filePath, []byte("hello"), 0644); err != nil {
		t.Fatalf("WriteFile: %v", err)
	}
	for _, args := range [][]string{
		{"add", "README.md"},
		{"commit", "-m", "initial commit"},
	} {
		cmd := exec.Command("git", args...)
		cmd.Dir = dir
		if err := cmd.Run(); err != nil {
			t.Fatalf("git %v: %v", args, err)
		}
	}
	return dir
}

func TestCloneOrOpenLanguageRepo(t *testing.T) {
	workRoot := t.TempDir()

	cleanRepoPath := newTestGitRepoWithCommit(t, "")
	dirtyRepoPath := newTestGitRepoWithCommit(t, "")
	if err := os.WriteFile(filepath.Join(dirtyRepoPath, "untracked.txt"), []byte("dirty"), 0644); err != nil {
		t.Fatalf("WriteFile: %v", err)
	}
	notARepoPath := t.TempDir()

	for _, test := range []struct {
		name    string
		repo    string
		ci      string
		wantErr bool
		check   func(t *testing.T, repo *gitrepo.LocalRepository)
		setup   func(t *testing.T, workRoot string) func()
	}{
		{
			name: "with clean repoRoot",
			repo: cleanRepoPath,
			check: func(t *testing.T, repo *gitrepo.LocalRepository) {
				absWantDir, _ := filepath.Abs(cleanRepoPath)
				if repo.Dir != absWantDir {
					t.Errorf("repo.Dir got %q, want %q", repo.Dir, absWantDir)
				}
			},
		},
		{
			name: "with repoURL with trailing slash",
			repo: "https://github.com/googleapis/google-cloud-go/",
			setup: func(t *testing.T, workRoot string) func() {
				// The expected directory name is `google-cloud-go`.
				repoPath := filepath.Join(workRoot, "google-cloud-go")
				newTestGitRepoWithCommit(t, repoPath)
				return func() {
					if err := os.RemoveAll(repoPath); err != nil {
						t.Errorf("os.RemoveAll(%q) = %v; want nil", repoPath, err)
					}
				}
			},
			check: func(t *testing.T, repo *gitrepo.LocalRepository) {
				wantDir := filepath.Join(workRoot, "google-cloud-go")
				if repo.Dir != wantDir {
					t.Errorf("repo.Dir got %q, want %q", repo.Dir, wantDir)
				}
			},
		},
		{
			name:    "no repoRoot or repoURL",
			wantErr: true,
		},
		{
			name:    "with dirty repoRoot",
			repo:    dirtyRepoPath,
			wantErr: true,
		},
		{
			name:    "with repoRoot that is not a repo",
			repo:    notARepoPath,
			wantErr: true,
		},
	} {
		t.Run(test.name, func(t *testing.T) {
			var cleanup func()
			if test.setup != nil {
				cleanup = test.setup(t, workRoot)
			}
			defer func() {
				if cleanup != nil {
					cleanup()
				}
			}()

			repo, err := cloneOrOpenRepo(workRoot, test.repo, test.ci, "main", "")
			if test.wantErr {
				if err == nil {
					t.Error("cloneOrOpenLanguageRepo() expected an error but got nil")
				}
				return
			}
			if err != nil {
				t.Errorf("cloneOrOpenLanguageRepo() got unexpected error: %v", err)
				return
			}
			if test.check != nil {
				if repo == nil {
					t.Fatal("cloneOrOpenLanguageRepo() returned nil repo but no error")
				}
				test.check(t, repo)
			}
		})
	}
}

func TestCleanAndCopyLibrary(t *testing.T) {
	t.Parallel()
	for _, test := range []struct {
		name         string
		libraryID    string
		state        *config.LibrarianState
		repo         gitrepo.Repository
		outputDir    string
		setup        func(t *testing.T, repoDir, outputDir string)
		wantErr      bool
		errContains  string
		shouldCopy   []string
		shouldDelete []string
	}{
		{
			name:      "library not found",
			libraryID: "non-existent-library",
			state: &config.LibrarianState{
				Libraries: []*config.LibraryState{
					{
						ID: "some-library",
					},
				},
			},
			repo:        newTestGitRepo(t),
			wantErr:     true,
			errContains: "not found during clean and copy",
		},
		{
			name:      "clean fails",
			libraryID: "some-library",
			state: &config.LibrarianState{
				Libraries: []*config.LibraryState{
					{
						ID:          "some-library",
						RemoveRegex: []string{"["}, // Invalid regex
					},
				},
			},
			repo:        newTestGitRepo(t),
			wantErr:     true,
			errContains: "failed to clean library",
		},
		{
			name:      "copy fails on symlink",
			libraryID: "some-library",
			state: &config.LibrarianState{
				Libraries: []*config.LibraryState{
					{
						ID: "some-library",
						SourceRoots: []string{
							"symlink",
						},
					},
				},
			},
			repo: newTestGitRepo(t),
			setup: func(t *testing.T, repoDir, outputDir string) {
				// Create a symlink in the output directory to trigger an error.
				if err := os.Symlink("target", filepath.Join(outputDir, "symlink")); err != nil {
					t.Fatalf("os.Symlink() = %v", err)
				}
			},
			wantErr:     true,
			errContains: "failed to copy",
		},
		{
			name:      "empty RemoveRegex defaults to source root",
			libraryID: "some-library",
			state: &config.LibrarianState{
				Libraries: []*config.LibraryState{
					{
						ID:          "some-library",
						SourceRoots: []string{"a/path"},
					},
				},
			},
			repo: newTestGitRepo(t),
			setup: func(t *testing.T, repoDir, outputDir string) {
				// Create a stale file in the repo directory to test cleaning.
				staleFile := filepath.Join(repoDir, "a/path/stale.txt")
				if err := os.MkdirAll(filepath.Dir(staleFile), 0755); err != nil {
					t.Fatal(err)
				}
				if _, err := os.Create(staleFile); err != nil {
					t.Fatal(err)
				}

				// Create generated files in the output directory.
				filesToCreate := []string{
					"a/path/new_generated_file_to_copy.txt",
					"skipped/path/example.txt",
				}
				for _, relPath := range filesToCreate {
					fullPath := filepath.Join(outputDir, relPath)
					if err := os.MkdirAll(filepath.Dir(fullPath), 0755); err != nil {
						t.Fatal(err)
					}
					if _, err := os.Create(fullPath); err != nil {
						t.Fatal(err)
					}
				}
			},
			shouldCopy: []string{
				"a/path/new_generated_file_to_copy.txt",
			},
			shouldDelete: []string{
				"skipped/path/example.txt",
				"a/path/stale.txt",
			},
		},
	} {
		t.Run(test.name, func(t *testing.T) {
			repoDir := test.repo.GetDir()
			outputDir := t.TempDir()
			if test.setup != nil {
				test.setup(t, repoDir, outputDir)
			}
			err := cleanAndCopyLibrary(test.state, repoDir, test.libraryID, outputDir)
			if test.wantErr {
				if err == nil {
					t.Errorf("%s should return error", test.name)
				}
				if !strings.Contains(err.Error(), test.errContains) {
					t.Errorf("want: %s, got %s", test.errContains, err.Error())
				}

				return
			}
			if err != nil {
				t.Fatal(err)
			}

			for _, file := range test.shouldCopy {
				fullPath := filepath.Join(repoDir, file)
				if _, err := os.Stat(fullPath); err != nil {
					t.Errorf("file %s is not copied to %s", file, repoDir)
				}
			}

			for _, file := range test.shouldDelete {
				fullPath := filepath.Join(repoDir, file)
				if _, err := os.Stat(fullPath); !os.IsNotExist(err) {
					t.Errorf("file %s should not be copied to %s", file, repoDir)
				}
			}
		})
	}
}

func TestCopyOneLibrary(t *testing.T) {
	t.Parallel()
	// Create files in src directory.
	setup := func(src string, files []string) {
		for _, relPath := range files {
			fullPath := filepath.Join(src, relPath)
			if err := os.MkdirAll(filepath.Dir(fullPath), 0755); err != nil {
				t.Error(err)
			}

			if _, err := os.Create(fullPath); err != nil {
				t.Error(err)
			}
		}
	}
	for _, test := range []struct {
		name          string
		dst           string
		src           string
		library       *config.LibraryState
		filesToCreate []string
		wantFiles     []string
		skipFiles     []string
		wantErr       bool
		wantErrMsg    string
	}{
		{
			name: "copied a library",
			dst:  filepath.Join(t.TempDir(), "dst"),
			src:  filepath.Join(t.TempDir(), "src"),
			library: &config.LibraryState{
				ID: "example-library",
				SourceRoots: []string{
					"a/path",
					"another/path",
				},
			},
			filesToCreate: []string{
				"a/path/example.txt",
				"another/path/example.txt",
				"skipped/path/example.txt",
			},
			wantFiles: []string{
				"a/path/example.txt",
				"another/path/example.txt",
			},
			skipFiles: []string{
				"skipped/path/example.txt",
			},
		},
		{
			name: "invalid src",
			dst:  os.TempDir(),
			src:  "/invalid-path",
			library: &config.LibraryState{
				ID: "example-library",
				SourceRoots: []string{
					"a-library/path",
				},
			},
			wantErr:    true,
			wantErrMsg: "failed to copy",
		},
		{
			name: "invalid dst",
			dst:  "/invalid-path",
			src:  os.TempDir(),
			library: &config.LibraryState{
				ID: "example-library",
				SourceRoots: []string{
					"a-library/path",
				},
			},
			wantErr:    true,
			wantErrMsg: "failed to copy",
		},
	} {
		t.Run(test.name, func(t *testing.T) {
			if !test.wantErr {
				setup(test.src, test.filesToCreate)
			}
			err := copyLibrary(test.dst, test.src, test.library)
			if test.wantErr {
				if err == nil {
					t.Errorf("copyOneLibrary() shoud fail")
				}

				if !strings.Contains(err.Error(), test.wantErrMsg) {
					t.Errorf("want error message: %s, got: %s", test.wantErrMsg, err.Error())
				}

				return
			}
			if err != nil {
				t.Errorf("failed to run copyOneLibrary(): %s", err.Error())
			}

			for _, file := range test.wantFiles {
				fullPath := filepath.Join(test.dst, file)
				if _, err := os.Stat(fullPath); err != nil {
					t.Errorf("file %s is not copied to %s", file, test.dst)
				}
			}

			for _, file := range test.skipFiles {
				fullPath := filepath.Join(test.dst, file)
				if _, err := os.Stat(fullPath); !os.IsNotExist(err) {
					t.Errorf("file %s should not be copied to %s", file, test.dst)
				}
			}
		})
	}
}

func TestClean(t *testing.T) {
	t.Parallel()
	for _, test := range []struct {
		name             string
		files            map[string]string
		setup            func(t *testing.T, tmpDir string)
		symlinks         map[string]string
		removePatterns   []string
		preservePatterns []string
		wantRemaining    []string
		wantErr          bool
	}{
		{
			name: "remove all",
			files: map[string]string{
				"file1.txt": "",
				"file2.txt": "",
			},
			removePatterns: []string{".*\\.txt"},
			wantRemaining:  []string{"."},
		},
		{
			name: "preserve all",
			files: map[string]string{
				"file1.txt": "",
				"file2.txt": "",
			},
			removePatterns:   []string{".*"},
			preservePatterns: []string{".*"},
			wantRemaining:    []string{".", "file1.txt", "file2.txt"},
		},
		{
			name: "remove some",
			files: map[string]string{
				"foo/file1.txt": "",
				"foo/file2.txt": "",
				"bar/file3.txt": "",
			},
			removePatterns: []string{"foo/.*"},
			wantRemaining:  []string{".", "bar", "bar/file3.txt", "foo"},
		},
		{
			name: "invalid remove pattern",
			files: map[string]string{
				"file1.txt": "",
			},
			removePatterns: []string{"["}, // Invalid regex
			wantErr:        true,
		},
		{
			name: "invalid preserve pattern",
			files: map[string]string{
				"file1.txt": "",
			},
			removePatterns:   []string{".*"},
			preservePatterns: []string{"["}, // Invalid regex
			wantErr:          true,
		},
		{
			name: "remove symlink",
			files: map[string]string{
				"file1.txt": "content",
			},
			symlinks: map[string]string{
				"symlink_to_file1": "file1.txt",
			},
			removePatterns: []string{"symlink_to_file1"},
			wantRemaining:  []string{".", "file1.txt"},
		},
		{
			name: "remove file symlinked to",
			files: map[string]string{
				"file1.txt": "content",
			},
			symlinks: map[string]string{
				"symlink_to_file1": "file1.txt",
			},
			removePatterns: []string{"file1.txt"},
			// The symlink should remain, even though it's now broken, because
			// it was not targeted for removal.
			wantRemaining: []string{".", "symlink_to_file1"},
		},
		{
			name: "remove directory",
			files: map[string]string{
				"dir/file1.txt": "",
				"dir/file2.txt": "",
			},
			removePatterns: []string{"dir"},
			wantRemaining:  []string{"."},
		},
		{
			name: "preserve file not matching remove pattern",
			files: map[string]string{
				"file1.txt": "",
				"file2.log": "",
			},
			removePatterns: []string{".*\\.txt"},
			wantRemaining:  []string{".", "file2.log"},
		},
		{
			name: "remove file fails on permission error",
			files: map[string]string{
				"readonlydir/file.txt": "content",
			},
			setup: func(t *testing.T, tmpDir string) {
				// Make the directory read-only to cause os.Remove to fail.
				readOnlyDir := filepath.Join(tmpDir, "readonlydir")
				if err := os.Chmod(readOnlyDir, 0555); err != nil {
					t.Fatalf("os.Chmod() = %v", err)
				}
				// Register a cleanup function to restore permissions so TempDir can be removed.
				t.Cleanup(func() {
					_ = os.Chmod(readOnlyDir, 0755)
				})
			},
			removePatterns: []string{"readonlydir/file.txt"},
			wantRemaining:  []string{".", "readonlydir", "readonlydir/file.txt"},
			wantErr:        true,
		},
	} {
		t.Run(test.name, func(t *testing.T) {
			t.Parallel()
			tmpDir := t.TempDir()
			for path, content := range test.files {
				fullPath := filepath.Join(tmpDir, path)
				if err := os.MkdirAll(filepath.Dir(fullPath), 0755); err != nil {
					t.Fatalf("os.MkdirAll() = %v", err)
				}
				if err := os.WriteFile(fullPath, []byte(content), 0644); err != nil {
					t.Fatalf("os.WriteFile() = %v", err)
				}
			}
			for link, target := range test.symlinks {
				linkPath := filepath.Join(tmpDir, link)
				if err := os.Symlink(target, linkPath); err != nil {
					t.Fatalf("os.Symlink() = %v", err)
				}
			}
			if test.setup != nil {
				test.setup(t, tmpDir)
			}
			err := clean(tmpDir, test.removePatterns, test.preservePatterns)
			if test.wantErr {
				if err == nil {
					t.Errorf("%s should return error", test.name)
				}
				return
			}
			if err != nil {
				t.Fatal(err)
			}

			remainingPaths, err := allPaths(tmpDir)
			if err != nil {
				t.Fatalf("allPaths() = %v", err)
			}
			sort.Strings(test.wantRemaining)
			sort.Strings(remainingPaths)
			if diff := cmp.Diff(test.wantRemaining, remainingPaths); diff != "" {
				t.Errorf("clean() remaining files mismatch (-want +got):%s", diff)
			}

		})
	}
}

func TestSortDirsByDepth(t *testing.T) {
	t.Parallel()
	for _, tc := range []struct {
		name string
		dirs []string
		want []string
	}{
		{
			name: "simple case",
			dirs: []string{
				"a/b",
				"short-dir",
				"a/b/c",
				"a",
			},
			want: []string{
				"a/b/c",
				"a/b",
				"short-dir",
				"a",
			},
		},
		{
			name: "empty",
			dirs: []string{},
			want: []string{},
		},
		{
			name: "single dir",
			dirs: []string{"a"},
			want: []string{"a"},
		},
	} {
		t.Run(tc.name, func(t *testing.T) {
			t.Parallel()
			sortDirsByDepth(tc.dirs)
			if diff := cmp.Diff(tc.want, tc.dirs); diff != "" {
				t.Errorf("sortDirsByDepth() mismatch (-want +got):\n%s", diff)
			}
		})
	}
}

func TestAllPaths(t *testing.T) {
	t.Parallel()
	for _, test := range []struct {
		name        string
		setup       func(t *testing.T, tmpDir string)
		wantPaths   []string
		wantErr     bool
		errorString string
	}{
		{
			name: "success",
			setup: func(t *testing.T, tmpDir string) {
				files := []string{
					"file1.txt",
					"dir1/file2.txt",
					"dir1/dir2/file3.txt",
				}
				for _, file := range files {
					path := filepath.Join(tmpDir, file)
					if err := os.MkdirAll(filepath.Dir(path), 0755); err != nil {
						t.Fatalf("os.MkdirAll() = %v", err)
					}
					if err := os.WriteFile(path, []byte("test"), 0644); err != nil {
						t.Fatalf("os.WriteFile() = %v", err)
					}
				}
			},
			wantPaths: []string{
				".",
				"dir1",
				"dir1/dir2",
				"dir1/dir2/file3.txt",
				"dir1/file2.txt",
				"file1.txt",
			},
		},
		{
			name: "unreadable directory",
			setup: func(t *testing.T, tmpDir string) {
				unreadableDir := filepath.Join(tmpDir, "unreadable")
				if err := os.Mkdir(unreadableDir, 0755); err != nil {
					t.Fatalf("os.Mkdir() = %v", err)
				}

				// Make the directory unreadable to trigger an error in filepath.WalkDir.
				if err := os.Chmod(unreadableDir, 0000); err != nil {
					t.Fatalf("os.Chmod() = %v", err)
				}
				// Schedule cleanup to restore permissions so TempDir can be removed.
				t.Cleanup(func() {
					_ = os.Chmod(unreadableDir, 0755)
				})
			},
			wantErr:     true,
			errorString: "unreadable",
		},
	} {
		t.Run(test.name, func(t *testing.T) {
			tmpDir := t.TempDir()
			if test.setup != nil {
				test.setup(t, tmpDir)
			}

			paths, err := allPaths(tmpDir)
			if test.wantErr {
				if err == nil {
					t.Errorf("%s should return error", test.name)
				}
				return
			}
			if err != nil {
				t.Fatal(err)
			}

			// Sort both slices to ensure consistent comparison.
			sort.Strings(paths)
			sort.Strings(test.wantPaths)

			if diff := cmp.Diff(test.wantPaths, paths); diff != "" {
				t.Errorf("allPaths() mismatch (-want +got):\n%s", diff)
			}
		})
	}
}

func TestFilterPaths(t *testing.T) {
	t.Parallel()
	paths := []string{
		"foo/file1.txt",
		"foo/file2.log",
		"bar/file3.txt",
		"bar/file4.log",
	}
	regexps := []*regexp.Regexp{
		regexp.MustCompile(`^foo/.*\.txt$`),
		regexp.MustCompile(`^bar/.*`),
	}

	filtered := filterPaths(paths, regexps)

	wantFiltered := []string{
		"foo/file1.txt",
		"bar/file3.txt",
		"bar/file4.log",
	}

	sort.Strings(filtered)
	sort.Strings(wantFiltered)

	if diff := cmp.Diff(wantFiltered, filtered); diff != "" {
		t.Errorf("filterPaths() mismatch (-want +got):%s", diff)
	}
}

func TestDeriveFinalPathsToRemove(t *testing.T) {
	t.Parallel()
	for _, test := range []struct {
		name             string
		files            map[string]string
		removePatterns   []string
		preservePatterns []string
		wantToRemove     []string
		wantErr          bool
	}{
		{
			name: "remove all txt files, preserve nothing",
			files: map[string]string{
				"file1.txt":      "",
				"dir1/file2.txt": "",
				"dir2/file3.log": "",
			},
			removePatterns:   []string{`.*\.txt`},
			preservePatterns: []string{},
			wantToRemove:     []string{"file1.txt", "dir1/file2.txt"},
		},
		{
			name: "remove all files, preserve log files",
			files: map[string]string{
				"file1.txt":      "",
				"dir1/file2.txt": "",
				"dir2/file3.log": "",
			},
			removePatterns:   []string{".*"},
			preservePatterns: []string{`.*\.log`},
			wantToRemove:     []string{".", "dir1", "dir2", "file1.txt", "dir1/file2.txt"},
		},
		{
			name: "remove files in dir1, preserve nothing",
			files: map[string]string{
				"file1.txt":      "",
				"dir1/file2.txt": "",
				"dir1/file3.log": "",
				"dir2/file4.txt": "",
			},
			removePatterns:   []string{`dir1/.*`},
			preservePatterns: []string{},
			wantToRemove:     []string{"dir1/file2.txt", "dir1/file3.log"},
		},
		{
			name: "remove all, preserve files in dir2",
			files: map[string]string{
				"file1.txt":      "",
				"dir1/file2.txt": "",
				"dir2/file3.txt": "",
			},
			removePatterns:   []string{".*"},
			preservePatterns: []string{`dir2/.*`},
			wantToRemove:     []string{".", "dir1", "dir2", "file1.txt", "dir1/file2.txt"},
		},
		{
			name:             "no files",
			files:            map[string]string{},
			removePatterns:   []string{".*"},
			preservePatterns: []string{},
			wantToRemove:     []string{"."},
		},
	} {
		t.Run(test.name, func(t *testing.T) {
			tmpDir := t.TempDir()
			for path, content := range test.files {
				fullPath := filepath.Join(tmpDir, path)
				if err := os.MkdirAll(filepath.Dir(fullPath), 0755); err != nil {
					t.Fatalf("os.MkdirAll() = %v", err)
				}
				if err := os.WriteFile(fullPath, []byte(content), 0644); err != nil {
					t.Fatalf("os.WriteFile() = %v", err)
				}
			}

			gotToRemove, err := deriveFinalPathsToRemove(tmpDir, test.removePatterns, test.preservePatterns)
			if test.wantErr {
				if err == nil {
					t.Errorf("%s should return error", test.name)
				}
				return
			}
			if err != nil {
				t.Fatal(err)
			}

			sort.Strings(gotToRemove)
			sort.Strings(test.wantToRemove)

			if diff := cmp.Diff(test.wantToRemove, gotToRemove); diff != "" {
				t.Errorf("deriveFinalPathsToRemove() toRemove mismatch in %s (-want +got):\n%s", test.name, diff)
			}
		})
	}
}

func TestSeparateFilesAndDirs(t *testing.T) {
	t.Parallel()
	for _, test := range []struct {
		name      string
		setup     func(t *testing.T, tmpDir string)
		paths     []string
		wantFiles []string
		wantDirs  []string
		wantErr   bool
	}{
		{
			name: "mixed files, dirs, and non-existent path",
			setup: func(t *testing.T, tmpDir string) {
				files := []string{"file1.txt", "dir1/file2.txt"}
				dirs := []string{"dir1", "dir2"}
				for _, file := range files {
					path := filepath.Join(tmpDir, file)
					if err := os.MkdirAll(filepath.Dir(path), 0755); err != nil {
						t.Fatalf("os.MkdirAll() = %v", err)
					}
					if err := os.WriteFile(path, []byte("test"), 0644); err != nil {
						t.Fatalf("os.WriteFile() = %v", err)
					}
				}
				for _, dir := range dirs {
					if err := os.MkdirAll(filepath.Join(tmpDir, dir), 0755); err != nil {
						t.Fatalf("os.MkdirAll() = %v", err)
					}
				}
			},
			paths:     []string{"file1.txt", "dir1/file2.txt", "dir1", "dir2", "non-existent-file"},
			wantFiles: []string{"file1.txt", "dir1/file2.txt"},
			wantDirs:  []string{"dir1", "dir2"},
		},
		{
			name:    "stat error",
			paths:   []string{strings.Repeat("a", 300)},
			wantErr: true,
		},
	} {
		t.Run(test.name, func(t *testing.T) {
			tmpDir := t.TempDir()
			if test.setup != nil {
				test.setup(t, tmpDir)
			}

			gotFiles, gotDirs, err := separateFilesAndDirs(tmpDir, test.paths)
			if test.wantErr {
				if err == nil {
					t.Errorf("%s should return error", test.name)
				}
				return
			}
			if err != nil {
				t.Fatal(err)
			}

			sort.Strings(gotFiles)
			sort.Strings(gotDirs)
			sort.Strings(test.wantFiles)
			sort.Strings(test.wantDirs)

			if diff := cmp.Diff(test.wantFiles, gotFiles); diff != "" {
				t.Errorf("separateFilesAndDirs() files mismatch (-want +got):\n%s", diff)
			}
			if diff := cmp.Diff(test.wantDirs, gotDirs); diff != "" {
				t.Errorf("separateFilesAndDirs() dirs mismatch (-want +got):\n%s", diff)
			}
		})
	}
}

func TestCompileRegexps(t *testing.T) {
	t.Parallel()
	for _, tc := range []struct {
		name     string
		patterns []string
		wantErr  bool
	}{
		{
			name: "valid patterns",
			patterns: []string{
				`^foo.*`,
				`\\.txt$`,
			},
			wantErr: false,
		},
		{
			name:     "empty patterns",
			patterns: []string{},
			wantErr:  false,
		},
		{
			name: "invalid pattern",
			patterns: []string{
				`[`,
			},
			wantErr: true,
		},
		{
			name: "mixed valid and invalid patterns",
			patterns: []string{
				`^foo.*`,
				`[`,
			},
			wantErr: true,
		},
	} {
		t.Run(tc.name, func(t *testing.T) {
			t.Parallel()
			regexps, err := compileRegexps(tc.patterns)
			if (err != nil) != tc.wantErr {
				t.Fatalf("compileRegexps() error = %v, wantErr %v", err, tc.wantErr)
			}
			if !tc.wantErr {
				if len(regexps) != len(tc.patterns) {
					t.Errorf("compileRegexps() len = %d, want %d", len(regexps), len(tc.patterns))
				}
			}
		})
	}
}

func TestCommitAndPush(t *testing.T) {
	for _, test := range []struct {
		name            string
		setupMockRepo   func(t *testing.T) gitrepo.Repository
		setupMockClient func(t *testing.T) GitHubClient
		state           *config.LibrarianState
		prType          string
		commit          bool
		push            bool
		wantErr         bool
		expectedErrMsg  string
	}{
		{
			name: "Push flag and Commit flag are not specified",
			setupMockRepo: func(t *testing.T) gitrepo.Repository {
				repoDir := newTestGitRepoWithCommit(t, "")
				repo, err := gitrepo.NewRepository(&gitrepo.RepositoryOptions{Dir: repoDir})
				if err != nil {
					t.Fatalf("Failed to create test repo: %v", err)
				}
				return repo
			},
			setupMockClient: func(t *testing.T) GitHubClient {
				return nil
			},
			prType: "generate",
		},
		{
			name: "create a commit",
			setupMockRepo: func(t *testing.T) gitrepo.Repository {
				remote := git.NewRemote(memory.NewStorage(), &gogitConfig.RemoteConfig{
					Name: "origin",
					URLs: []string{"https://github.com/googleapis/librarian.git"},
				})
				status := make(git.Status)
				status["file.txt"] = &git.FileStatus{Worktree: git.Modified}
				return &MockRepository{
					Dir:          t.TempDir(),
					AddAllStatus: status,
					RemotesValue: []*git.Remote{remote},
				}
			},
			setupMockClient: func(t *testing.T) GitHubClient {
				return &mockGitHubClient{
					createdPR: &github.PullRequestMetadata{Number: 123, Repo: &github.Repository{Owner: "test-owner", Name: "test-repo"}},
				}
			},
			prType: "generate",
			commit: true,
		},
		{
			name: "create a pull request",
			setupMockRepo: func(t *testing.T) gitrepo.Repository {
				remote := git.NewRemote(memory.NewStorage(), &gogitConfig.RemoteConfig{
					Name: "origin",
					URLs: []string{"https://github.com/googleapis/librarian.git"},
				})
				status := make(git.Status)
				status["file.txt"] = &git.FileStatus{Worktree: git.Modified}
				return &MockRepository{
					Dir:          t.TempDir(),
					AddAllStatus: status,
					RemotesValue: []*git.Remote{remote},
				}
			},
			setupMockClient: func(t *testing.T) GitHubClient {
				return &mockGitHubClient{
					createdPR: &github.PullRequestMetadata{Number: 123, Repo: &github.Repository{Owner: "test-owner", Name: "test-repo"}},
				}
			},
			state:  &config.LibrarianState{},
			prType: "generate",
			push:   true,
		},
		{
			name: "No GitHub Remote",
			setupMockRepo: func(t *testing.T) gitrepo.Repository {
				status := make(git.Status)
				status["file.txt"] = &git.FileStatus{Worktree: git.Modified}
				return &MockRepository{
					Dir:          t.TempDir(),
					AddAllStatus: status,
					RemotesValue: []*git.Remote{}, // No remotes
				}
			},
			setupMockClient: func(t *testing.T) GitHubClient {
				return nil
			},
			prType:         "generate",
			push:           true,
			wantErr:        true,
			expectedErrMsg: "could not find an 'origin' remote",
		},
		{
			name: "AddAll error",
			setupMockRepo: func(t *testing.T) gitrepo.Repository {
				remote := git.NewRemote(memory.NewStorage(), &gogitConfig.RemoteConfig{
					Name: "origin",
					URLs: []string{"https://github.com/googleapis/librarian.git"},
				})
				return &MockRepository{
					Dir:          t.TempDir(),
					RemotesValue: []*git.Remote{remote},
					AddAllError:  errors.New("mock add all error"),
				}
			},
			setupMockClient: func(t *testing.T) GitHubClient {
				return nil
			},
			prType:         "generate",
			push:           true,
			wantErr:        true,
			expectedErrMsg: "mock add all error",
		},
		{
			name: "Create branch error",
			setupMockRepo: func(t *testing.T) gitrepo.Repository {
				remote := git.NewRemote(memory.NewStorage(), &gogitConfig.RemoteConfig{
					Name: "origin",
					URLs: []string{"https://github.com/googleapis/librarian.git"},
				})

				status := make(git.Status)
				status["file.txt"] = &git.FileStatus{Worktree: git.Modified}
				return &MockRepository{
					Dir:                          t.TempDir(),
					AddAllStatus:                 status,
					RemotesValue:                 []*git.Remote{remote},
					CreateBranchAndCheckoutError: errors.New("create branch error"),
				}
			},
			setupMockClient: func(t *testing.T) GitHubClient {
				return nil
			},
			prType:         "generate",
			push:           true,
			wantErr:        true,
			expectedErrMsg: "create branch error",
		},
		{
			name: "Commit error",
			setupMockRepo: func(t *testing.T) gitrepo.Repository {
				remote := git.NewRemote(memory.NewStorage(), &gogitConfig.RemoteConfig{
					Name: "origin",
					URLs: []string{"https://github.com/googleapis/librarian.git"},
				})

				status := make(git.Status)
				status["file.txt"] = &git.FileStatus{Worktree: git.Modified}
				return &MockRepository{
					Dir:          t.TempDir(),
					AddAllStatus: status,
					RemotesValue: []*git.Remote{remote},
					CommitError:  errors.New("commit error"),
				}
			},
			setupMockClient: func(t *testing.T) GitHubClient {
				return nil
			},
			prType:         "generate",
			push:           true,
			wantErr:        true,
			expectedErrMsg: "commit error",
		},
		{
			name: "Push error",
			setupMockRepo: func(t *testing.T) gitrepo.Repository {
				remote := git.NewRemote(memory.NewStorage(), &gogitConfig.RemoteConfig{
					Name: "origin",
					URLs: []string{"https://github.com/googleapis/librarian.git"},
				})

				status := make(git.Status)
				status["file.txt"] = &git.FileStatus{Worktree: git.Modified}
				return &MockRepository{
					Dir:          t.TempDir(),
					AddAllStatus: status,
					RemotesValue: []*git.Remote{remote},
					PushError:    errors.New("push error"),
				}
			},
			setupMockClient: func(t *testing.T) GitHubClient {
				return nil
			},
			prType:         "generate",
			push:           true,
			wantErr:        true,
			expectedErrMsg: "push error",
		},
		{
			name: "Create PR body error",
			setupMockRepo: func(t *testing.T) gitrepo.Repository {
				remote := git.NewRemote(memory.NewStorage(), &gogitConfig.RemoteConfig{
					Name: "origin",
					URLs: []string{"https://github.com/googleapis/librarian.git"},
				})

				status := make(git.Status)
				status["file.txt"] = &git.FileStatus{Worktree: git.Modified}
				return &MockRepository{
					Dir:          t.TempDir(),
					AddAllStatus: status,
					RemotesValue: []*git.Remote{remote},
				}
			},
			setupMockClient: func(t *testing.T) GitHubClient {
				return &mockGitHubClient{}
			},
			state:          &config.LibrarianState{},
			prType:         "random",
			push:           true,
			wantErr:        true,
			expectedErrMsg: "failed to create pull request body",
		},
		{
			name: "Create pull request error",
			setupMockRepo: func(t *testing.T) gitrepo.Repository {
				remote := git.NewRemote(memory.NewStorage(), &gogitConfig.RemoteConfig{
					Name: "origin",
					URLs: []string{"https://github.com/googleapis/librarian.git"},
				})

				status := make(git.Status)
				status["file.txt"] = &git.FileStatus{Worktree: git.Modified}
				return &MockRepository{
					Dir:          t.TempDir(),
					AddAllStatus: status,
					RemotesValue: []*git.Remote{remote},
				}
			},
			setupMockClient: func(t *testing.T) GitHubClient {
				return &mockGitHubClient{
					createPullRequestErr: errors.New("create pull request error"),
				}
			},
			state:          &config.LibrarianState{},
			prType:         "generate",
			push:           true,
			wantErr:        true,
			expectedErrMsg: "failed to create pull request",
		},
		{
			name: "No changes to commit",
			setupMockRepo: func(t *testing.T) gitrepo.Repository {
				remote := git.NewRemote(memory.NewStorage(), &gogitConfig.RemoteConfig{
					Name: "origin",
					URLs: []string{"https://github.com/googleapis/librarian.git"},
				})
				return &MockRepository{
					Dir:          t.TempDir(),
					AddAllStatus: git.Status{}, // Clean status
					RemotesValue: []*git.Remote{remote},
				}
			},
			setupMockClient: func(t *testing.T) GitHubClient {
				return nil
			},
			prType: "generate",
			push:   true,
		},
	} {
		t.Run(test.name, func(t *testing.T) {
			repo := test.setupMockRepo(t)
			client := test.setupMockClient(t)
			localConfig := &config.Config{
				Push:   test.push,
				Commit: test.commit,
			}
			commitInfo := &commitInfo{
				cfg:           localConfig,
<<<<<<< HEAD
				state:         nil,
				repo:          repo,
				ghClient:      client,
				commitMessage: "",
				prType:        generate,
			}

=======
				state:         test.state,
				repo:          repo,
				ghClient:      client,
				commitMessage: "",
				prType:        test.prType,
			}
>>>>>>> 6a16a136
			err := commitAndPush(context.Background(), commitInfo)

			if test.wantErr {
				if err == nil {
					t.Errorf("commitAndPush() expected error, got nil")
				} else if test.expectedErrMsg != "" && !strings.Contains(err.Error(), test.expectedErrMsg) {
					t.Errorf("commitAndPush() error = %v, expected to contain: %q", err, test.expectedErrMsg)
				}
				return
			}
			if err != nil {
				t.Errorf("%s: commitAndPush() returned unexpected error: %v", test.name, err)
				return
			}
		})
	}
}

func TestCopyLibraryFiles(t *testing.T) {
	t.Parallel()
	setup := func(src string, files []string) {
		for _, relPath := range files {
			fullPath := filepath.Join(src, relPath)
			if err := os.MkdirAll(filepath.Dir(fullPath), 0755); err != nil {
				t.Error(err)
			}

			if _, err := os.Create(fullPath); err != nil {
				t.Error(err)
			}
		}
	}
	for _, test := range []struct {
		name          string
		repoDir       string
		outputDir     string
		libraryID     string
		state         *config.LibrarianState
		filesToCreate []string
		wantFiles     []string
		skipFiles     []string
		wantErr       bool
		wantErrMsg    string
	}{
		{
			name:      "copy library files",
			repoDir:   filepath.Join(t.TempDir(), "dst"),
			outputDir: filepath.Join(t.TempDir(), "src"),
			libraryID: "example-library",
			state: &config.LibrarianState{
				Libraries: []*config.LibraryState{
					{
						ID: "example-library",
						SourceRoots: []string{
							"a/path",
							"another/path",
						},
					},
				},
			},
			filesToCreate: []string{
				"a/path/example.txt",
				"another/path/example.txt",
				"skipped/path/example.txt",
			},
			wantFiles: []string{
				"a/path/example.txt",
				"another/path/example.txt",
			},
			skipFiles: []string{
				"skipped/path/example.txt",
			},
		},
		{
			name:      "library not found",
			repoDir:   filepath.Join(t.TempDir(), "dst"),
			outputDir: filepath.Join(t.TempDir(), "src"),
			libraryID: "non-existent-library",
			state: &config.LibrarianState{
				Libraries: []*config.LibraryState{
					{
						ID: "example-library",
					},
				},
			},
			wantErr:    true,
			wantErrMsg: "not found",
		},
		{
			repoDir:   filepath.Join(t.TempDir(), "dst"),
			name:      "one source root empty",
			outputDir: filepath.Join(t.TempDir(), "src"),
			libraryID: "example-library",
			state: &config.LibrarianState{
				Libraries: []*config.LibraryState{
					{
						ID: "example-library",
						SourceRoots: []string{
							"a/path",
							"another/path",
						},
					},
				},
			},
			filesToCreate: []string{
				"a/path/example.txt",
				"skipped/path/example.txt",
			},
			wantFiles: []string{
				"a/path/example.txt",
			},
			skipFiles: []string{
				"skipped/path/example.txt",
			},
		},
	} {
		t.Run(test.name, func(t *testing.T) {
			if !test.wantErr {
				setup(test.outputDir, test.filesToCreate)
			}
			err := copyLibraryFiles(test.state, test.repoDir, test.libraryID, test.outputDir)
			if test.wantErr {
				if err == nil {
					t.Errorf("copyLibraryFiles() shoud fail")
				}

				if !strings.Contains(err.Error(), test.wantErrMsg) {
					t.Errorf("want error message: %s, got: %s", test.wantErrMsg, err.Error())
				}

				return
			}
			if err != nil {
				t.Errorf("failed to run copyLibraryFiles(): %s", err.Error())
			}

			for _, file := range test.wantFiles {
				fullPath := filepath.Join(test.repoDir, file)
				if _, err := os.Stat(fullPath); err != nil {
					t.Errorf("file %s is not copied to %s", file, test.repoDir)
				}
			}

			for _, file := range test.skipFiles {
				fullPath := filepath.Join(test.repoDir, file)
				if _, err := os.Stat(fullPath); !os.IsNotExist(err) {
					t.Errorf("file %s should not be copied to %s", file, test.repoDir)
				}
			}
		})
	}
}

func TestCopyFile(t *testing.T) {
	t.Parallel()
	for _, test := range []struct {
		name        string
		dst         string
		src         string
		wantSrcFile bool
		wantErr     bool
		wantErrMsg  string
	}{
		{
			name:       "invalid src",
			src:        "/invalid-path/example.txt",
			wantErr:    true,
			wantErrMsg: "failed to open file",
		},
		{
			name:        "invalid dst path",
			src:         filepath.Join(os.TempDir(), "example.txt"),
			dst:         "/invalid-path/example.txt",
			wantSrcFile: true,
			wantErr:     true,
			wantErrMsg:  "failed to make directory",
		},
		{
			name:        "invalid dst file",
			src:         filepath.Join(os.TempDir(), "example.txt"),
			dst:         filepath.Join(os.TempDir(), "example\x00.txt"),
			wantSrcFile: true,
			wantErr:     true,
			wantErrMsg:  "failed to create file",
		},
	} {
		t.Run(test.name, func(t *testing.T) {
			if test.wantSrcFile {
				if err := os.MkdirAll(filepath.Dir(test.src), 0755); err != nil {
					t.Error(err)
				}
				sourceFile, err := os.Create(test.src)
				if err != nil {
					t.Error(err)
				}
				if err := sourceFile.Close(); err != nil {
					t.Error(err)
				}
			}
			err := copyFile(test.dst, test.src)
			if test.wantErr {
				if err == nil {
					t.Errorf("copyFile() shoud fail")
				}

				if !strings.Contains(err.Error(), test.wantErrMsg) {
					t.Errorf("want error message: %s, got: %s", test.wantErrMsg, err.Error())
				}

				return
			}

		})
	}
}<|MERGE_RESOLUTION|>--- conflicted
+++ resolved
@@ -1354,22 +1354,13 @@
 			}
 			commitInfo := &commitInfo{
 				cfg:           localConfig,
-<<<<<<< HEAD
-				state:         nil,
-				repo:          repo,
-				ghClient:      client,
-				commitMessage: "",
-				prType:        generate,
-			}
-
-=======
 				state:         test.state,
 				repo:          repo,
 				ghClient:      client,
 				commitMessage: "",
 				prType:        test.prType,
 			}
->>>>>>> 6a16a136
+
 			err := commitAndPush(context.Background(), commitInfo)
 
 			if test.wantErr {
