// Copyright 2025 Google LLC
//
// Licensed under the Apache License, Version 2.0 (the "License");
// you may not use this file except in compliance with the License.
// You may obtain a copy of the License at
//
//	https://www.apache.org/licenses/LICENSE-2.0
//
// Unless required by applicable law or agreed to in writing, software
// distributed under the License is distributed on an "AS IS" BASIS,
// WITHOUT WARRANTIES OR CONDITIONS OF ANY KIND, either express or implied.
// See the License for the specific language governing permissions and
// limitations under the License.

package librarian

import (
	"context"
	"fmt"
	"log/slog"
	"os"
	"path/filepath"
	"strconv"
	"strings"

	"github.com/googleapis/librarian/internal/cli"
	"github.com/googleapis/librarian/internal/config"
	"github.com/googleapis/librarian/internal/github"

	"github.com/Masterminds/semver/v3"
	"github.com/googleapis/librarian/internal/statepb"
	"google.golang.org/protobuf/types/known/timestamppb"
)

const prNumberEnvVarName = "_PR_NUMBER"
const baselineCommitEnvVarName = "_BASELINE_COMMIT"

var cmdCreateReleasePR = &cli.Command{
	Short:     "create-release-pr creates a release PR",
	UsageLine: "librarian create-release-pr [flags]",
	Long: `Specify the optional flags to use non-default repositories, e.g. for testing.
A single library may be specified if desired (with an optional version override);
otherwise all configured libraries will be checked to see if they should be released.
A pull request will only be created if -push is specified, in which case the LIBRARIAN_GITHUB_TOKEN
environment variable must be populated with an access token which has write access to the
language repo in which the pull request will be created.

After acquiring the language repository, the Librarian state for the language
repository is loaded and each configured library is checked to see if it should be released.
(If the -library-id flag is specified, only the specified library is considered.)

Each library is considered separately for release. Libraries which have releases blocked
are skipped. Otherwise, the commits in the repository are considered backwards from the head
to the tagged commit for the current release version of the library (if any). Each commit is checked
to see if it affects any of the source paths specified for the library. Each commit which *does*
affect one of the source paths for the library is then checked for lines representing conventional commit messages.
(See https://www.conventionalcommits.org/ for details on conventional commits.)

Conventional commit messages with types of "doc" (or "docs"), "feat" and "fix" are retained.
Additionally, lines beginning "TriggerRelease:" and "NoTriggerRelease:" are retained as further signals for releasing.

Any individual commit will trigger a release for a library if either:
- It contains a TriggerRelease line specifying the library being considered
- It contains a "feat" or "fix" message

If the commit contains a NoTriggerRelease line specifying the library being considered, that stops
that specific commit from triggering a release, but other commits may still trigger a release (and
messages within the "NoTriggerRelease" commit are still used for release notes).

After examining the commits, if none of them triggers a release for the library, the command proceeds to
the next library - unless the library has been specified with the -library-id flag, in which case the flag
is considered an override, and the library will still be released. If the library *is* to be released:

- The next version is determined based on the current version, the commit messages, any configured "next version"
  in the Librarian state.
- Release notes are formatted based on the commit messages
- The Librarian state is updated with the new version
- The following language container commands are run:
  - "prepare-library-release" (used to update any other occurrences of the version number and version history files)
  - "build-library"
  - "integration-test-library"

A commit is then created, including metadata in the commit message to indicate which library is being released,
at which version, and for which release ID. (A single timestamp-based release ID is used for all commits for a single
run of the create-release-pr command.)

If any container command fails, the error is reported, and the repository is reset as
if the release hadn't been triggered for that library.

After iterating across all libraries, if the -push flag has been specified and a release commit
was successfully created for any library, a pull request is created in the
language repository, containing the release commits. The pull request description
includes an overview list of what's in each commit, along with any failures in other
libraries, and the release ID. (The details of the failures are not included; consult the logs for
the command to see exactly what happened.) The pull request has the "do not merge" label added,
which the "merge-release-pr" command is expected to remove before merging.

If the -push flag has not been specified but a pull request would have been created,
the description of the pull request that would have been created is included in the
output of the command. Even if a pull request isn't created, any successful release
commits will still be present in the language repo.
`,
	Run: runCreateReleasePR,
}

func init() {
	cmdCreateReleasePR.Init()
	fs := cmdCreateReleasePR.Flags
	cfg := cmdCreateReleasePR.Config

	addFlagEnvFile(fs, cfg)
	addFlagImage(fs, cfg)
	addFlagLibraryID(fs, cfg)
	addFlagLibraryVersion(fs, cfg)
	addFlagRepo(fs, cfg)
	addFlagProject(fs, cfg)
<<<<<<< HEAD
	addFlagPush(fs, cfg)
	addFlagPushConfig(fs, cfg)
=======
>>>>>>> 8c1a8751
	addFlagSkipIntegrationTests(fs, cfg)
	addFlagWorkRoot(fs, cfg)
}

func runCreateReleasePR(ctx context.Context, cfg *config.Config) error {
	state, err := createCommandStateForLanguage(cfg.WorkRoot, cfg.Repo,
		cfg.Image, cfg.Project, cfg.CI, cfg.UserUID, cfg.UserGID)
	if err != nil {
		return err
	}
	return createReleasePR(ctx, state, cfg)
}

func createReleasePR(ctx context.Context, state *commandState, cfg *config.Config) error {
	if err := validateSkipIntegrationTests(cfg.SkipIntegrationTests); err != nil {
		return err
	}

	if cfg.LibraryVersion != "" && cfg.LibraryID == "" {
		return fmt.Errorf("flag -library-version is not valid without -library-id")
	}

	if cfg.LibraryID != "" && findLibraryByID(state.pipelineState, cfg.LibraryID) == nil {
		return fmt.Errorf("no such library: %s", cfg.LibraryID)
	}

	inputDirectory := filepath.Join(state.workRoot, "inputs")
	if err := os.Mkdir(inputDirectory, 0755); err != nil {
		slog.Error("Failed to create input directory")
		return err
	}

	// Find the head of the language repo before we start creating any release commits.
	// This will be validated later to check that libraries haven't changed since the release PR was created.
	baselineCommit, err := state.languageRepo.HeadHash()
	if err != nil {
		return err
	}
	if err := appendResultEnvironmentVariable(state.workRoot, baselineCommitEnvVarName, baselineCommit, cfg.EnvFile); err != nil {
		return err
	}

	releaseID := fmt.Sprintf("release-%s", formatTimestamp(state.startTime))
	if err := appendResultEnvironmentVariable(state.workRoot, releaseIDEnvVarName, releaseID, cfg.EnvFile); err != nil {
		return err
	}

	prContent, err := generateReleaseCommitForEachLibrary(ctx, state, cfg, inputDirectory, releaseID)
	if err != nil {
		return err
	}

	prMetadata, err := createPullRequest(ctx, state, prContent, "chore: Library release", fmt.Sprintf("Librarian-Release-ID: %s", releaseID), "release", cfg.GitHubToken, cfg.Push)
	if err != nil {
		return err
	}

	if prMetadata == nil {
		// We haven't created a release PR, and there are no errors. This could be because:
		// - There are no changes to release
		// - The -push flag wasn't specified.
		// Either way, complete successfully at this point.
		return nil
	}

	// Final steps if we've actually created a release PR.
	// - We always add the do-not-merge label so that Librarian can merge later.
	// - Add a result environment variable with the PR number, for the next stage of the process.
	ghClient, err := github.NewClient(cfg.GitHubToken)
	if err != nil {
		return err
	}
	err = ghClient.AddLabelToPullRequest(ctx, prMetadata, DoNotMergeLabel)
	if err != nil {
		slog.Warn("Received error trying to add label to PR", "err", err)
		return err
	}
	if err := appendResultEnvironmentVariable(state.workRoot, prNumberEnvVarName, strconv.Itoa(prMetadata.Number), cfg.EnvFile); err != nil {
		return err
	}
	return nil
}

// Iterate over all configured libraries, and check for new commits since the previous release tag for that library.
// The error handling here takes one of two forms:
//   - Library-level errors do not halt the process, but are reported in the resulting PR (if any).
//     This can include tags being missing, release preparation failing, or the build failing.
//   - More fundamental errors (e.g. a failure to commit, or to save pipeline state) abort the whole process immediately.
func generateReleaseCommitForEachLibrary(ctx context.Context, state *commandState, cfg *config.Config, inputDirectory, releaseID string) (*PullRequestContent, error) {
	cc := state.containerConfig
	libraries := state.pipelineState.Libraries
	languageRepo := state.languageRepo

	pr := new(PullRequestContent)

	for _, library := range libraries {
		// If we've specified a single library to release, skip all the others.
		if cfg.LibraryID != "" && library.Id != cfg.LibraryID {
			continue
		}
		if library.ReleaseAutomationLevel == statepb.AutomationLevel_AUTOMATION_LEVEL_BLOCKED {
			slog.Info("Skipping release-blocked library", "id", library.Id)
			continue
		}
		var commitMessages []*CommitMessage
		var previousReleaseTag string
		if library.CurrentVersion == "" {
			previousReleaseTag = ""
		} else {
			previousReleaseTag = formatReleaseTag(library.Id, library.CurrentVersion)
		}
		allSourcePaths := append(state.pipelineState.CommonLibrarySourcePaths, library.SourcePaths...)
		commits, err := languageRepo.GetCommitsForPathsSinceTag(allSourcePaths, previousReleaseTag)
		if err != nil {
			addErrorToPullRequest(pr, library.Id, err, "retrieving commits since last release")
			continue
		}

		for _, commit := range commits {
			commitMessages = append(commitMessages, ParseCommit(commit))
		}

		// If nothing release-worthy has happened, just continue to the next library.
		// (But if we've been asked to release a specific library, we force-release it anyway.)
		if cfg.LibraryID == "" && (len(commitMessages) == 0 || !isReleaseWorthy(commitMessages, library.Id)) {
			continue
		}

		releaseVersion, err := calculateNextVersion(library, cfg.LibraryVersion)
		if err != nil {
			return nil, err
		}

		releaseNotes := formatReleaseNotes(commitMessages)
		if err = createReleaseNotesFile(inputDirectory, library.Id, releaseVersion, releaseNotes); err != nil {
			return nil, err
		}

		// Update the pipeline state to record what we're releasing and when, and to clear the next version field.
		// Performing this before anything else means that container code can use the pipeline state for the steps
		// below, if it doesn't want/need to store the version separately.
		library.CurrentVersion = releaseVersion
		library.NextVersion = ""
		library.LastReleasedCommit = library.LastGeneratedCommit
		library.ReleaseTimestamp = timestamppb.Now()
		if err = savePipelineState(state); err != nil {
			return nil, err
		}

		if err := cc.PrepareLibraryRelease(ctx, cfg, languageRepo.Dir, inputDirectory, library.Id, releaseVersion); err != nil {
			addErrorToPullRequest(pr, library.Id, err, "preparing library release")
			// Clean up any changes before starting the next iteration.
			if err := languageRepo.CleanWorkingTree(); err != nil {
				return nil, err
			}
			continue
		}
		if err := cc.BuildLibrary(ctx, cfg, languageRepo.Dir, library.Id); err != nil {
			addErrorToPullRequest(pr, library.Id, err, "building/testing library")
			// Clean up any changes before starting the next iteration.
			if err := languageRepo.CleanWorkingTree(); err != nil {
				return nil, err
			}
			continue
		}
		if cfg.SkipIntegrationTests != "" {
			slog.Info("Skipping integration tests", "bug", cfg.SkipIntegrationTests)
		} else if err := cc.IntegrationTestLibrary(ctx, cfg, languageRepo.Dir, library.Id); err != nil {
			addErrorToPullRequest(pr, library.Id, err, "integration testing library")
			if err := languageRepo.CleanWorkingTree(); err != nil {
				return nil, err
			}
			continue
		}

		releaseDescription := fmt.Sprintf("chore: Release library %s version %s", library.Id, releaseVersion)
		addSuccessToPullRequest(pr, releaseDescription)
		// Metadata for easy extraction later.
		metadata := fmt.Sprintf("Librarian-Release-Library: %s\nLibrarian-Release-Version: %s\nLibrarian-Release-ID: %s", library.Id, releaseVersion, releaseID)
		// Note that releaseDescription will already end with two line breaks, so we don't need any more before the metadata.
		err = commitAll(languageRepo, fmt.Sprintf("%s\n\n%s%s", releaseDescription, releaseNotes, metadata),
			cfg.PushConfig)
		if err != nil {
			return nil, err
		}
	}
	return pr, nil
}

// TODO(https://github.com/googleapis/librarian/issues/564): decide on release
// notes ordering.
func formatReleaseNotes(commitMessages []*CommitMessage) string {
	// Group release notes by type, preserving ordering (FIFO)
	var features, docs, fixes []string
	featuresSeen := make(map[string]bool)
	docsSeen := make(map[string]bool)
	fixesSeen := make(map[string]bool)

	// TODO(https://github.com/googleapis/librarian/issues/547): perhaps record breaking changes in a separate section
	// TODO(https://github.com/googleapis/librarian/issues/550): include backlinks, googleapis commits etc
	for _, commitMessage := range commitMessages {
		for _, feature := range commitMessage.Features {
			if !featuresSeen[feature] {
				featuresSeen[feature] = true
				features = append(features, feature)
			}
		}
		for _, doc := range commitMessage.Docs {
			if !docsSeen[doc] {
				docsSeen[doc] = true
				docs = append(docs, doc)
			}
		}
		for _, fix := range commitMessage.Fixes {
			if !fixesSeen[fix] {
				fixesSeen[fix] = true
				fixes = append(fixes, fix)
			}
		}
	}

	var builder strings.Builder

	maybeAppendReleaseNotesSection(&builder, "New features", features)
	maybeAppendReleaseNotesSection(&builder, "Bug fixes", fixes)
	maybeAppendReleaseNotesSection(&builder, "Documentation improvements", docs)

	if builder.Len() == 0 {
		builder.WriteString("FIXME: Forced release with no commit messages; please write release notes.\n\n")
	}
	return builder.String()
}

func createReleaseNotesFile(inputDirectory, libraryId, releaseVersion, releaseNotes string) error {
	path := filepath.Join(inputDirectory, fmt.Sprintf("%s-%s-release-notes.txt", libraryId, releaseVersion))
	return createAndWriteToFile(path, releaseNotes)
}

func maybeAppendReleaseNotesSection(builder *strings.Builder, description string, lines []string) {
	if len(lines) == 0 {
		return
	}
	fmt.Fprintf(builder, "### %s\n\n", description)
	for _, line := range lines {
		if len(line) > 1 {
			// This assumes the first character is ASCII, but that's reasonable for all our
			// actual use cases.
			line = strings.ToUpper(line[0:1]) + line[1:]
		}
		fmt.Fprintf(builder, "- %s\n", line)
	}
	builder.WriteString("\n")
}

func calculateNextVersion(library *statepb.LibraryState, libraryVersion string) (string, error) {
	if libraryVersion != "" {
		return libraryVersion, nil
	}
	if library.NextVersion != "" {
		return library.NextVersion, nil
	}
	if library.CurrentVersion == "" {
		return "", fmt.Errorf("cannot determine new version for %s; no current version", library.Id)
	}
	current, err := semver.StrictNewVersion(library.CurrentVersion)
	if err != nil {
		return "", err
	}
	var next *semver.Version
	prerelease := current.Prerelease()
	if prerelease != "" {
		nextPrerelease, err := calculateNextPrerelease(prerelease)
		if err != nil {
			return "", err
		}
		next = semver.New(current.Major(), current.Minor(), current.Patch(), nextPrerelease, "")
	} else {
		next = semver.New(current.Major(), current.Minor()+1, current.Patch(), "", "")
	}
	return next.String(), nil
}

// Match trailing digits in the prerelease part, then parse those digits as an integer.
// Increment the integer, then format it again - keeping as much of the existing prerelease as is
// required to end up with a string longer-than-or-equal to the original.
// If there are no trailing digits, fail.
// Note: this assumes the prerelease is purely ASCII.
func calculateNextPrerelease(prerelease string) (string, error) {
	digits := 0
	for i := len(prerelease) - 1; i >= 0; i-- {
		c := prerelease[i]
		if c < '0' || c > '9' {
			break
		} else {
			digits++
		}
	}
	if digits == 0 {
		return "", fmt.Errorf("unable to create next prerelease from '%s'", prerelease)
	}
	currentSuffix := prerelease[len(prerelease)-digits:]
	currentNumber, err := strconv.Atoi(currentSuffix)
	if err != nil {
		return "", err
	}
	nextSuffix := strconv.Itoa(currentNumber + 1)
	if len(nextSuffix) < len(currentSuffix) {
		nextSuffix = strings.Repeat("0", len(currentSuffix)-len(nextSuffix)) + nextSuffix
	}
	return prerelease[:(len(prerelease)-digits)] + nextSuffix, nil
}

func isReleaseWorthy(messages []*CommitMessage, libraryId string) bool {
	for _, message := range messages {
		if IsReleaseWorthy(message, libraryId) {
			return true
		}
	}
	return false
}<|MERGE_RESOLUTION|>--- conflicted
+++ resolved
@@ -114,11 +114,7 @@
 	addFlagLibraryVersion(fs, cfg)
 	addFlagRepo(fs, cfg)
 	addFlagProject(fs, cfg)
-<<<<<<< HEAD
-	addFlagPush(fs, cfg)
 	addFlagPushConfig(fs, cfg)
-=======
->>>>>>> 8c1a8751
 	addFlagSkipIntegrationTests(fs, cfg)
 	addFlagWorkRoot(fs, cfg)
 }
