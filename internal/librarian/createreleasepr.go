--- conflicted
+++ resolved
@@ -104,28 +104,6 @@
 }
 
 func init() {
-<<<<<<< HEAD
-	cmdCreateReleasePR.SetFlags([]func(fs *flag.FlagSet){
-		addFlagImage,
-		addFlagSecretsProject,
-		addFlagWorkRoot,
-		addFlagLanguage,
-		addFlagLibraryID,
-		addFlagLibraryVersion,
-		addFlagPush,
-		addFlagGitUserEmail,
-		addFlagGitUserName,
-		addFlagRepoRoot,
-		addFlagSkipIntegrationTests,
-		addFlagEnvFile,
-		addFlagRepoUrl,
-		addFlagCi,
-	})
-}
-
-func runCreateReleasePR(ctx context.Context, cfg *config.Config) error {
-	state, err := createCommandStateForLanguage(ctx, cfg)
-=======
 	cmdCreateReleasePR.InitFlags()
 	addFlagImage(cmdCreateReleasePR.Flags)
 	addFlagSecretsProject(cmdCreateReleasePR.Flags)
@@ -140,12 +118,12 @@
 	addFlagSkipIntegrationTests(cmdCreateReleasePR.Flags)
 	addFlagEnvFile(cmdCreateReleasePR.Flags)
 	addFlagRepoUrl(cmdCreateReleasePR.Flags)
+  addFlagCi(cmdCreateReleasePR.Flags)
 }
 
 func runCreateReleasePR(ctx context.Context, cfg *config.Config) error {
 	state, err := createCommandStateForLanguage(ctx, cfg.WorkRoot, cfg.RepoRoot, cfg.RepoURL, cfg.Language, cfg.Image,
-		os.Getenv(defaultRepositoryEnvironmentVariable), cfg.SecretsProject)
->>>>>>> 6a33e668
+		os.Getenv(defaultRepositoryEnvironmentVariable), cfg.SecretsProject, cfg.CI)
 	if err != nil {
 		return err
 	}
