// Copyright 2025 Google LLC
//
// Licensed under the Apache License, Version 2.0 (the "License");
// you may not use this file except in compliance with the License.
// You may obtain a copy of the License at
//
//	https://www.apache.org/licenses/LICENSE-2.0
//
// Unless required by applicable law or agreed to in writing, software
// distributed under the License is distributed on an "AS IS" BASIS,
// WITHOUT WARRANTIES OR CONDITIONS OF ANY KIND, either express or implied.
// See the License for the specific language governing permissions and
// limitations under the License.

package librarian

import (
	"context"
	"fmt"
	"log/slog"
	"os"
	"path/filepath"
	"strconv"
	"strings"

	"github.com/googleapis/librarian/internal/cli"
	"github.com/googleapis/librarian/internal/config"
	"github.com/googleapis/librarian/internal/github"

	"github.com/Masterminds/semver/v3"
	"github.com/googleapis/librarian/internal/statepb"
	"google.golang.org/protobuf/types/known/timestamppb"
)

const prNumberEnvVarName = "_PR_NUMBER"
const baselineCommitEnvVarName = "_BASELINE_COMMIT"

var cmdCreateReleasePR = &cli.Command{
	Short:     "create-release-pr creates a release PR",
	UsageLine: "librarian create-release-pr [flags]",
	Long: `Specify the optional flags to use non-default repositories, e.g. for testing.
A single library may be specified if desired (with an optional version override);
otherwise all configured libraries will be checked to see if they should be released.
A pull request will only be created if -push is specified, in which case the LIBRARIAN_GITHUB_TOKEN
environment variable must be populated with an access token which has write access to the
language repo in which the pull request will be created.

After acquiring the language repository, the Librarian state for the language
repository is loaded and each configured library is checked to see if it should be released.
(If the -library-id flag is specified, only the specified library is considered.)

Each library is considered separately for release. Libraries which have releases blocked
are skipped. Otherwise, the commits in the repository are considered backwards from the head
to the tagged commit for the current release version of the library (if any). Each commit is checked
to see if it affects any of the source paths specified for the library. Each commit which *does*
affect one of the source paths for the library is then checked for lines representing conventional commit messages.
(See https://www.conventionalcommits.org/ for details on conventional commits.)

Conventional commit messages with types of "doc" (or "docs"), "feat" and "fix" are retained.
Additionally, lines beginning "TriggerRelease:" and "NoTriggerRelease:" are retained as further signals for releasing.

Any individual commit will trigger a release for a library if either:
- It contains a TriggerRelease line specifying the library being considered
- It contains a "feat" or "fix" message

If the commit contains a NoTriggerRelease line specifying the library being considered, that stops
that specific commit from triggering a release, but other commits may still trigger a release (and
messages within the "NoTriggerRelease" commit are still used for release notes).

After examining the commits, if none of them triggers a release for the library, the command proceeds to
the next library - unless the library has been specified with the -library-id flag, in which case the flag
is considered an override, and the library will still be released. If the library *is* to be released:

- The next version is determined based on the current version, the commit messages, any configured "next version"
  in the Librarian state.
- Release notes are formatted based on the commit messages
- The Librarian state is updated with the new version
- The following language container commands are run:
  - "prepare-library-release" (used to update any other occurrences of the version number and version history files)
  - "build-library"
  - "integration-test-library"

A commit is then created, including metadata in the commit message to indicate which library is being released,
at which version, and for which release ID. (A single timestamp-based release ID is used for all commits for a single
run of the create-release-pr command.)

If any container command fails, the error is reported, and the repository is reset as
if the release hadn't been triggered for that library.

After iterating across all libraries, if the -push flag has been specified and a release commit
was successfully created for any library, a pull request is created in the
language repository, containing the release commits. The pull request description
includes an overview list of what's in each commit, along with any failures in other
libraries, and the release ID. (The details of the failures are not included; consult the logs for
the command to see exactly what happened.) The pull request has the "do not merge" label added,
which the "merge-release-pr" command is expected to remove before merging.

If the -push flag has not been specified but a pull request would have been created,
the description of the pull request that would have been created is included in the
output of the command. Even if a pull request isn't created, any successful release
commits will still be present in the language repo.
`,
	Run: runCreateReleasePR,
}

func init() {
	cmdCreateReleasePR.Init()
	fs := cmdCreateReleasePR.Flags
	cfg := cmdCreateReleasePR.Config

	addFlagEnvFile(fs, cfg)
	addFlagImage(fs, cfg)
<<<<<<< HEAD
	addFlagGitUserEmail(fs, cfg)
	addFlagGitUserName(fs, cfg)
	addFlagLanguage(fs, cfg)
=======
	addFlagSecretsProject(fs, cfg)
	addFlagWorkRoot(fs, cfg)
>>>>>>> 727c03de
	addFlagLibraryID(fs, cfg)
	addFlagLibraryVersion(fs, cfg)
	addFlagRepo(fs, cfg)
	addFlagProject(fs, cfg)
	addFlagPush(fs, cfg)
	addFlagSkipIntegrationTests(fs, cfg)
	addFlagWorkRoot(fs, cfg)
}

func runCreateReleasePR(ctx context.Context, cfg *config.Config) error {
<<<<<<< HEAD
	state, err := createCommandStateForLanguage(cfg.WorkRoot, cfg.Repo, cfg.Language,
		cfg.Image, cfg.LibrarianRepository, cfg.Project, cfg.CI, cfg.UserUID, cfg.UserGID)
=======
	state, err := createCommandStateForLanguage(cfg.WorkRoot, cfg.Repo, cfg.Image, cfg.SecretsProject, cfg.CI, cfg.UserUID, cfg.UserGID)
>>>>>>> 727c03de
	if err != nil {
		return err
	}
	return createReleasePR(ctx, state, cfg)
}

func createReleasePR(ctx context.Context, state *commandState, cfg *config.Config) error {
	if err := validateSkipIntegrationTests(cfg.SkipIntegrationTests); err != nil {
		return err
	}

	if cfg.LibraryVersion != "" && cfg.LibraryID == "" {
		return fmt.Errorf("flag -library-version is not valid without -library-id")
	}

	if cfg.LibraryID != "" && findLibraryByID(state.pipelineState, cfg.LibraryID) == nil {
		return fmt.Errorf("no such library: %s", cfg.LibraryID)
	}

	inputDirectory := filepath.Join(state.workRoot, "inputs")
	if err := os.Mkdir(inputDirectory, 0755); err != nil {
		slog.Error("Failed to create input directory")
		return err
	}

	// Find the head of the language repo before we start creating any release commits.
	// This will be validated later to check that libraries haven't changed since the release PR was created.
	baselineCommit, err := state.languageRepo.HeadHash()
	if err != nil {
		return err
	}
	if err := appendResultEnvironmentVariable(state.workRoot, baselineCommitEnvVarName, baselineCommit, cfg.EnvFile); err != nil {
		return err
	}

	releaseID := fmt.Sprintf("release-%s", formatTimestamp(state.startTime))
	if err := appendResultEnvironmentVariable(state.workRoot, releaseIDEnvVarName, releaseID, cfg.EnvFile); err != nil {
		return err
	}

	prContent, err := generateReleaseCommitForEachLibrary(ctx, state, cfg, inputDirectory, releaseID)
	if err != nil {
		return err
	}

	prMetadata, err := createPullRequest(ctx, state, prContent, "chore: Library release", fmt.Sprintf("Librarian-Release-ID: %s", releaseID), "release", cfg.GitHubToken, cfg.Push)
	if err != nil {
		return err
	}

	if prMetadata == nil {
		// We haven't created a release PR, and there are no errors. This could be because:
		// - There are no changes to release
		// - The -push flag wasn't specified.
		// Either way, complete successfully at this point.
		return nil
	}

	// Final steps if we've actually created a release PR.
	// - We always add the do-not-merge label so that Librarian can merge later.
	// - Add a result environment variable with the PR number, for the next stage of the process.
	ghClient, err := github.NewClient(cfg.GitHubToken)
	if err != nil {
		return err
	}
	err = ghClient.AddLabelToPullRequest(ctx, prMetadata, DoNotMergeLabel)
	if err != nil {
		slog.Warn("Received error trying to add label to PR", "err", err)
		return err
	}
	if err := appendResultEnvironmentVariable(state.workRoot, prNumberEnvVarName, strconv.Itoa(prMetadata.Number), cfg.EnvFile); err != nil {
		return err
	}
	return nil
}

// Iterate over all configured libraries, and check for new commits since the previous release tag for that library.
// The error handling here takes one of two forms:
//   - Library-level errors do not halt the process, but are reported in the resulting PR (if any).
//     This can include tags being missing, release preparation failing, or the build failing.
//   - More fundamental errors (e.g. a failure to commit, or to save pipeline state) abort the whole process immediately.
func generateReleaseCommitForEachLibrary(ctx context.Context, state *commandState, cfg *config.Config, inputDirectory, releaseID string) (*PullRequestContent, error) {
	cc := state.containerConfig
	libraries := state.pipelineState.Libraries
	languageRepo := state.languageRepo

	pr := new(PullRequestContent)

	for _, library := range libraries {
		// If we've specified a single library to release, skip all the others.
		if cfg.LibraryID != "" && library.Id != cfg.LibraryID {
			continue
		}
		if library.ReleaseAutomationLevel == statepb.AutomationLevel_AUTOMATION_LEVEL_BLOCKED {
			slog.Info("Skipping release-blocked library", "id", library.Id)
			continue
		}
		var commitMessages []*CommitMessage
		var previousReleaseTag string
		if library.CurrentVersion == "" {
			previousReleaseTag = ""
		} else {
			previousReleaseTag = formatReleaseTag(library.Id, library.CurrentVersion)
		}
		allSourcePaths := append(state.pipelineState.CommonLibrarySourcePaths, library.SourcePaths...)
		commits, err := languageRepo.GetCommitsForPathsSinceTag(allSourcePaths, previousReleaseTag)
		if err != nil {
			addErrorToPullRequest(pr, library.Id, err, "retrieving commits since last release")
			continue
		}

		for _, commit := range commits {
			commitMessages = append(commitMessages, ParseCommit(commit))
		}

		// If nothing release-worthy has happened, just continue to the next library.
		// (But if we've been asked to release a specific library, we force-release it anyway.)
		if cfg.LibraryID == "" && (len(commitMessages) == 0 || !isReleaseWorthy(commitMessages, library.Id)) {
			continue
		}

		releaseVersion, err := calculateNextVersion(library, cfg.LibraryVersion)
		if err != nil {
			return nil, err
		}

		releaseNotes := formatReleaseNotes(commitMessages)
		if err = createReleaseNotesFile(inputDirectory, library.Id, releaseVersion, releaseNotes); err != nil {
			return nil, err
		}

		// Update the pipeline state to record what we're releasing and when, and to clear the next version field.
		// Performing this before anything else means that container code can use the pipeline state for the steps
		// below, if it doesn't want/need to store the version separately.
		library.CurrentVersion = releaseVersion
		library.NextVersion = ""
		library.LastReleasedCommit = library.LastGeneratedCommit
		library.ReleaseTimestamp = timestamppb.Now()
		if err = savePipelineState(state); err != nil {
			return nil, err
		}

		if err := cc.PrepareLibraryRelease(ctx, cfg, languageRepo.Dir, inputDirectory, library.Id, releaseVersion); err != nil {
			addErrorToPullRequest(pr, library.Id, err, "preparing library release")
			// Clean up any changes before starting the next iteration.
			if err := languageRepo.CleanWorkingTree(); err != nil {
				return nil, err
			}
			continue
		}
		if err := cc.BuildLibrary(ctx, cfg, languageRepo.Dir, library.Id); err != nil {
			addErrorToPullRequest(pr, library.Id, err, "building/testing library")
			// Clean up any changes before starting the next iteration.
			if err := languageRepo.CleanWorkingTree(); err != nil {
				return nil, err
			}
			continue
		}
		if cfg.SkipIntegrationTests != "" {
			slog.Info("Skipping integration tests", "bug", cfg.SkipIntegrationTests)
		} else if err := cc.IntegrationTestLibrary(ctx, cfg, languageRepo.Dir, library.Id); err != nil {
			addErrorToPullRequest(pr, library.Id, err, "integration testing library")
			if err := languageRepo.CleanWorkingTree(); err != nil {
				return nil, err
			}
			continue
		}

		releaseDescription := fmt.Sprintf("chore: Release library %s version %s", library.Id, releaseVersion)
		addSuccessToPullRequest(pr, releaseDescription)
		// Metadata for easy extraction later.
		metadata := fmt.Sprintf("Librarian-Release-Library: %s\nLibrarian-Release-Version: %s\nLibrarian-Release-ID: %s", library.Id, releaseVersion, releaseID)
		// Note that releaseDescription will already end with two line breaks, so we don't need any more before the metadata.
		err = commitAll(languageRepo, fmt.Sprintf("%s\n\n%s%s", releaseDescription, releaseNotes, metadata),
			cfg.GitUserName, cfg.GitUserEmail)
		if err != nil {
			return nil, err
		}
	}
	return pr, nil
}

// TODO(https://github.com/googleapis/librarian/issues/564): decide on release
// notes ordering.
func formatReleaseNotes(commitMessages []*CommitMessage) string {
	// Group release notes by type, preserving ordering (FIFO)
	var features, docs, fixes []string
	featuresSeen := make(map[string]bool)
	docsSeen := make(map[string]bool)
	fixesSeen := make(map[string]bool)

	// TODO(https://github.com/googleapis/librarian/issues/547): perhaps record breaking changes in a separate section
	// TODO(https://github.com/googleapis/librarian/issues/550): include backlinks, googleapis commits etc
	for _, commitMessage := range commitMessages {
		for _, feature := range commitMessage.Features {
			if !featuresSeen[feature] {
				featuresSeen[feature] = true
				features = append(features, feature)
			}
		}
		for _, doc := range commitMessage.Docs {
			if !docsSeen[doc] {
				docsSeen[doc] = true
				docs = append(docs, doc)
			}
		}
		for _, fix := range commitMessage.Fixes {
			if !fixesSeen[fix] {
				fixesSeen[fix] = true
				fixes = append(fixes, fix)
			}
		}
	}

	var builder strings.Builder

	maybeAppendReleaseNotesSection(&builder, "New features", features)
	maybeAppendReleaseNotesSection(&builder, "Bug fixes", fixes)
	maybeAppendReleaseNotesSection(&builder, "Documentation improvements", docs)

	if builder.Len() == 0 {
		builder.WriteString("FIXME: Forced release with no commit messages; please write release notes.\n\n")
	}
	return builder.String()
}

func createReleaseNotesFile(inputDirectory, libraryId, releaseVersion, releaseNotes string) error {
	path := filepath.Join(inputDirectory, fmt.Sprintf("%s-%s-release-notes.txt", libraryId, releaseVersion))
	return createAndWriteToFile(path, releaseNotes)
}

func maybeAppendReleaseNotesSection(builder *strings.Builder, description string, lines []string) {
	if len(lines) == 0 {
		return
	}
	fmt.Fprintf(builder, "### %s\n\n", description)
	for _, line := range lines {
		if len(line) > 1 {
			// This assumes the first character is ASCII, but that's reasonable for all our
			// actual use cases.
			line = strings.ToUpper(line[0:1]) + line[1:]
		}
		fmt.Fprintf(builder, "- %s\n", line)
	}
	builder.WriteString("\n")
}

func calculateNextVersion(library *statepb.LibraryState, libraryVersion string) (string, error) {
	if libraryVersion != "" {
		return libraryVersion, nil
	}
	if library.NextVersion != "" {
		return library.NextVersion, nil
	}
	if library.CurrentVersion == "" {
		return "", fmt.Errorf("cannot determine new version for %s; no current version", library.Id)
	}
	current, err := semver.StrictNewVersion(library.CurrentVersion)
	if err != nil {
		return "", err
	}
	var next *semver.Version
	prerelease := current.Prerelease()
	if prerelease != "" {
		nextPrerelease, err := calculateNextPrerelease(prerelease)
		if err != nil {
			return "", err
		}
		next = semver.New(current.Major(), current.Minor(), current.Patch(), nextPrerelease, "")
	} else {
		next = semver.New(current.Major(), current.Minor()+1, current.Patch(), "", "")
	}
	return next.String(), nil
}

// Match trailing digits in the prerelease part, then parse those digits as an integer.
// Increment the integer, then format it again - keeping as much of the existing prerelease as is
// required to end up with a string longer-than-or-equal to the original.
// If there are no trailing digits, fail.
// Note: this assumes the prerelease is purely ASCII.
func calculateNextPrerelease(prerelease string) (string, error) {
	digits := 0
	for i := len(prerelease) - 1; i >= 0; i-- {
		c := prerelease[i]
		if c < '0' || c > '9' {
			break
		} else {
			digits++
		}
	}
	if digits == 0 {
		return "", fmt.Errorf("unable to create next prerelease from '%s'", prerelease)
	}
	currentSuffix := prerelease[len(prerelease)-digits:]
	currentNumber, err := strconv.Atoi(currentSuffix)
	if err != nil {
		return "", err
	}
	nextSuffix := strconv.Itoa(currentNumber + 1)
	if len(nextSuffix) < len(currentSuffix) {
		nextSuffix = strings.Repeat("0", len(currentSuffix)-len(nextSuffix)) + nextSuffix
	}
	return prerelease[:(len(prerelease)-digits)] + nextSuffix, nil
}

func isReleaseWorthy(messages []*CommitMessage, libraryId string) bool {
	for _, message := range messages {
		if IsReleaseWorthy(message, libraryId) {
			return true
		}
	}
	return false
}<|MERGE_RESOLUTION|>--- conflicted
+++ resolved
@@ -110,14 +110,8 @@
 
 	addFlagEnvFile(fs, cfg)
 	addFlagImage(fs, cfg)
-<<<<<<< HEAD
 	addFlagGitUserEmail(fs, cfg)
 	addFlagGitUserName(fs, cfg)
-	addFlagLanguage(fs, cfg)
-=======
-	addFlagSecretsProject(fs, cfg)
-	addFlagWorkRoot(fs, cfg)
->>>>>>> 727c03de
 	addFlagLibraryID(fs, cfg)
 	addFlagLibraryVersion(fs, cfg)
 	addFlagRepo(fs, cfg)
@@ -128,12 +122,8 @@
 }
 
 func runCreateReleasePR(ctx context.Context, cfg *config.Config) error {
-<<<<<<< HEAD
-	state, err := createCommandStateForLanguage(cfg.WorkRoot, cfg.Repo, cfg.Language,
-		cfg.Image, cfg.LibrarianRepository, cfg.Project, cfg.CI, cfg.UserUID, cfg.UserGID)
-=======
-	state, err := createCommandStateForLanguage(cfg.WorkRoot, cfg.Repo, cfg.Image, cfg.SecretsProject, cfg.CI, cfg.UserUID, cfg.UserGID)
->>>>>>> 727c03de
+	state, err := createCommandStateForLanguage(cfg.WorkRoot, cfg.Repo,
+		cfg.Image, cfg.Project, cfg.CI, cfg.UserUID, cfg.UserGID)
 	if err != nil {
 		return err
 	}
