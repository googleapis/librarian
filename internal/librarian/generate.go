// Copyright 2025 Google LLC
//
// Licensed under the Apache License, Version 2.0 (the "License");
// you may not use this file except in compliance with the License.
// You may obtain a copy of the License at
//
//	https://www.apache.org/licenses/LICENSE-2.0
//
// Unless required by applicable law or agreed to in writing, software
// distributed under the License is distributed on an "AS IS" BASIS,
// WITHOUT WARRANTIES OR CONDITIONS OF ANY KIND, either express or implied.
// See the License for the specific language governing permissions and
// limitations under the License.

package librarian

import (
	"context"
	"errors"
	"log/slog"
	"os"
	"path/filepath"
	"time"

	"github.com/googleapis/librarian/internal/cli"
	"github.com/googleapis/librarian/internal/config"
	"github.com/googleapis/librarian/internal/docker"
	"github.com/googleapis/librarian/internal/github"
	"github.com/googleapis/librarian/internal/gitrepo"
	"github.com/googleapis/librarian/internal/statepb"
)

var cmdGenerate = &cli.Command{
	Short:     "generate generates client library code for a single API",
	UsageLine: "librarian generate -source=<api-root> -api=<api-path> -language=<language> [flags]",
	Long: `Specify the language, the API repository root and the path within it for the API to generate.
Optional flags can be specified to use a non-default language repository, and to indicate whether or not
to build the generated library.

First, the generation mode is determined by examining the language repository (remotely if
a local clone has not been specified). The Librarian state for the repository is examined to see if the
specified API path is already configured for a library in the repository. If it is, the refined generation
mode is used. Otherwise the raw generation mode is used. These are described separately below.

*Refined generation* is intended to give an accurate result for how an existing library would change when
generated with the new API specification. Generation for this library might include pregeneration or postgeneration
fixes, and the library may include handwritten code, unit tests and integration tests.

The process for refined generation requires the language repo to be cloned (if a local clone hasn't been
specified). Generation then proceeds by executing the following language container commands:
- "generate-library" to generate the source code for the library into an empty directory
- "clean" to clean any previously-generated source code from the language repository
- "build-library" (after copying the newly-generated code into place in the repository)

(The "clean" and "build-library" commands are skipped if the -build flag is not specified.)

The result of the generation is not committed anywhere, but the language repository will be left with any
working tree changes available to be checked. (Changes are not reverted.)


*Raw generation* is intended to give an early indication of whether an API can successfully be generated
as a library, and whether that library can then be built, without any additional information from the language
repo. The language repo is not cloned, but instead the following language container commands are executed:
- "generate-raw" to generate the source code for the library into an empty directory
- "build-raw" (if the -build flag is specified)

There is no "clean" operation or copying of the generated code in raw generation mode, because there is no
other source code to be preserved/cleaned. Instead, the "build-raw" command is provided with the same
output directory that was specified for the "generate-raw" command.
`,
	Run: func(ctx context.Context, cfg *config.Config) error {
		if err := validateRequiredFlag("api", cfg.API); err != nil {
			return err
		}
		if err := validateRequiredFlag("source", cfg.Source); err != nil {
			return err
		}
		return runGenerate(ctx, cfg)
	},
}

func init() {
	cmdGenerate.Init()
	fs := cmdGenerate.Flags
	cfg := cmdGenerate.Config

	addFlagAPIPath(fs, cfg)
	addFlagBuild(fs, cfg)
	addFlagImage(fs, cfg)
	addFlagLanguage(fs, cfg)
	addFlagRepo(fs, cfg)
<<<<<<< HEAD
	addFlagProject(fs, cfg)
=======
	addFlagSecretsProject(fs, cfg)
	addFlagSource(fs, cfg)
	addFlagWorkRoot(fs, cfg)
>>>>>>> 7b6847ea
}

func runGenerate(ctx context.Context, cfg *config.Config) error {
	libraryConfigured, err := detectIfLibraryConfigured(ctx, cfg.API, cfg.Repo, cfg.GitHubToken)
	if err != nil {
		return err
	}

	startTime := time.Now()
	workRoot, err := createWorkRoot(startTime, cfg.WorkRoot)
	if err != nil {
		return err
	}

	var (
		repo   *gitrepo.Repository
		ps     *statepb.PipelineState
		config *statepb.PipelineConfig
	)
	// We only clone/open the language repo and use the state within it
	// if the requested API is configured as a library.
	if libraryConfigured {
		repo, err = cloneOrOpenLanguageRepo(workRoot, cfg.Repo, cfg.CI)
		if err != nil {
			return err
		}

		ps, config, err = loadRepoStateAndConfig(repo)
		if err != nil {
			return err
		}
	}

	image := deriveImage(cfg.Language, cfg.Image, cfg.LibrarianRepository, ps)
	containerConfig, err := docker.New(workRoot, image, cfg.Project, cfg.UserUID, cfg.UserGID, config)
	if err != nil {
		return err
	}

	state := &commandState{
		startTime:       startTime,
		workRoot:        workRoot,
		languageRepo:    repo,
		pipelineConfig:  config,
		pipelineState:   ps,
		containerConfig: containerConfig,
	}
	return executeGenerate(ctx, state, cfg)
}

func executeGenerate(ctx context.Context, state *commandState, cfg *config.Config) error {
	outputDir := filepath.Join(state.workRoot, "output")
	if err := os.Mkdir(outputDir, 0755); err != nil {
		return err
	}
	slog.Info("Code will be generated", "dir", outputDir)

	libraryID, err := runGenerateCommand(ctx, state, cfg, outputDir)
	if err != nil {
		return err
	}
	if cfg.Build {
		if libraryID != "" {
			slog.Info("Build requested in the context of refined generation; cleaning and copying code to the local language repo before building.")
			if err := state.containerConfig.Clean(ctx, cfg, state.languageRepo.Dir, libraryID); err != nil {
				return err
			}
			if err := os.CopyFS(state.languageRepo.Dir, os.DirFS(outputDir)); err != nil {
				return err
			}
			if err := state.containerConfig.BuildLibrary(ctx, cfg, state.languageRepo.Dir, libraryID); err != nil {
				return err
			}
		} else if err := state.containerConfig.BuildRaw(ctx, cfg, outputDir, cfg.API); err != nil {
			return err
		}
	}
	return nil
}

// Checks if the library exists in the remote pipeline state, if so use GenerateLibrary command
// otherwise use GenerateRaw command.
// In case of non-fatal error when looking up library, we will fall back to GenerateRaw command
// and log the error.
// If refined generation is used, the context's languageRepo field will be populated and the
// library ID will be returned; otherwise, an empty string will be returned.
func runGenerateCommand(ctx context.Context, state *commandState, cfg *config.Config, outputDir string) (string, error) {
	apiRoot, err := filepath.Abs(cfg.Source)
	if err != nil {
		return "", err
	}

	// If we've got a language repo, it's because we've already found a library for the
	// specified API, configured in the repo.
	if state.languageRepo != nil {
		libraryID := findLibraryIDByApiPath(state.pipelineState, cfg.API)
		if libraryID == "" {
			return "", errors.New("bug in Librarian: Library not found during generation, despite being found in earlier steps")
		}
		generatorInput := filepath.Join(state.languageRepo.Dir, config.GeneratorInputDir)
		slog.Info("Performing refined generation for library", "id", libraryID)
		return libraryID, state.containerConfig.GenerateLibrary(ctx, cfg, apiRoot, outputDir, generatorInput, libraryID)
	} else {
		slog.Info("No matching library found (or no repo specified); performing raw generation", "path", cfg.API)
		return "", state.containerConfig.GenerateRaw(ctx, cfg, apiRoot, outputDir, cfg.API)
	}
}

// detectIfLibraryConfigured returns whether a library has been configured for
// the requested API (as specified in apiPath). This is done by checking the local
// pipeline state if repoRoot has been specified, or the remote pipeline state (just
// by fetching the single file) if flatRepoUrl has been specified. If neither the repo
// root not the repo url has been specified, we always perform raw generation.
func detectIfLibraryConfigured(ctx context.Context, apiPath, repo, gitHubToken string) (bool, error) {
	if repo == "" {
		slog.Warn("repo is not specified, cannot check if library exists")
		return false, nil
	}

	// Attempt to load the pipeline state either locally or from the repo URL
	var (
		pipelineState *statepb.PipelineState
		err           error
	)
	if !isUrl(repo) {
		// repo is a directory
		pipelineState, err = loadPipelineStateFile(filepath.Join(repo, config.GeneratorInputDir, pipelineStateFile))
		if err != nil {
			return false, err
		}
	} else {
		// repo is a URL
		languageRepoMetadata, err := github.ParseUrl(repo)
		if err != nil {
			slog.Warn("failed to parse", "repo url:", repo, "error", err)
			return false, err
		}
		pipelineState, err = fetchRemotePipelineState(ctx, languageRepoMetadata, "HEAD", gitHubToken)
		if err != nil {
			return false, err
		}
	}
	// If the library doesn't exist, we don't use the repo at all.
	libraryID := findLibraryIDByApiPath(pipelineState, apiPath)
	if libraryID == "" {
		slog.Info("API path not configured in repo", "path", apiPath)
		return false, nil
	}

	slog.Info("API configured", "path", apiPath, "library", libraryID)
	return true, nil
}<|MERGE_RESOLUTION|>--- conflicted
+++ resolved
@@ -89,13 +89,9 @@
 	addFlagImage(fs, cfg)
 	addFlagLanguage(fs, cfg)
 	addFlagRepo(fs, cfg)
-<<<<<<< HEAD
 	addFlagProject(fs, cfg)
-=======
-	addFlagSecretsProject(fs, cfg)
 	addFlagSource(fs, cfg)
 	addFlagWorkRoot(fs, cfg)
->>>>>>> 7b6847ea
 }
 
 func runGenerate(ctx context.Context, cfg *config.Config) error {
