--- conflicted
+++ resolved
@@ -32,11 +32,7 @@
 
 var cmdGenerate = &cli.Command{
 	Short:     "generate generates client library code for a single API",
-<<<<<<< HEAD
-	UsageLine: "librarian generate -source=<api-root> -api-path=<api-path> -language=<language> [flags]",
-=======
-	UsageLine: "librarian generate -api-root=<api-root> -api=<api-path> -language=<language> [flags]",
->>>>>>> 1655d080
+	UsageLine: "librarian generate -source=<api-root> -api=<api-path> -language=<language> [flags]",
 	Long: `Specify the language, the API repository root and the path within it for the API to generate.
 Optional flags can be specified to use a non-default language repository, and to indicate whether or not
 to build the generated library.
