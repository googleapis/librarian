--- conflicted
+++ resolved
@@ -96,7 +96,7 @@
 	cfg      *config.Config
 	workRoot string
 	repo     *gitrepo.Repository
-	state    *config.PipelineState
+	state    *LibrarianState
 	config   *config.PipelineConfig
 	image    string
 }
@@ -112,31 +112,6 @@
 	if err != nil {
 		return nil, err
 	}
-<<<<<<< HEAD
-
-	var (
-		repo   *gitrepo.Repository
-		ps     *LibrarianState
-		config *config.PipelineConfig
-	)
-	// We only clone/open the language repo and use the state within it
-	// if the requested API is configured as a library.
-	if libraryConfigured {
-		repo, err = cloneOrOpenLanguageRepo(workRoot, cfg.Repo, cfg.CI)
-		if err != nil {
-			return err
-		}
-
-		ps, config, err = loadRepoStateAndConfig(repo)
-		if err != nil {
-			return err
-		}
-	}
-
-	image := deriveImage(cfg.Image, ps)
-
-	containerConfig, err := docker.New(workRoot, image, cfg.Project, cfg.UserUID, cfg.UserGID, config)
-=======
 	repo, err := cloneOrOpenLanguageRepo(workRoot, cfg.Repo, cfg.CI)
 	if err != nil {
 		return nil, err
@@ -145,11 +120,8 @@
 	if err != nil {
 		return nil, err
 	}
-	image, err := deriveImage(cfg.Image, state)
->>>>>>> a92d3871
-	if err != nil {
-		return nil, err
-	}
+	image := deriveImage(cfg.Image, state)
+
 	return &generateRunner{
 		cfg:      cfg,
 		workRoot: workRoot,
@@ -160,13 +132,8 @@
 	}, nil
 }
 
-<<<<<<< HEAD
-func executeGenerate(ctx context.Context, cfg *config.Config, workRoot string, languageRepo *gitrepo.Repository, pipelineState *LibrarianState, containerConfig *docker.Docker) error {
-	outputDir := filepath.Join(workRoot, "output")
-=======
 func (r *generateRunner) run(ctx context.Context) error {
 	outputDir := filepath.Join(r.workRoot, "output")
->>>>>>> a92d3871
 	if err := os.Mkdir(outputDir, 0755); err != nil {
 		return err
 	}
@@ -210,26 +177,16 @@
 // and log the error.
 // If refined generation is used, the context's languageRepo field will be populated and the
 // library ID will be returned; otherwise, an empty string will be returned.
-<<<<<<< HEAD
-func runGenerateCommand(ctx context.Context, cfg *config.Config, outputDir string, languageRepo *gitrepo.Repository, pipelineState *LibrarianState, containerConfig *docker.Docker) (string, error) {
-	apiRoot, err := filepath.Abs(cfg.Source)
-=======
-func (r *generateRunner) runGenerateCommand(ctx context.Context, outputDir string, state *config.PipelineState, containerConfig *docker.Docker) (string, error) {
+func (r *generateRunner) runGenerateCommand(ctx context.Context, outputDir string, state *LibrarianState, containerConfig *docker.Docker) (string, error) {
 	apiRoot, err := filepath.Abs(r.cfg.Source)
->>>>>>> a92d3871
 	if err != nil {
 		return "", err
 	}
 
 	// If we've got a language repo, it's because we've already found a library for the
 	// specified API, configured in the repo.
-<<<<<<< HEAD
-	if languageRepo != nil {
-		libraryID := findLibraryIDByApiPath(pipelineState, cfg.API)
-=======
 	if r.repo != nil {
-		libraryID := findLibraryIDByAPIPath(state, r.cfg.API)
->>>>>>> a92d3871
+		libraryID := findLibraryIDByApiPath(state, r.cfg.API)
 		if libraryID == "" {
 			return "", errors.New("bug in Librarian: Library not found during generation, despite being found in earlier steps")
 		}
