--- conflicted
+++ resolved
@@ -106,14 +106,8 @@
 	if err != nil {
 		return nil, err
 	}
-<<<<<<< HEAD
-
-=======
+
 	cfg.Repo = repoPath
-	if err := validatePushConfigAndGithubTokenCoexist(cfg.PushConfig, cfg.GitHubToken); err != nil {
-		return nil, err
-	}
->>>>>>> b06989fd
 	workRoot, err := createWorkRoot(time.Now(), cfg.WorkRoot)
 	if err != nil {
 		return nil, err
