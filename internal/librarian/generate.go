// Copyright 2025 Google LLC
//
// Licensed under the Apache License, Version 2.0 (the "License");
// you may not use this file except in compliance with the License.
// You may obtain a copy of the License at
//
//	https://www.apache.org/licenses/LICENSE-2.0
//
// Unless required by applicable law or agreed to in writing, software
// distributed under the License is distributed on an "AS IS" BASIS,
// WITHOUT WARRANTIES OR CONDITIONS OF ANY KIND, either express or implied.
// See the License for the specific language governing permissions and
// limitations under the License.

package librarian

import (
	"context"
	"errors"
	"fmt"
	"log/slog"
	"os"
	"path/filepath"
	"time"

	"github.com/googleapis/librarian/internal/cli"
	"github.com/googleapis/librarian/internal/config"
	"github.com/googleapis/librarian/internal/docker"
	"github.com/googleapis/librarian/internal/githubrepo"
	"github.com/googleapis/librarian/internal/gitrepo"
	"github.com/googleapis/librarian/internal/statepb"
)

var cmdGenerate = &cli.Command{
	Short:     "generate generates client library code for a single API",
	UsageLine: "librarian generate -api-root=<api-root> -api-path=<api-path> -language=<language> [flags]",
	Long: `Specify the language, the API repository root and the path within it for the API to generate.
Optional flags can be specified to use a non-default language repository, and to indicate whether or not
to build the generated library.

First, the generation mode is determined by examining the language repository (remotely if
a local clone has not been specified). The Librarian state for the repository is examined to see if the
specified API path is already configured for a library in the repository. If it is, the refined generation
mode is used. Otherwise the raw generation mode is used. These are described separately below.

*Refined generation* is intended to give an accurate result for how an existing library would change when
generated with the new API specification. Generation for this library might include pregeneration or postgeneration
fixes, and the library may include handwritten code, unit tests and integration tests.

The process for refined generation requires the language repo to be cloned (if a local clone hasn't been
specified). Generation then proceeds by executing the following language container commands:
- "generate-library" to generate the source code for the library into an empty directory
- "clean" to clean any previously-generated source code from the language repository
- "build-library" (after copying the newly-generated code into place in the repository)

(The "clean" and "build-library" commands are skipped if the -build flag is not specified.)

The result of the generation is not committed anywhere, but the language repository will be left with any
working tree changes available to be checked. (Changes are not reverted.)


*Raw generation* is intended to give an early indication of whether an API can successfully be generated
as a library, and whether that library can then be built, without any additional information from the language
repo. The language repo is not cloned, but instead the following language container commands are executed:
- "generate-raw" to generate the source code for the library into an empty directory
- "build-raw" (if the -build flag is specified)

There is no "clean" operation or copying of the generated code in raw generation mode, because there is no
other source code to be preserved/cleaned. Instead, the "build-raw" command is provided with the same
output directory that was specified for the "generate-raw" command.
`,
	Run: func(ctx context.Context, cfg *config.Config) error {
		if err := validateRequiredFlag("api-path", cfg.APIPath); err != nil {
			return err
		}
		if err := validateRequiredFlag("api-root", cfg.APIRoot); err != nil {
			return err
		}
		return runGenerate(ctx, cfg)
	},
}

func init() {
	cmdGenerate.InitFlags()
	fs := cmdGenerate.Flags
	cfg := cmdGenerate.Config

	addFlagImage(fs, cfg)
	addFlagWorkRoot(fs, cfg)
	addFlagAPIPath(fs, cfg)
	addFlagAPIRoot(fs, cfg)
	addFlagLanguage(fs, cfg)
	addFlagBuild(fs, cfg)
	addFlagRepoRoot(fs, cfg)
	addFlagRepoUrl(fs, cfg)
	addFlagSecretsProject(fs, cfg)
}

func runGenerate(ctx context.Context, cfg *config.Config) error {
	libraryConfigured, err := detectIfLibraryConfigured(ctx, cfg.APIPath, cfg.RepoURL, cfg.RepoRoot, cfg.GitHubToken)
	if err != nil {
		return err
	}

	startTime := time.Now()
	workRoot, err := createWorkRoot(startTime, cfg.WorkRoot)
	if err != nil {
		return err
	}

	var (
		repo   *gitrepo.Repository
		ps     *statepb.PipelineState
		config *statepb.PipelineConfig
	)
	// We only clone/open the language repo and use the state within it
	// if the requested API is configured as a library.
	if libraryConfigured {
		repo, err = cloneOrOpenLanguageRepo(workRoot, cfg.RepoRoot, cfg.RepoURL, cfg.CI)
		if err != nil {
			return err
		}

		ps, config, err = loadRepoStateAndConfig(repo)
		if err != nil {
			return err
		}
	}

	image := deriveImage(cfg.Language, cfg.Image, cfg.LibrarianRepository, ps)
	containerConfig, err := docker.New(workRoot, image, cfg.SecretsProject, config)
	if err != nil {
		return err
	}

	state := &commandState{
		startTime:       startTime,
		workRoot:        workRoot,
		languageRepo:    repo,
		pipelineConfig:  config,
		pipelineState:   ps,
		containerConfig: containerConfig,
	}
<<<<<<< HEAD
	return executeGenerate(ctx, state, cfg.APIPath, cfg.APIRoot, cfg.Build)
}

func executeGenerate(ctx context.Context, state *commandState, apiPath, apiRoot string, build bool) error {
=======
	return executeGenerate(state, cfg)
}

func executeGenerate(state *commandState, cfg *config.Config) error {
>>>>>>> 922a4304
	outputDir := filepath.Join(state.workRoot, "output")
	if err := os.Mkdir(outputDir, 0755); err != nil {
		return err
	}
	slog.Info(fmt.Sprintf("Code will be generated in %s", outputDir))

<<<<<<< HEAD
	libraryID, err := runGenerateCommand(ctx, state, apiRoot, apiPath, outputDir)
=======
	libraryID, err := runGenerateCommand(state, cfg, outputDir)
>>>>>>> 922a4304
	if err != nil {
		return err
	}
	if cfg.Build {
		if libraryID != "" {
			slog.Info("Build requested in the context of refined generation; cleaning and copying code to the local language repo before building.")
<<<<<<< HEAD
			if err := state.containerConfig.Clean(ctx, state.languageRepo.Dir, libraryID); err != nil {
=======
			if err := state.containerConfig.Clean(cfg, state.languageRepo.Dir, libraryID); err != nil {
>>>>>>> 922a4304
				return err
			}
			if err := os.CopyFS(state.languageRepo.Dir, os.DirFS(outputDir)); err != nil {
				return err
			}
<<<<<<< HEAD
			if err := state.containerConfig.BuildLibrary(ctx, state.languageRepo.Dir, libraryID); err != nil {
				return err
			}
		} else if err := state.containerConfig.BuildRaw(ctx, outputDir, apiPath); err != nil {
=======
			if err := state.containerConfig.BuildLibrary(cfg, state.languageRepo.Dir, libraryID); err != nil {
				return err
			}
		} else if err := state.containerConfig.BuildRaw(cfg, outputDir, cfg.APIPath); err != nil {
>>>>>>> 922a4304
			return err
		}
	}
	return nil
}

// Checks if the library exists in the remote pipeline state, if so use GenerateLibrary command
// otherwise use GenerateRaw command.
// In case of non-fatal error when looking up library, we will fall back to GenerateRaw command
// and log the error.
// If refined generation is used, the context's languageRepo field will be populated and the
// library ID will be returned; otherwise, an empty string will be returned.
<<<<<<< HEAD
func runGenerateCommand(ctx context.Context, state *commandState, apiRoot, apiPath, outputDir string) (string, error) {
	apiRoot, err := filepath.Abs(apiRoot)
=======
func runGenerateCommand(state *commandState, cfg *config.Config, outputDir string) (string, error) {
	apiRoot, err := filepath.Abs(cfg.APIRoot)
>>>>>>> 922a4304
	if err != nil {
		return "", err
	}

	// If we've got a language repo, it's because we've already found a library for the
	// specified API, configured in the repo.
	if state.languageRepo != nil {
		libraryID := findLibraryIDByApiPath(state.pipelineState, cfg.APIPath)
		if libraryID == "" {
			return "", errors.New("bug in Librarian: Library not found during generation, despite being found in earlier steps")
		}
		generatorInput := filepath.Join(state.languageRepo.Dir, config.GeneratorInputDir)
		slog.Info(fmt.Sprintf("Performing refined generation for library %s", libraryID))
<<<<<<< HEAD
		return libraryID, state.containerConfig.GenerateLibrary(ctx, apiRoot, outputDir, generatorInput, libraryID)
	} else {
		slog.Info(fmt.Sprintf("No matching library found (or no repo specified); performing raw generation for %s", apiPath))
		return "", state.containerConfig.GenerateRaw(ctx, apiRoot, outputDir, apiPath)
=======
		return libraryID, state.containerConfig.GenerateLibrary(cfg, apiRoot, outputDir, generatorInput, libraryID)
	} else {
		slog.Info(fmt.Sprintf("No matching library found (or no repo specified); performing raw generation for %s", cfg.APIPath))
		return "", state.containerConfig.GenerateRaw(cfg, apiRoot, outputDir, cfg.APIPath)
>>>>>>> 922a4304
	}
}

// detectIfLibraryConfigured returns whether a library has been configured for
// the requested API (as specified in apiPath). This is done by checking the local
// pipeline state if repoRoot has been specified, or the remote pipeline state (just
// by fetching the single file) if flatRepoUrl has been specified. If neither the repo
// root not the repo url has been specified, we always perform raw generation.
func detectIfLibraryConfigured(ctx context.Context, apiPath, repoURL, repoRoot, gitHubToken string) (bool, error) {
	if repoURL == "" && repoRoot == "" {
		slog.Warn("repo url and root are not specified, cannot check if library exists")
		return false, nil
	}
	if repoRoot != "" && repoURL != "" {
		return false, errors.New("do not specify both repo-root and repo-url")
	}

	// Attempt to load the pipeline state either locally or from the repo URL
	var (
		pipelineState *statepb.PipelineState
		err           error
	)
	if repoRoot != "" {
		pipelineState, err = loadPipelineStateFile(filepath.Join(repoRoot, config.GeneratorInputDir, pipelineStateFile))
		if err != nil {
			return false, err
		}
	} else {
		languageRepoMetadata, err := githubrepo.ParseUrl(repoURL)
		if err != nil {
			slog.Warn("failed to parse", "repo url:", repoURL, "error", err)
			return false, err
		}
		pipelineState, err = fetchRemotePipelineState(ctx, languageRepoMetadata, "HEAD", gitHubToken)
		if err != nil {
			return false, err
		}
	}
	// If the library doesn't exist, we don't use the repo at all.
	libraryID := findLibraryIDByApiPath(pipelineState, apiPath)
	if libraryID == "" {
		slog.Info(fmt.Sprintf("API path %s not configured in repo", apiPath))
		return false, nil
	}

	slog.Info("API configured", "path", apiPath, "library", libraryID)
	return true, nil
}<|MERGE_RESOLUTION|>--- conflicted
+++ resolved
@@ -141,55 +141,33 @@
 		pipelineState:   ps,
 		containerConfig: containerConfig,
 	}
-<<<<<<< HEAD
-	return executeGenerate(ctx, state, cfg.APIPath, cfg.APIRoot, cfg.Build)
-}
-
-func executeGenerate(ctx context.Context, state *commandState, apiPath, apiRoot string, build bool) error {
-=======
-	return executeGenerate(state, cfg)
-}
-
-func executeGenerate(state *commandState, cfg *config.Config) error {
->>>>>>> 922a4304
+	return executeGenerate(ctx, state, cfg)
+}
+
+func executeGenerate(ctx context.Context, state *commandState, cfg *config.Config) error {
 	outputDir := filepath.Join(state.workRoot, "output")
 	if err := os.Mkdir(outputDir, 0755); err != nil {
 		return err
 	}
 	slog.Info(fmt.Sprintf("Code will be generated in %s", outputDir))
 
-<<<<<<< HEAD
-	libraryID, err := runGenerateCommand(ctx, state, apiRoot, apiPath, outputDir)
-=======
-	libraryID, err := runGenerateCommand(state, cfg, outputDir)
->>>>>>> 922a4304
+	libraryID, err := runGenerateCommand(ctx, state, cfg, outputDir)
 	if err != nil {
 		return err
 	}
 	if cfg.Build {
 		if libraryID != "" {
 			slog.Info("Build requested in the context of refined generation; cleaning and copying code to the local language repo before building.")
-<<<<<<< HEAD
-			if err := state.containerConfig.Clean(ctx, state.languageRepo.Dir, libraryID); err != nil {
-=======
-			if err := state.containerConfig.Clean(cfg, state.languageRepo.Dir, libraryID); err != nil {
->>>>>>> 922a4304
+			if err := state.containerConfig.Clean(ctx, cfg, state.languageRepo.Dir, libraryID); err != nil {
 				return err
 			}
 			if err := os.CopyFS(state.languageRepo.Dir, os.DirFS(outputDir)); err != nil {
 				return err
 			}
-<<<<<<< HEAD
-			if err := state.containerConfig.BuildLibrary(ctx, state.languageRepo.Dir, libraryID); err != nil {
+			if err := state.containerConfig.BuildLibrary(ctx, cfg, state.languageRepo.Dir, libraryID); err != nil {
 				return err
 			}
-		} else if err := state.containerConfig.BuildRaw(ctx, outputDir, apiPath); err != nil {
-=======
-			if err := state.containerConfig.BuildLibrary(cfg, state.languageRepo.Dir, libraryID); err != nil {
-				return err
-			}
-		} else if err := state.containerConfig.BuildRaw(cfg, outputDir, cfg.APIPath); err != nil {
->>>>>>> 922a4304
+		} else if err := state.containerConfig.BuildRaw(ctx, cfg, outputDir, cfg.APIPath); err != nil {
 			return err
 		}
 	}
@@ -202,13 +180,8 @@
 // and log the error.
 // If refined generation is used, the context's languageRepo field will be populated and the
 // library ID will be returned; otherwise, an empty string will be returned.
-<<<<<<< HEAD
-func runGenerateCommand(ctx context.Context, state *commandState, apiRoot, apiPath, outputDir string) (string, error) {
-	apiRoot, err := filepath.Abs(apiRoot)
-=======
-func runGenerateCommand(state *commandState, cfg *config.Config, outputDir string) (string, error) {
+func runGenerateCommand(ctx context.Context, state *commandState, cfg *config.Config, outputDir string) (string, error) {
 	apiRoot, err := filepath.Abs(cfg.APIRoot)
->>>>>>> 922a4304
 	if err != nil {
 		return "", err
 	}
@@ -222,17 +195,10 @@
 		}
 		generatorInput := filepath.Join(state.languageRepo.Dir, config.GeneratorInputDir)
 		slog.Info(fmt.Sprintf("Performing refined generation for library %s", libraryID))
-<<<<<<< HEAD
-		return libraryID, state.containerConfig.GenerateLibrary(ctx, apiRoot, outputDir, generatorInput, libraryID)
-	} else {
-		slog.Info(fmt.Sprintf("No matching library found (or no repo specified); performing raw generation for %s", apiPath))
-		return "", state.containerConfig.GenerateRaw(ctx, apiRoot, outputDir, apiPath)
-=======
-		return libraryID, state.containerConfig.GenerateLibrary(cfg, apiRoot, outputDir, generatorInput, libraryID)
+		return libraryID, state.containerConfig.GenerateLibrary(ctx, cfg, apiRoot, outputDir, generatorInput, libraryID)
 	} else {
 		slog.Info(fmt.Sprintf("No matching library found (or no repo specified); performing raw generation for %s", cfg.APIPath))
-		return "", state.containerConfig.GenerateRaw(cfg, apiRoot, outputDir, cfg.APIPath)
->>>>>>> 922a4304
+		return "", state.containerConfig.GenerateRaw(ctx, cfg, apiRoot, outputDir, cfg.APIPath)
 	}
 }
 
