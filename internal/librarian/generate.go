// Copyright 2025 Google LLC
//
// Licensed under the Apache License, Version 2.0 (the "License");
// you may not use this file except in compliance with the License.
// You may obtain a copy of the License at
//
//	https://www.apache.org/licenses/LICENSE-2.0
//
// Unless required by applicable law or agreed to in writing, software
// distributed under the License is distributed on an "AS IS" BASIS,
// WITHOUT WARRANTIES OR CONDITIONS OF ANY KIND, either express or implied.
// See the License for the specific language governing permissions and
// limitations under the License.

package librarian

import (
	"context"
	"errors"
	"fmt"
	"io/fs"
	"log/slog"
	"os"
	"path/filepath"
	"regexp"
	"slices"
	"strings"
	"time"

	"github.com/googleapis/librarian/internal/cli"
	"github.com/googleapis/librarian/internal/config"
	"github.com/googleapis/librarian/internal/docker"
	"github.com/googleapis/librarian/internal/github"
	"github.com/googleapis/librarian/internal/gitrepo"
)

var cmdGenerate = &cli.Command{
	Short:     "generate generates client library code for a single API",
	UsageLine: "librarian generate -source=<api-root> -api=<api-path> [flags]",
	Long: `Specify the API repository root and the path within it for the API to generate.
Optional flags can be specified to use a non-default language repository, and to indicate whether or not
to build the generated library.

The generate command handles both onboarding new libraries and regenerating existing ones.
The behavior is determined by the provided flags.

**Onboarding a new library:**
To configure and generate a new library, specify both the "-api" and "-library" flags. This process involves:
1. Running the "configure" command in the language container to set up the repository.
2. Adding the new library's configuration to the ".librarian/state.yaml" file.
3. Proceeding with the generation steps below.

**Regenerating existing libraries:**
If only "-api" or "-library" is specified, the command regenerates that single, existing library.
If neither flag is provided, it regenerates all libraries listed in ".librarian/state.yaml".

The generation process for an existing library involves delegating to the language container's 
'generate' command. After generation, the tool cleans the destination directory and copies the 
new files into place, according to the configuration in '.librarian/state.yaml'. 
If the '--build' flag is specified, the 'build' command is also executed.

**Output:**
After generation, if a push configuration is provided (e.g., via the "-push-config" flag), the changes
are committed to a new branch, and a pull request is created. Otherwise, the changes are left in the
local working tree for inspection.`,
	Run: func(ctx context.Context, cfg *config.Config) error {
		runner, err := newGenerateRunner(cfg)
		if err != nil {
			return err
		}
		return runner.run(ctx)
	},
}

func init() {
	cmdGenerate.Init()
	fs := cmdGenerate.Flags
	cfg := cmdGenerate.Config

	addFlagAPI(fs, cfg)
	addFlagAPISource(fs, cfg)
	addFlagBuild(fs, cfg)
	addFlagHostMount(fs, cfg)
	addFlagImage(fs, cfg)
	addFlagLibrary(fs, cfg)
	addFlagPushConfig(fs, cfg)
	addFlagRepo(fs, cfg)
	addFlagWorkRoot(fs, cfg)
}

type generateRunner struct {
	cfg             *config.Config
	repo            *gitrepo.Repository
	sourceRepo      *gitrepo.Repository
	state           *config.LibrarianState
	ghClient        GitHubClient
	containerClient ContainerClient
	workRoot        string
	image           string
}

func newGenerateRunner(cfg *config.Config) (*generateRunner, error) {
	if err := validateRequiredFlag("repo", cfg.Repo); err != nil {
		return nil, err
	}
	if err := validatePushConfigAndGithubTokenCoexist(cfg.PushConfig, cfg.GitHubToken); err != nil {
		return nil, err
	}
	workRoot, err := createWorkRoot(time.Now(), cfg.WorkRoot)
	if err != nil {
		return nil, err
	}
	repo, err := cloneOrOpenLanguageRepo(workRoot, cfg.Repo, cfg.CI)
	if err != nil {
		return nil, err
	}
	sourceRepo, err := gitrepo.NewRepository(&gitrepo.RepositoryOptions{Dir: cfg.APISource})
	if err != nil {
		return nil, err
	}
	state, err := loadRepoState(repo, cfg.APISource)
	if err != nil {
		return nil, err
	}
	image := deriveImage(cfg.Image, state)

	var ghClient GitHubClient
	if isURL(cfg.Repo) {
		// repo is a URL
		languageRepo, err := github.ParseURL(cfg.Repo)
		if err != nil {
			return nil, fmt.Errorf("failed to parse repo url: %w", err)
		}
		ghClient, err = github.NewClient(cfg.GitHubToken, languageRepo)
		if err != nil {
			return nil, fmt.Errorf("failed to create GitHub client: %w", err)
		}
	}
	container, err := docker.New(workRoot, image, cfg.UserUID, cfg.UserGID)
	if err != nil {
		return nil, err
	}
	return &generateRunner{
		cfg:             cfg,
		workRoot:        workRoot,
		repo:            repo,
		sourceRepo:      sourceRepo,
		state:           state,
		image:           image,
		ghClient:        ghClient,
		containerClient: container,
	}, nil
}

// run executes the library generation process.
//
// It determines whether to generate a single library or all configured libraries based on the
// command-line flags. If an API or library is specified, it generates a single library. Otherwise,
// it iterates through all libraries defined in the state and generates them.
func (r *generateRunner) run(ctx context.Context) error {
	outputDir := filepath.Join(r.workRoot, "output")
	if err := os.Mkdir(outputDir, 0755); err != nil {
		return err
	}
	slog.Info("Code will be generated", "dir", outputDir)

	prBody := ""
	if r.cfg.API != "" || r.cfg.Library != "" {
		libraryID := r.cfg.Library
		if libraryID == "" {
			libraryID = findLibraryIDByAPIPath(r.state, r.cfg.API)
		}
		if err := r.generateSingleLibrary(ctx, libraryID, outputDir); err != nil {
			return err
		}
	} else {
		for _, library := range r.state.Libraries {
			if err := r.generateSingleLibrary(ctx, library.ID, outputDir); err != nil {
				// TODO(https://github.com/googleapis/librarian/issues/983): record failure and report in PR body when applicable
				slog.Error("failed to generate library", "id", library.ID, "err", err)
				prBody += fmt.Sprintf("%s failed to generate\n", library.ID)
			}
		}
	}

<<<<<<< HEAD
	if err := saveLibrarianState(r.repo.Dir, r.state); err != nil {
		return err
	}

	if err := commitAndPush(ctx, r.repo, r.ghClient, r.cfg.PushConfig); err != nil {
=======
	if err := commitAndPush(ctx, r.repo, r.ghClient, r.cfg.PushConfig, prBody); err != nil {
>>>>>>> 97720cd2
		return err
	}
	return nil
}

// generateSingleLibrary manages the generation of a single client library.
//
// It can either configure a new library if the API and library both are specified
// and library not configured in state.yaml yet, or regenerate an existing library
// if a libraryID is provided.
// After ensuring the library is configured, it runs the generation and build commands.
func (r *generateRunner) generateSingleLibrary(ctx context.Context, libraryID, outputDir string) error {
	if r.needsConfiguration() {
		slog.Info("library not configured, start initial configuration", "library", r.cfg.Library)
		configuredLibraryID, err := r.runConfigureCommand(ctx)
		if err != nil {
			return err
		}
		libraryID = configuredLibraryID
	}

	generatedLibraryID, err := r.runGenerateCommand(ctx, libraryID, outputDir)
	if err != nil {
		return err
	}

	if err := r.runBuildCommand(ctx, generatedLibraryID); err != nil {
		return err
	}
	if err := r.updateState(generatedLibraryID); err != nil {
		return err
	}
	return nil
}

func (r *generateRunner) needsConfiguration() bool {
	return r.cfg.API != "" && r.cfg.Library != "" && findLibraryByID(r.state, r.cfg.Library) == nil
}

func (r *generateRunner) updateState(libraryID string) error {
	hash, err := r.sourceRepo.HeadHash()
	if err != nil {
		return err
	}
	for _, l := range r.state.Libraries {
		if l.ID == libraryID {
			l.LastGeneratedCommit = hash
			break
		}
	}
	return nil
}

// runGenerateCommand attempts to perform generation for an API. It then cleans the
// destination directory and copies the newly generated files into it.
//
// If successful, it returns the ID of the generated library; otherwise, it
// returns an empty string and an error.
func (r *generateRunner) runGenerateCommand(ctx context.Context, libraryID, outputDir string) (string, error) {
	if findLibraryByID(r.state, libraryID) == nil {
		return "", fmt.Errorf("library %q not configured yet, generation stopped", libraryID)
	}
	apiRoot, err := filepath.Abs(r.cfg.APISource)
	if err != nil {
		return "", err
	}

	generateRequest := &docker.GenerateRequest{
		Cfg:       r.cfg,
		State:     r.state,
		ApiRoot:   apiRoot,
		LibraryID: libraryID,
		Output:    outputDir,
		RepoDir:   r.repo.Dir,
	}
	slog.Info("Performing generation for library", "id", libraryID)
	if err := r.containerClient.Generate(ctx, generateRequest); err != nil {
		return "", err
	}

	if err := r.cleanAndCopyLibrary(libraryID, outputDir); err != nil {
		return "", err
	}

	return libraryID, nil

}

func (r *generateRunner) cleanAndCopyLibrary(libraryID, outputDir string) error {
	library := findLibraryByID(r.state, libraryID)
	if library == nil {
		return fmt.Errorf("library %q not found during clean and copy, despite being found in earlier steps", libraryID)
	}
	slog.Info("Clean destinations and copy generated results for library", "id", libraryID)
	if err := clean(r.repo.Dir, library.RemoveRegex, library.PreserveRegex); err != nil {
		return err
	}
	// os.CopyFS in Go1.24 returns error when copying from a symbolic link
	// https://github.com/golang/go/blob/9d828e80fa1f3cc52de60428cae446b35b576de8/src/os/dir.go#L143-L144
	if err := os.CopyFS(r.repo.Dir, os.DirFS(outputDir)); err != nil {
		return err
	}
	slog.Info("Library updated", "id", libraryID)
	return nil
}

// runBuildCommand orchestrates the building of an API library using a containerized
// environment.
//
// The `outputDir` parameter specifies the target directory where the built artifacts
// should be placed.
func (r *generateRunner) runBuildCommand(ctx context.Context, libraryID string) error {
	if !r.cfg.Build {
		slog.Info("Build flag not specified, skipping")
		return nil
	}
	if libraryID == "" {
		slog.Warn("Cannot perform build, missing library ID")
		return nil
	}

	buildRequest := &docker.BuildRequest{
		Cfg:       r.cfg,
		State:     r.state,
		LibraryID: libraryID,
		RepoDir:   r.repo.Dir,
	}
	slog.Info("Build requested for library", "id", libraryID)
	return r.containerClient.Build(ctx, buildRequest)
}

// clean removes files and directories from a root directory based on remove and preserve patterns.
//
// It first determines the paths to remove by applying the removePatterns and then excluding any paths
// that match the preservePatterns. It then separates the remaining paths into files and directories and
// removes them, ensuring that directories are removed last.
//
// This logic is ported from owlbot logic: https://github.com/googleapis/repo-automation-bots/blob/12dad68640960290910b660e4325630c9ace494b/packages/owl-bot/src/copy-code.ts#L1027
func clean(rootDir string, removePatterns, preservePatterns []string) error {
	finalPathsToRemove, err := deriveFinalPathsToRemove(rootDir, removePatterns, preservePatterns)
	if err != nil {
		return err
	}

	filesToRemove, dirsToRemove, err := separateFilesAndDirs(rootDir, finalPathsToRemove)
	if err != nil {
		return err
	}

	// Remove files first, then directories.
	for _, file := range filesToRemove {
		slog.Info("Removing file", "path", file)
		if err := os.Remove(filepath.Join(rootDir, file)); err != nil {
			return err
		}
	}

	sortDirsByDepth(dirsToRemove)

	for _, dir := range dirsToRemove {
		slog.Info("Removing directory", "path", dir)
		if err := os.Remove(filepath.Join(rootDir, dir)); err != nil {
			// It's possible the directory is not empty due to preserved files.
			slog.Warn("failed to remove directory, it may not be empty", "dir", dir, "err", err)
		}
	}

	return nil
}

// sortDirsByDepth sorts directories by depth (descending) to remove children first.
func sortDirsByDepth(dirs []string) {
	slices.SortFunc(dirs, func(a, b string) int {
		return strings.Count(b, string(filepath.Separator)) - strings.Count(a, string(filepath.Separator))
	})
}

// allPaths walks the directory tree rooted at rootDir and returns a slice of all
// file and directory paths, relative to rootDir.
func allPaths(rootDir string) ([]string, error) {
	var paths []string
	err := filepath.WalkDir(rootDir, func(path string, d fs.DirEntry, err error) error {
		if err != nil {
			return err
		}
		relPath, err := filepath.Rel(rootDir, path)
		if err != nil {
			return err
		}
		paths = append(paths, relPath)
		return nil
	})
	return paths, err
}

// filterPaths returns a new slice containing only the paths from the input slice
// that match at least one of the provided regular expressions.
func filterPaths(paths []string, regexps []*regexp.Regexp) []string {
	var filtered []string
	for _, path := range paths {
		for _, re := range regexps {
			if re.MatchString(path) {
				filtered = append(filtered, path)
				break
			}
		}
	}
	return filtered
}

// deriveFinalPathsToRemove determines the final set of paths to be removed. It
// starts with all paths under rootDir, filters them based on removePatterns,
// and then excludes any paths that match preservePatterns.
func deriveFinalPathsToRemove(rootDir string, removePatterns, preservePatterns []string) ([]string, error) {
	removeRegexps, err := compileRegexps(removePatterns)
	if err != nil {
		return nil, err
	}
	preserveRegexps, err := compileRegexps(preservePatterns)
	if err != nil {
		return nil, err
	}

	allPaths, err := allPaths(rootDir)
	if err != nil {
		return nil, err
	}

	pathsToRemove := filterPaths(allPaths, removeRegexps)
	pathsToPreserve := filterPaths(pathsToRemove, preserveRegexps)

	// delete pathsToPreserve from pathsToRemove.
	pathsToDelete := make(map[string]bool)
	for _, p := range pathsToPreserve {
		pathsToDelete[p] = true
	}
	finalPathsToRemove := slices.DeleteFunc(pathsToRemove, func(path string) bool {
		return pathsToDelete[path]
	})
	return finalPathsToRemove, nil
}

// separateFilesAndDirs takes a list of paths and categorizes them into files
// and directories. It uses os.Lstat to avoid following symlinks, treating them
// as files. Paths that do not exist are silently ignored.
func separateFilesAndDirs(rootDir string, paths []string) ([]string, []string, error) {
	var files, dirs []string
	for _, path := range paths {
		info, err := os.Lstat(filepath.Join(rootDir, path))
		if err != nil {
			if errors.Is(err, os.ErrNotExist) {
				// The file or directory may have already been removed.
				continue
			}
			// For any other error (permissions, I/O, etc.)
			return nil, nil, fmt.Errorf("failed to stat path %q: %w", path, err)

		}
		if info.IsDir() {
			dirs = append(dirs, path)
		} else {
			files = append(files, path)
		}
	}
	return files, dirs, nil
}

// compileRegexps takes a slice of string patterns and compiles each one into a
// regular expression. It returns a slice of compiled regexps or an error if any
// pattern is invalid.
func compileRegexps(patterns []string) ([]*regexp.Regexp, error) {
	var regexps []*regexp.Regexp
	for _, pattern := range patterns {
		re, err := regexp.Compile(pattern)
		if err != nil {
			return nil, fmt.Errorf("invalid regex %q: %w", pattern, err)
		}
		regexps = append(regexps, re)
	}
	return regexps, nil
}

// runConfigureCommand executes the container's "configure" command for an API.
//
// This step prepares a language repository for a new library by adding
// necessary metadata or build configurations. It finds the library's ID
// from the runner's state, gathers all paths and settings, and then delegates
// the execution to the container client.
func (r *generateRunner) runConfigureCommand(ctx context.Context) (string, error) {

	apiRoot, err := filepath.Abs(r.cfg.APISource)
	if err != nil {
		return "", err
	}

	// record to state, not write to state.yaml
	r.state.Libraries = append(r.state.Libraries, &config.LibraryState{
		ID:   r.cfg.Library,
		APIs: []*config.API{{Path: r.cfg.API}},
	})

	configureRequest := &docker.ConfigureRequest{
		Cfg:       r.cfg,
		State:     r.state,
		ApiRoot:   apiRoot,
		LibraryID: r.cfg.Library,
		RepoDir:   r.repo.Dir,
	}
	slog.Info("Performing configuration for library", "id", r.cfg.Library)
	if err := r.containerClient.Configure(ctx, configureRequest); err != nil {
		return "", err
	}
	return r.cfg.Library, nil
}<|MERGE_RESOLUTION|>--- conflicted
+++ resolved
@@ -183,15 +183,11 @@
 		}
 	}
 
-<<<<<<< HEAD
 	if err := saveLibrarianState(r.repo.Dir, r.state); err != nil {
 		return err
 	}
 
-	if err := commitAndPush(ctx, r.repo, r.ghClient, r.cfg.PushConfig); err != nil {
-=======
 	if err := commitAndPush(ctx, r.repo, r.ghClient, r.cfg.PushConfig, prBody); err != nil {
->>>>>>> 97720cd2
 		return err
 	}
 	return nil
