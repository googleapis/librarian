--- conflicted
+++ resolved
@@ -85,13 +85,8 @@
 	cfg := cmdGenerate.Config
 
 	addFlagAPIPath(fs, cfg)
-<<<<<<< HEAD
-	addFlagAPIRoot(fs, cfg)
-=======
->>>>>>> 7b6847ea
 	addFlagBuild(fs, cfg)
 	addFlagImage(fs, cfg)
-	addFlagLanguage(fs, cfg)
 	addFlagRepo(fs, cfg)
 	addFlagSecretsProject(fs, cfg)
 	addFlagSource(fs, cfg)
