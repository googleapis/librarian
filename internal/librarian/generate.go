// Copyright 2025 Google LLC
//
// Licensed under the Apache License, Version 2.0 (the "License");
// you may not use this file except in compliance with the License.
// You may obtain a copy of the License at
//
//	https://www.apache.org/licenses/LICENSE-2.0
//
// Unless required by applicable law or agreed to in writing, software
// distributed under the License is distributed on an "AS IS" BASIS,
// WITHOUT WARRANTIES OR CONDITIONS OF ANY KIND, either express or implied.
// See the License for the specific language governing permissions and
// limitations under the License.

package librarian

import (
	"context"
	"errors"
	"fmt"
	"log/slog"
	"os"
	"path/filepath"
	"time"

	"github.com/googleapis/librarian/internal/cli"
	"github.com/googleapis/librarian/internal/config"
	"github.com/googleapis/librarian/internal/docker"
	"github.com/googleapis/librarian/internal/github"
	"github.com/googleapis/librarian/internal/gitrepo"
)

var cmdGenerate = &cli.Command{
	Short:     "generate generates client library code for a single API",
	UsageLine: "librarian generate -source=<api-root> -api=<api-path> [flags]",
	Long: `Specify the API repository root and the path within it for the API to generate.
Optional flags can be specified to use a non-default language repository, and to indicate whether or not
to build the generated library.

First, the generation mode is determined by examining the language repository (remotely if
a local clone has not been specified). The Librarian state for the repository is examined to see if the
specified API path is already configured for a library in the repository. If it is, the refined generation
mode is used. Otherwise the raw generation mode is used. These are described separately below.

*Refined generation* is intended to give an accurate result for how an existing library would change when
generated with the new API specification. Generation for this library might include pregeneration or postgeneration
fixes, and the library may include handwritten code, unit tests and integration tests.

The process for refined generation requires the language repo to be cloned (if a local clone hasn't been
specified). Generation then proceeds by executing the following language container commands:
- "generate-library" to generate the source code for the library into an empty directory
- "clean" to clean any previously-generated source code from the language repository
- "build-library" (after copying the newly-generated code into place in the repository)

(The "clean" and "build-library" commands are skipped if the -build flag is not specified.)

The result of the generation is not committed anywhere, but the language repository will be left with any
working tree changes available to be checked. (Changes are not reverted.)


*Raw generation* is intended to give an early indication of whether an API can successfully be generated
as a library, and whether that library can then be built, without any additional information from the language
repo. The language repo is not cloned, but instead the following language container commands are executed:
- "generate-raw" to generate the source code for the library into an empty directory
- "build-raw" (if the -build flag is specified)

There is no "clean" operation or copying of the generated code in raw generation mode, because there is no
other source code to be preserved/cleaned. Instead, the "build-raw" command is provided with the same
output directory that was specified for the "generate-raw" command.
`,
	Run: func(ctx context.Context, cfg *config.Config) error {
		if err := validateRequiredFlag("api", cfg.API); err != nil {
			return err
		}
		if err := validateRequiredFlag("source", cfg.Source); err != nil {
			return err
		}
		return runGenerate(ctx, cfg)
	},
}

func init() {
	cmdGenerate.Init()
	fs := cmdGenerate.Flags
	cfg := cmdGenerate.Config

	addFlagAPI(fs, cfg)
	addFlagBuild(fs, cfg)
	addFlagHostMount(fs, cfg)
	addFlagImage(fs, cfg)
	addFlagProject(fs, cfg)
	addFlagRepo(fs, cfg)
	addFlagSource(fs, cfg)
	addFlagWorkRoot(fs, cfg)
}

func runGenerate(ctx context.Context, cfg *config.Config) error {
	libraryConfigured, err := detectIfLibraryConfigured(ctx, cfg.API, cfg.Repo, cfg.GitHubToken)
	if err != nil {
		return err
	}

	startTime := time.Now()
	workRoot, err := createWorkRoot(startTime, cfg.WorkRoot)
	if err != nil {
		return err
	}

	var (
		repo   *gitrepo.Repository
<<<<<<< HEAD
		ps     *LibrarianState
		config *statepb.PipelineConfig
=======
		ps     *config.PipelineState
		config *config.PipelineConfig
>>>>>>> 6c8d8bc9
	)
	// We only clone/open the language repo and use the state within it
	// if the requested API is configured as a library.
	if libraryConfigured {
		repo, err = cloneOrOpenLanguageRepo(workRoot, cfg.Repo, cfg.CI)
		if err != nil {
			return err
		}

		ps, config, err = loadRepoStateAndConfig(repo)
		if err != nil {
			return err
		}
	}

	image := deriveImage(cfg.Image, ps)

	containerConfig, err := docker.New(workRoot, image, cfg.Project, cfg.UserUID, cfg.UserGID, config)
	if err != nil {
		return err
	}

	return executeGenerate(ctx, cfg, workRoot, repo, ps, containerConfig)
}

<<<<<<< HEAD
func executeGenerate(ctx context.Context, cfg *config.Config, workRoot string, languageRepo *gitrepo.Repository, pipelineState *LibrarianState, containerConfig *docker.Docker) error {
=======
func executeGenerate(ctx context.Context, cfg *config.Config, workRoot string, languageRepo *gitrepo.Repository, pipelineState *config.PipelineState, containerConfig *docker.Docker) error {
>>>>>>> 6c8d8bc9
	outputDir := filepath.Join(workRoot, "output")
	if err := os.Mkdir(outputDir, 0755); err != nil {
		return err
	}
	slog.Info("Code will be generated", "dir", outputDir)

	libraryID, err := runGenerateCommand(ctx, cfg, outputDir, languageRepo, pipelineState, containerConfig)
	if err != nil {
		return err
	}
	if cfg.Build {
		if libraryID != "" {
			slog.Info("Build requested in the context of refined generation; cleaning and copying code to the local language repo before building.")
			// TODO(https://github.com/googleapis/librarian/issues/775)
			if err := os.CopyFS(languageRepo.Dir, os.DirFS(outputDir)); err != nil {
				return err
			}
			if err := containerConfig.Build(ctx, cfg, languageRepo.Dir, libraryID); err != nil {
				return err
			}
		}
		slog.Warn("Cannot perform build, missing library ID")
	}
	return nil
}

// runGenerateCommand checks if the library exists in the remote pipeline state, if so use GenerateLibrary command
// otherwise use GenerateRaw command.
// In case of non-fatal error when looking up library, we will fall back to GenerateRaw command
// and log the error.
// If refined generation is used, the context's languageRepo field will be populated and the
// library ID will be returned; otherwise, an empty string will be returned.
<<<<<<< HEAD
func runGenerateCommand(ctx context.Context, cfg *config.Config, outputDir string, languageRepo *gitrepo.Repository, pipelineState *LibrarianState, containerConfig *docker.Docker) (string, error) {
=======
func runGenerateCommand(ctx context.Context, cfg *config.Config, outputDir string, languageRepo *gitrepo.Repository, pipelineState *config.PipelineState, containerConfig *docker.Docker) (string, error) {
>>>>>>> 6c8d8bc9
	apiRoot, err := filepath.Abs(cfg.Source)
	if err != nil {
		return "", err
	}

	// If we've got a language repo, it's because we've already found a library for the
	// specified API, configured in the repo.
	if languageRepo != nil {
		libraryID := findLibraryIDByAPIPath(pipelineState, cfg.API)
		if libraryID == "" {
			return "", errors.New("bug in Librarian: Library not found during generation, despite being found in earlier steps")
		}
		generatorInput := filepath.Join(languageRepo.Dir, config.GeneratorInputDir)
		slog.Info("Performing refined generation for library", "id", libraryID)
		return libraryID, containerConfig.Generate(ctx, cfg, apiRoot, outputDir, generatorInput, libraryID)
	}
	slog.Info("No matching library found (or no repo specified)", "path", cfg.API)
	return "", fmt.Errorf("library not found")
}

// detectIfLibraryConfigured returns whether a library has been configured for
// the requested API (as specified in apiPath). This is done by checking the local
// pipeline state if repoRoot has been specified, or the remote pipeline state (just
// by fetching the single file) if flatRepoUrl has been specified. If neither the repo
// root not the repo url has been specified, we always perform raw generation.
func detectIfLibraryConfigured(ctx context.Context, apiPath, repo, gitHubToken string) (bool, error) {
	if repo == "" {
		slog.Warn("repo is not specified, cannot check if library exists")
		return false, nil
	}

	// Attempt to load the pipeline state either locally or from the repo URL
	var (
<<<<<<< HEAD
		pipelineState *LibrarianState
=======
		pipelineState *config.PipelineState
>>>>>>> 6c8d8bc9
		err           error
	)
	if !isUrl(repo) {
		// repo is a directory
		pipelineState, err = loadLibrarianStateFile(filepath.Join(repo, config.GeneratorInputDir, pipelineStateFile))
		if err != nil {
			return false, err
		}
	} else {
		// repo is a URL
		languageRepoMetadata, err := github.ParseUrl(repo)
		if err != nil {
			slog.Warn("failed to parse", "repo url:", repo, "error", err)
			return false, err
		}
		pipelineState, err = fetchRemoteLibrarianState(ctx, languageRepoMetadata, "HEAD", gitHubToken)
		if err != nil {
			return false, err
		}
	}
	// If the library doesn't exist, we don't use the repo at all.
	libraryID := findLibraryIDByAPIPath(pipelineState, apiPath)
	if libraryID == "" {
		slog.Info("API path not configured in repo", "path", apiPath)
		return false, nil
	}

	slog.Info("API configured", "path", apiPath, "library", libraryID)
	return true, nil
}<|MERGE_RESOLUTION|>--- conflicted
+++ resolved
@@ -108,13 +108,8 @@
 
 	var (
 		repo   *gitrepo.Repository
-<<<<<<< HEAD
 		ps     *LibrarianState
-		config *statepb.PipelineConfig
-=======
-		ps     *config.PipelineState
 		config *config.PipelineConfig
->>>>>>> 6c8d8bc9
 	)
 	// We only clone/open the language repo and use the state within it
 	// if the requested API is configured as a library.
@@ -140,11 +135,7 @@
 	return executeGenerate(ctx, cfg, workRoot, repo, ps, containerConfig)
 }
 
-<<<<<<< HEAD
 func executeGenerate(ctx context.Context, cfg *config.Config, workRoot string, languageRepo *gitrepo.Repository, pipelineState *LibrarianState, containerConfig *docker.Docker) error {
-=======
-func executeGenerate(ctx context.Context, cfg *config.Config, workRoot string, languageRepo *gitrepo.Repository, pipelineState *config.PipelineState, containerConfig *docker.Docker) error {
->>>>>>> 6c8d8bc9
 	outputDir := filepath.Join(workRoot, "output")
 	if err := os.Mkdir(outputDir, 0755); err != nil {
 		return err
@@ -177,11 +168,7 @@
 // and log the error.
 // If refined generation is used, the context's languageRepo field will be populated and the
 // library ID will be returned; otherwise, an empty string will be returned.
-<<<<<<< HEAD
 func runGenerateCommand(ctx context.Context, cfg *config.Config, outputDir string, languageRepo *gitrepo.Repository, pipelineState *LibrarianState, containerConfig *docker.Docker) (string, error) {
-=======
-func runGenerateCommand(ctx context.Context, cfg *config.Config, outputDir string, languageRepo *gitrepo.Repository, pipelineState *config.PipelineState, containerConfig *docker.Docker) (string, error) {
->>>>>>> 6c8d8bc9
 	apiRoot, err := filepath.Abs(cfg.Source)
 	if err != nil {
 		return "", err
@@ -190,7 +177,7 @@
 	// If we've got a language repo, it's because we've already found a library for the
 	// specified API, configured in the repo.
 	if languageRepo != nil {
-		libraryID := findLibraryIDByAPIPath(pipelineState, cfg.API)
+		libraryID := findLibraryIDByApiPath(pipelineState, cfg.API)
 		if libraryID == "" {
 			return "", errors.New("bug in Librarian: Library not found during generation, despite being found in earlier steps")
 		}
@@ -215,11 +202,7 @@
 
 	// Attempt to load the pipeline state either locally or from the repo URL
 	var (
-<<<<<<< HEAD
 		pipelineState *LibrarianState
-=======
-		pipelineState *config.PipelineState
->>>>>>> 6c8d8bc9
 		err           error
 	)
 	if !isUrl(repo) {
@@ -241,7 +224,7 @@
 		}
 	}
 	// If the library doesn't exist, we don't use the repo at all.
-	libraryID := findLibraryIDByAPIPath(pipelineState, apiPath)
+	libraryID := findLibraryIDByApiPath(pipelineState, apiPath)
 	if libraryID == "" {
 		slog.Info("API path not configured in repo", "path", apiPath)
 		return false, nil
