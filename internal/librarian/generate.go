--- conflicted
+++ resolved
@@ -81,20 +81,6 @@
 }
 
 func init() {
-<<<<<<< HEAD
-	cmdGenerate.SetFlags([]func(fs *flag.FlagSet){
-		addFlagImage,
-		addFlagWorkRoot,
-		addFlagAPIPath,
-		addFlagAPIRoot,
-		addFlagLanguage,
-		addFlagBuild,
-		addFlagRepoRoot,
-		addFlagRepoUrl,
-		addFlagSecretsProject,
-		addFlagCi,
-	})
-=======
 	cmdGenerate.InitFlags()
 	addFlagImage(cmdGenerate.Flags)
 	addFlagWorkRoot(cmdGenerate.Flags)
@@ -105,7 +91,7 @@
 	addFlagRepoRoot(cmdGenerate.Flags)
 	addFlagRepoUrl(cmdGenerate.Flags)
 	addFlagSecretsProject(cmdGenerate.Flags)
->>>>>>> 6a33e668
+  addFlagCi(cmdGenerate.Flags)
 }
 
 func runGenerate(ctx context.Context, cfg *config.Config) error {
@@ -128,11 +114,7 @@
 	// We only clone/open the language repo and use the state within it
 	// if the requested API is configured as a library.
 	if libraryConfigured {
-<<<<<<< HEAD
-		repo, err = cloneOrOpenLanguageRepo(workRoot, cfg.CI)
-=======
-		repo, err = cloneOrOpenLanguageRepo(workRoot, cfg.RepoRoot, cfg.RepoURL, cfg.Language)
->>>>>>> 6a33e668
+		repo, err = cloneOrOpenLanguageRepo(workRoot, cfg.RepoRoot, cfg.RepoURL, cfg.Language, cfg.CI)
 		if err != nil {
 			return err
 		}
