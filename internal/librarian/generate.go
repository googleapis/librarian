// Copyright 2025 Google LLC
//
// Licensed under the Apache License, Version 2.0 (the "License");
// you may not use this file except in compliance with the License.
// You may obtain a copy of the License at
//
//	https://www.apache.org/licenses/LICENSE-2.0
//
// Unless required by applicable law or agreed to in writing, software
// distributed under the License is distributed on an "AS IS" BASIS,
// WITHOUT WARRANTIES OR CONDITIONS OF ANY KIND, either express or implied.
// See the License for the specific language governing permissions and
// limitations under the License.

package librarian

import (
	"context"
	"errors"
	"log/slog"
	"os"
	"path/filepath"
	"time"

	"github.com/googleapis/librarian/internal/cli"
	"github.com/googleapis/librarian/internal/config"
	"github.com/googleapis/librarian/internal/docker"
	"github.com/googleapis/librarian/internal/github"
	"github.com/googleapis/librarian/internal/gitrepo"
	"github.com/googleapis/librarian/internal/statepb"
)

var cmdGenerate = &cli.Command{
	Short:     "generate generates client library code for a single API",
	UsageLine: "librarian generate -source=<api-root> -api=<api-path> [flags]",
	Long: `Specify the API repository root and the path within it for the API to generate.
Optional flags can be specified to use a non-default language repository, and to indicate whether or not
to build the generated library.

First, the generation mode is determined by examining the language repository (remotely if
a local clone has not been specified). The Librarian state for the repository is examined to see if the
specified API path is already configured for a library in the repository. If it is, the refined generation
mode is used. Otherwise the raw generation mode is used. These are described separately below.

*Refined generation* is intended to give an accurate result for how an existing library would change when
generated with the new API specification. Generation for this library might include pregeneration or postgeneration
fixes, and the library may include handwritten code, unit tests and integration tests.

The process for refined generation requires the language repo to be cloned (if a local clone hasn't been
specified). Generation then proceeds by executing the following language container commands:
- "generate-library" to generate the source code for the library into an empty directory
- "clean" to clean any previously-generated source code from the language repository
- "build-library" (after copying the newly-generated code into place in the repository)

(The "clean" and "build-library" commands are skipped if the -build flag is not specified.)

The result of the generation is not committed anywhere, but the language repository will be left with any
working tree changes available to be checked. (Changes are not reverted.)


*Raw generation* is intended to give an early indication of whether an API can successfully be generated
as a library, and whether that library can then be built, without any additional information from the language
repo. The language repo is not cloned, but instead the following language container commands are executed:
- "generate-raw" to generate the source code for the library into an empty directory
- "build-raw" (if the -build flag is specified)

There is no "clean" operation or copying of the generated code in raw generation mode, because there is no
other source code to be preserved/cleaned. Instead, the "build-raw" command is provided with the same
output directory that was specified for the "generate-raw" command.
`,
	Run: func(ctx context.Context, cfg *config.Config) error {
		if err := validateRequiredFlag("api", cfg.API); err != nil {
			return err
		}
		if err := validateRequiredFlag("source", cfg.Source); err != nil {
			return err
		}
		return runGenerate(ctx, cfg)
	},
}

func init() {
	cmdGenerate.Init()
	fs := cmdGenerate.Flags
	cfg := cmdGenerate.Config

	addFlagAPIPath(fs, cfg)
	addFlagBuild(fs, cfg)
	addFlagImage(fs, cfg)
	addFlagProject(fs, cfg)
	addFlagRepo(fs, cfg)
	addFlagSource(fs, cfg)
	addFlagWorkRoot(fs, cfg)
}

func runGenerate(ctx context.Context, cfg *config.Config) error {
	libraryConfigured, err := detectIfLibraryConfigured(ctx, cfg.API, cfg.Repo, cfg.GitHubToken)
	if err != nil {
		return err
	}

	startTime := time.Now()
	workRoot, err := createWorkRoot(startTime, cfg.WorkRoot)
	if err != nil {
		return err
	}

	var (
		repo   *gitrepo.Repository
		ps     *statepb.PipelineState
		config *statepb.PipelineConfig
	)
	// We only clone/open the language repo and use the state within it
	// if the requested API is configured as a library.
	if libraryConfigured {
		repo, err = cloneOrOpenLanguageRepo(workRoot, cfg.Repo, cfg.CI)
		if err != nil {
			return err
		}

		ps, config, err = loadRepoStateAndConfig(repo)
		if err != nil {
			return err
		}
	}

	image, err := deriveImage(cfg.Image, ps)
	if err != nil {
		return err
	}
	containerConfig, err := docker.New(workRoot, image, cfg.Project, cfg.UserUID, cfg.UserGID, config)
	if err != nil {
		return err
	}

	state := &commandState{
		startTime:       startTime,
		workRoot:        workRoot,
		languageRepo:    repo,
		pipelineConfig:  config,
		pipelineState:   ps,
		containerConfig: containerConfig,
	}
	return executeGenerate(ctx, state, cfg)
}

func executeGenerate(ctx context.Context, state *commandState, cfg *config.Config) error {
	outputDir := filepath.Join(state.workRoot, "output")
	if err := os.Mkdir(outputDir, 0755); err != nil {
		return err
	}
	slog.Info("Code will be generated", "dir", outputDir)

	libraryID, err := runGenerateCommand(ctx, state, cfg, outputDir)
	if err != nil {
		return err
	}
	if cfg.Build {
		if libraryID != "" {
			slog.Info("Build requested in the context of refined generation; " +
				"cleaning and copying code to the local language repo before building.")

			if err := state.containerConfig.Clean(ctx, cfg, state.languageRepo.Dir, libraryID); err != nil {
				return err
			}
			if err := os.CopyFS(state.languageRepo.Dir, os.DirFS(outputDir)); err != nil {
				return err
			}
			if err := state.containerConfig.BuildLibrary(ctx, cfg, state.languageRepo.Dir, libraryID); err != nil {
				return err
			}
		} else if err := state.containerConfig.BuildRaw(ctx, cfg, outputDir, cfg.API); err != nil {
			return err
		}
	}
	return nil
}

// Checks if the library exists in the remote pipeline state, if so use GenerateLibrary command
// otherwise use GenerateRaw command.
// In case of non-fatal error when looking up library, we will fall back to GenerateRaw command
// and log the error.
// If refined generation is used, the context's languageRepo field will be populated and the
// library ID will be returned; otherwise, an empty string will be returned.
<<<<<<< HEAD
func runGenerateCommand(ctx context.Context, state *commandState,
	cfg *config.Config, outputDir string) (string, error) {
	apiRoot, err := filepath.Abs(cfg.APIRoot)
=======
func runGenerateCommand(ctx context.Context, state *commandState, cfg *config.Config, outputDir string) (string, error) {
	apiRoot, err := filepath.Abs(cfg.Source)
>>>>>>> 24456520
	if err != nil {
		return "", err
	}

	// If we've got a language repo, it's because we've already found a library for the
	// specified API, configured in the repo.
	if state.languageRepo != nil {
		libraryID := findLibraryIDByApiPath(state.pipelineState, cfg.API)
		if libraryID == "" {
			return "", errors.New("bug in Librarian: Library not found during generation, despite being found in earlier steps")
		}
		generatorInput := filepath.Join(state.languageRepo.Dir, config.GeneratorInputDir)
		slog.Info("Performing refined generation for library", "id", libraryID)
		return libraryID, state.containerConfig.GenerateLibrary(ctx, cfg, apiRoot, outputDir, generatorInput, libraryID)
	} else {
		slog.Info("No matching library found (or no repo specified); performing raw generation", "path", cfg.API)
		return "", state.containerConfig.GenerateRaw(ctx, cfg, apiRoot, outputDir, cfg.API)
	}
}

// detectIfLibraryConfigured returns whether a library has been configured for
// the requested API (as specified in apiPath). This is done by checking the local
// pipeline state if repoRoot has been specified, or the remote pipeline state (just
// by fetching the single file) if flatRepoUrl has been specified. If neither the repo
// root not the repo url has been specified, we always perform raw generation.
func detectIfLibraryConfigured(ctx context.Context, apiPath, repo, gitHubToken string) (bool, error) {
	if repo == "" {
		slog.Warn("repo is not specified, cannot check if library exists")
		return false, nil
	}

	// Attempt to load the pipeline state either locally or from the repo URL
	var (
		pipelineState *statepb.PipelineState
		err           error
	)
	if !isUrl(repo) {
		// repo is a directory
		pipelineState, err = loadPipelineStateFile(filepath.Join(repo, config.GeneratorInputDir, pipelineStateFile))
		if err != nil {
			return false, err
		}
	} else {
		// repo is a URL
		languageRepoMetadata, err := github.ParseUrl(repo)
		if err != nil {
			slog.Warn("failed to parse", "repo url:", repo, "error", err)
			return false, err
		}
		pipelineState, err = fetchRemotePipelineState(ctx, languageRepoMetadata, "HEAD", gitHubToken)
		if err != nil {
			return false, err
		}
	}
	// If the library doesn't exist, we don't use the repo at all.
	libraryID := findLibraryIDByApiPath(pipelineState, apiPath)
	if libraryID == "" {
		slog.Info("API path not configured in repo", "path", apiPath)
		return false, nil
	}

	slog.Info("API configured", "path", apiPath, "library", libraryID)
	return true, nil
}<|MERGE_RESOLUTION|>--- conflicted
+++ resolved
@@ -182,14 +182,8 @@
 // and log the error.
 // If refined generation is used, the context's languageRepo field will be populated and the
 // library ID will be returned; otherwise, an empty string will be returned.
-<<<<<<< HEAD
-func runGenerateCommand(ctx context.Context, state *commandState,
-	cfg *config.Config, outputDir string) (string, error) {
-	apiRoot, err := filepath.Abs(cfg.APIRoot)
-=======
 func runGenerateCommand(ctx context.Context, state *commandState, cfg *config.Config, outputDir string) (string, error) {
 	apiRoot, err := filepath.Abs(cfg.Source)
->>>>>>> 24456520
 	if err != nil {
 		return "", err
 	}
