// Copyright 2025 Google LLC
//
// Licensed under the Apache License, Version 2.0 (the "License");
// you may not use this file except in compliance with the License.
// You may obtain a copy of the License at
//
//	https://www.apache.org/licenses/LICENSE-2.0
//
// Unless required by applicable law or agreed to in writing, software
// distributed under the License is distributed on an "AS IS" BASIS,
// WITHOUT WARRANTIES OR CONDITIONS OF ANY KIND, either express or implied.
// See the License for the specific language governing permissions and
// limitations under the License.

package librarian

import (
	"context"
	"errors"
	"flag"
	"fmt"
	"log/slog"
	"os"
	"path/filepath"
	"time"

	"github.com/googleapis/librarian/internal/cli"
	"github.com/googleapis/librarian/internal/config"
	"github.com/googleapis/librarian/internal/docker"
	"github.com/googleapis/librarian/internal/githubrepo"
	"github.com/googleapis/librarian/internal/gitrepo"
	"github.com/googleapis/librarian/internal/statepb"
)

var CmdGenerate = &cli.Command{
	Short: "generate generates client library code for a single API",
	Usage: "librarian generate -api-root=<api-root> -api-path=<api-path> -language=<language> [flags]",
	Long: `Specify the language, the API repository root and the path within it for the API to generate.
Optional flags can be specified to use a non-default language repository, and to indicate whether or not
to build the generated library.

First, the generation mode is determined by examining the language repository (remotely if
a local clone has not been specified). The Librarian state for the repository is examined to see if the
specified API path is already configured for a library in the repository. If it is, the refined generation
mode is used. Otherwise the raw generation mode is used. These are described separately below.

*Refined generation* is intended to give an accurate result for how an existing library would change when
generated with the new API specification. Generation for this library might include pregeneration or postgeneration
fixes, and the library may include handwritten code, unit tests and integration tests.

The process for refined generation requires the language repo to be cloned (if a local clone hasn't been
specified). Generation then proceeds by executing the following language container commands:
- "generate-library" to generate the source code for the library into an empty directory
- "clean" to clean any previously-generated source code from the language repository
- "build-library" (after copying the newly-generated code into place in the repository)

(The "clean" and "build-library" commands are skipped if the -build flag is not specified.)

The result of the generation is not committed anywhere, but the language repository will be left with any
working tree changes available to be checked. (Changes are not reverted.)


*Raw generation* is intended to give an early indication of whether an API can successfully be generated
as a library, and whether that library can then be built, without any additional information from the language
repo. The language repo is not cloned, but instead the following language container commands are executed:
- "generate-raw" to generate the source code for the library into an empty directory
- "build-raw" (if the -build flag is specified)

There is no "clean" operation or copying of the generated code in raw generation mode, because there is no
other source code to be preserved/cleaned. Instead, the "build-raw" command is provided with the same
output directory that was specified for the "generate-raw" command.
`,
	Run: func(ctx context.Context, cfg *config.Config) error {
		if err := validateRequiredFlag("api-path", flagAPIPath); err != nil {
			return err
		}
		if err := validateRequiredFlag("api-root", flagAPIRoot); err != nil {
			return err
		}
		return runGenerate(ctx, cfg)
	},
}

func init() {
	CmdGenerate.SetFlags([]func(fs *flag.FlagSet){
		addFlagImage,
		addFlagWorkRoot,
		addFlagAPIPath,
		addFlagAPIRoot,
		addFlagLanguage,
		addFlagBuild,
		addFlagRepoRoot,
		addFlagRepoUrl,
		addFlagSecretsProject,
	})
}

func runGenerate(ctx context.Context, cfg *config.Config) error {
	libraryConfigured, err := detectIfLibraryConfigured(cfg.APIPath, cfg.RepoURL, cfg.RepoRoot, cfg.GitHubToken)
	if err != nil {
		return err
	}

	startTime := time.Now()
	workRoot, err := createWorkRoot(startTime, cfg.WorkRoot)
	if err != nil {
		return err
	}

	var (
		repo   *gitrepo.Repository
		ps     *statepb.PipelineState
		config *statepb.PipelineConfig
	)
	// We only clone/open the language repo and use the state within it
	// if the requested API is configured as a library.
	if libraryConfigured {
		repo, err = cloneOrOpenLanguageRepo(workRoot, cfg.RepoRoot, cfg.RepoURL, cfg.Language)
		if err != nil {
			return err
		}

		ps, config, err = loadRepoStateAndConfig(repo)
		if err != nil {
			return err
		}
	}

<<<<<<< HEAD
	image := deriveImage(cfg.Language, cfg.Image, os.Getenv(defaultRepositoryEnvironmentVariable), ps)
	containerConfig, err := container.NewContainerConfig(ctx, workRoot, image, cfg.SecretsProject, config)
=======
	image := deriveImage(ps)
	containerConfig, err := docker.New(ctx, workRoot, image, cfg.SecretsProject, config)
>>>>>>> 8d49569d
	if err != nil {
		return err
	}

	state := &commandState{
		ctx:             ctx,
		startTime:       startTime,
		workRoot:        workRoot,
		languageRepo:    repo,
		pipelineConfig:  config,
		pipelineState:   ps,
		containerConfig: containerConfig,
	}
	return executeGenerate(state, cfg.APIPath, cfg.APIRoot, cfg.Build)
}

func executeGenerate(state *commandState, apiPath, apiRoot string, build bool) error {
	outputDir := filepath.Join(state.workRoot, "output")
	if err := os.Mkdir(outputDir, 0755); err != nil {
		return err
	}
	slog.Info(fmt.Sprintf("Code will be generated in %s", outputDir))

	libraryID, err := runGenerateCommand(state, apiRoot, apiPath, outputDir)
	if err != nil {
		return err
	}
	if build {
		if libraryID != "" {
			slog.Info("Build requested in the context of refined generation; cleaning and copying code to the local language repo before building.")
			if err := state.containerConfig.Clean(state.languageRepo.Dir, libraryID); err != nil {
				return err
			}
			if err := os.CopyFS(state.languageRepo.Dir, os.DirFS(outputDir)); err != nil {
				return err
			}
			if err := state.containerConfig.BuildLibrary(state.languageRepo.Dir, libraryID); err != nil {
				return err
			}
		} else if err := state.containerConfig.BuildRaw(outputDir, apiPath); err != nil {
			return err
		}
	}
	return nil
}

// Checks if the library exists in the remote pipeline state, if so use GenerateLibrary command
// otherwise use GenerateRaw command.
// In case of non fatal error when looking up library, we will fallback to GenerateRaw command
// and log the error.
// If refined generation is used, the context's languageRepo field will be populated and the
// library ID will be returned; otherwise, an empty string will be returned.
func runGenerateCommand(state *commandState, apiRoot, apiPath, outputDir string) (string, error) {
	apiRoot, err := filepath.Abs(apiRoot)
	if err != nil {
		return "", err
	}

	// If we've got a language repo, it's because we've already found a library for the
	// specified API, configured in the repo.
	if state.languageRepo != nil {
		libraryID := findLibraryIDByApiPath(state.pipelineState, apiPath)
		if libraryID == "" {
			return "", errors.New("bug in Librarian: Library not found during generation, despite being found in earlier steps")
		}
		generatorInput := filepath.Join(state.languageRepo.Dir, "generator-input")
		slog.Info(fmt.Sprintf("Performing refined generation for library %s", libraryID))
		return libraryID, state.containerConfig.GenerateLibrary(apiRoot, outputDir, generatorInput, libraryID)
	} else {
		slog.Info(fmt.Sprintf("No matching library found (or no repo specified); performing raw generation for %s", apiPath))
		return "", state.containerConfig.GenerateRaw(apiRoot, outputDir, apiPath)
	}
}

// detectIfLibraryConfigured returns whether or not a library has been configured for
// the requested API (as specified in apiPath). This is done by checking the local
// pipeline state if repoRoot has been specified, or the remote pipeline state (just
// by fetching the single file) if flatRepoUrl has been specified. If neither the repo
// root not the repo url has been specified, we always perform raw generation.
func detectIfLibraryConfigured(apiPath, repoURL, repoRoot, gitHubToken string) (bool, error) {
	if repoURL == "" && repoRoot == "" {
		slog.Warn("repo url and root are not specified, cannot check if library exists")
		return false, nil
	}
	if repoRoot != "" && repoURL != "" {
		return false, errors.New("do not specify both repo-root and repo-url")
	}

	// Attempt to load the pipeline state either locally or from the repo URL
	var (
		pipelineState *statepb.PipelineState
		err           error
	)
	if repoRoot != "" {
		pipelineState, err = loadPipelineStateFile(filepath.Join(repoRoot, "generator-input", pipelineStateFile))
		if err != nil {
			return false, err
		}
	} else {
		languageRepoMetadata, err := githubrepo.ParseUrl(repoURL)
		if err != nil {
			slog.Warn("failed to parse", "repo url:", repoURL, "error", err)
			return false, err
		}
		pipelineState, err = fetchRemotePipelineState(context.Background(), languageRepoMetadata, "HEAD", gitHubToken)
		if err != nil {
			return false, err
		}
	}
	// If the library doesn't exist, we don't use the repo at all.
	libraryID := findLibraryIDByApiPath(pipelineState, apiPath)
	if libraryID == "" {
		slog.Info(fmt.Sprintf("API path %s not configured in repo", apiPath))
		return false, nil
	}

	slog.Info("API configured", "path", apiPath, "library", libraryID)
	return true, nil
}<|MERGE_RESOLUTION|>--- conflicted
+++ resolved
@@ -126,13 +126,8 @@
 		}
 	}
 
-<<<<<<< HEAD
 	image := deriveImage(cfg.Language, cfg.Image, os.Getenv(defaultRepositoryEnvironmentVariable), ps)
-	containerConfig, err := container.NewContainerConfig(ctx, workRoot, image, cfg.SecretsProject, config)
-=======
-	image := deriveImage(ps)
 	containerConfig, err := docker.New(ctx, workRoot, image, cfg.SecretsProject, config)
->>>>>>> 8d49569d
 	if err != nil {
 		return err
 	}
