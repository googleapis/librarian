--- conflicted
+++ resolved
@@ -186,15 +186,10 @@
 		}
 	}
 
-<<<<<<< HEAD
 	if err := saveLibrarianState(r.repo.GetDir(), r.state); err != nil {
 		return err
 	}
-
-	if err := commitAndPush(ctx, r.repo, r.ghClient, r.cfg.PushConfig, prBody); err != nil {
-=======
 	if err := commitAndPush(ctx, r, prBody); err != nil {
->>>>>>> 918507c5
 		return err
 	}
 	return nil
