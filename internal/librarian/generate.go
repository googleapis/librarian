// Copyright 2025 Google LLC
//
// Licensed under the Apache License, Version 2.0 (the "License");
// you may not use this file except in compliance with the License.
// You may obtain a copy of the License at
//
//	https://www.apache.org/licenses/LICENSE-2.0
//
// Unless required by applicable law or agreed to in writing, software
// distributed under the License is distributed on an "AS IS" BASIS,
// WITHOUT WARRANTIES OR CONDITIONS OF ANY KIND, either express or implied.
// See the License for the specific language governing permissions and
// limitations under the License.

package librarian

import (
	"context"
	"errors"
	"fmt"
	"log/slog"
	"os"
	"path/filepath"
	"time"

	"github.com/googleapis/librarian/internal/cli"
	"github.com/googleapis/librarian/internal/config"
	"github.com/googleapis/librarian/internal/docker"
	"github.com/googleapis/librarian/internal/github"
	"github.com/googleapis/librarian/internal/gitrepo"
)

var cmdGenerate = &cli.Command{
	Short:     "generate generates client library code for a single API",
	UsageLine: "librarian generate -source=<api-root> -api=<api-path> [flags]",
	Long: `Specify the API repository root and the path within it for the API to generate.
Optional flags can be specified to use a non-default language repository, and to indicate whether or not
to build the generated library.

First, the generation mode is determined by examining the language repository (remotely if
a local clone has not been specified). The Librarian state for the repository is examined to see if the
specified API path is already configured for a library in the repository. If it is, the refined generation
mode is used. Otherwise the raw generation mode is used. These are described separately below.

*Refined generation* is intended to give an accurate result for how an existing library would change when
generated with the new API specification. Generation for this library might include pregeneration or postgeneration
fixes, and the library may include handwritten code, unit tests and integration tests.

The process for refined generation requires the language repo to be cloned (if a local clone hasn't been
specified). Generation then proceeds by executing the following language container commands:
- "generate-library" to generate the source code for the library into an empty directory
- "clean" to clean any previously-generated source code from the language repository
- "build-library" (after copying the newly-generated code into place in the repository)

(The "clean" and "build-library" commands are skipped if the -build flag is not specified.)

The result of the generation is not committed anywhere, but the language repository will be left with any
working tree changes available to be checked. (Changes are not reverted.)


*Raw generation* is intended to give an early indication of whether an API can successfully be generated
as a library, and whether that library can then be built, without any additional information from the language
repo. The language repo is not cloned, but instead the following language container commands are executed:
- "generate-raw" to generate the source code for the library into an empty directory
- "build-raw" (if the -build flag is specified)

There is no "clean" operation or copying of the generated code in raw generation mode, because there is no
other source code to be preserved/cleaned. Instead, the "build-raw" command is provided with the same
output directory that was specified for the "generate-raw" command.
`,
	Run: func(ctx context.Context, cfg *config.Config) error {
		runner, err := newGenerateRunner(cfg)
		if err != nil {
			return err
		}
		return runner.run(ctx)
	},
}

func init() {
	cmdGenerate.Init()
	fs := cmdGenerate.Flags
	cfg := cmdGenerate.Config

	addFlagAPI(fs, cfg)
	addFlagBuild(fs, cfg)
	addFlagHostMount(fs, cfg)
	addFlagImage(fs, cfg)
	addFlagProject(fs, cfg)
	addFlagRepo(fs, cfg)
	addFlagSource(fs, cfg)
	addFlagWorkRoot(fs, cfg)
}

type generateRunner struct {
<<<<<<< HEAD
	cfg      *config.Config
	workRoot string
	repo     *gitrepo.Repository
	state    *config.LibrarianState
	config   *config.PipelineConfig
	image    string
=======
	cfg             *config.Config
	repo            *gitrepo.Repository
	state           *config.PipelineState
	config          *config.PipelineConfig
	ghClient        GitHubClient
	containerClient ContainerClient
	workRoot        string
	image           string
>>>>>>> 19b85830
}

func newGenerateRunner(cfg *config.Config) (*generateRunner, error) {
	if err := validateRequiredFlag("api", cfg.API); err != nil {
		return nil, err
	}
	if err := validateRequiredFlag("source", cfg.Source); err != nil {
		return nil, err
	}
	workRoot, err := createWorkRoot(time.Now(), cfg.WorkRoot)
	if err != nil {
		return nil, err
	}
	repo, err := cloneOrOpenLanguageRepo(workRoot, cfg.Repo, cfg.CI)
	if err != nil {
		return nil, err
	}
	state, config, err := loadRepoStateAndConfig(repo)
	if err != nil {
		return nil, err
	}
<<<<<<< HEAD
	image := deriveImage(cfg.Image, state)

=======
	image, err := deriveImage(cfg.Image, state)
	if err != nil {
		return nil, err
	}
	var ghClient GitHubClient
	if isUrl(cfg.Repo) {
		// repo is a URL
		languageRepo, err := github.ParseUrl(cfg.Repo)
		if err != nil {
			return nil, fmt.Errorf("failed to parse repo url: %w", err)
		}
		ghClient, err = github.NewClient(cfg.GitHubToken, languageRepo)
		if err != nil {
			return nil, fmt.Errorf("failed to create GitHub client: %w", err)
		}
	}
	container, err := docker.New(workRoot, image, cfg.Project, cfg.UserUID, cfg.UserGID, config)
	if err != nil {
		return nil, err
	}
>>>>>>> 19b85830
	return &generateRunner{
		cfg:             cfg,
		workRoot:        workRoot,
		repo:            repo,
		state:           state,
		config:          config,
		image:           image,
		ghClient:        ghClient,
		containerClient: container,
	}, nil
}

func (r *generateRunner) run(ctx context.Context) error {
	outputDir := filepath.Join(r.workRoot, "output")
	if err := os.Mkdir(outputDir, 0755); err != nil {
		return err
	}
	slog.Info("Code will be generated", "dir", outputDir)

	_, err := r.detectIfLibraryConfigured(ctx)
	if err != nil {
		return err
	}

	// TODO(https://github.com/googleapis/librarian/issues/815)

	libraryID, err := r.runGenerateCommand(ctx, outputDir)
	if err != nil {
		return err
	}

	if err := r.runBuildCommand(ctx, outputDir, libraryID); err != nil {
		return err
	}
	return nil
}

// runGenerateCommand checks if the library exists in the remote pipeline state, if so use GenerateLibrary command
// otherwise use GenerateRaw command.
// In case of non-fatal error when looking up library, we will fall back to GenerateRaw command
// and log the error.
// If refined generation is used, the context's languageRepo field will be populated and the
// library ID will be returned; otherwise, an empty string will be returned.
<<<<<<< HEAD
func (r *generateRunner) runGenerateCommand(ctx context.Context, outputDir string, state *config.LibrarianState, containerConfig *docker.Docker) (string, error) {
=======
func (r *generateRunner) runGenerateCommand(ctx context.Context, outputDir string) (string, error) {
>>>>>>> 19b85830
	apiRoot, err := filepath.Abs(r.cfg.Source)
	if err != nil {
		return "", err
	}

	// If we've got a language repo, it's because we've already found a library for the
	// specified API, configured in the repo.
	if r.repo != nil {
<<<<<<< HEAD
		libraryID := findLibraryIDByApiPath(state, r.cfg.API)
=======
		libraryID := findLibraryIDByAPIPath(r.state, r.cfg.API)
>>>>>>> 19b85830
		if libraryID == "" {
			return "", errors.New("bug in Librarian: Library not found during generation, despite being found in earlier steps")
		}
		generatorInput := filepath.Join(r.repo.Dir, config.GeneratorInputDir)
		slog.Info("Performing refined generation for library", "id", libraryID)
		return libraryID, r.containerClient.Generate(ctx, r.cfg, apiRoot, outputDir, generatorInput, libraryID)
	}
	slog.Info("No matching library found (or no repo specified)", "path", r.cfg.API)
	return "", fmt.Errorf("library not found")
}

func (r *generateRunner) runBuildCommand(ctx context.Context, outputDir, libraryID string) error {
	if !r.cfg.Build {
		slog.Info("Build flag not specified, skipping")
		return nil
	}
	if libraryID != "" {
		slog.Info("Build requested in the context of refined generation; cleaning and copying code to the local language repo before building.")
		// TODO(https://github.com/googleapis/librarian/issues/775)
		if err := os.CopyFS(r.repo.Dir, os.DirFS(outputDir)); err != nil {
			return err
		}
		if err := r.containerClient.Build(ctx, r.cfg, r.repo.Dir, libraryID); err != nil {
			return err
		}
	}
	slog.Warn("Cannot perform build, missing library ID")
	return nil
}

// detectIfLibraryConfigured returns whether a library has been configured for
// the requested API (as specified in apiPath). This is done by checking the local
// pipeline state if repoRoot has been specified, or the remote pipeline state (just
// by fetching the single file) if flatRepoUrl has been specified. If neither the repo
// root not the repo url has been specified, we always perform raw generation.
func (r *generateRunner) detectIfLibraryConfigured(ctx context.Context) (bool, error) {
	apiPath, repo := r.cfg.API, r.cfg.Repo
	if repo == "" {
		slog.Warn("repo is not specified, cannot check if library exists")
		return false, nil
	}

	// Attempt to load the pipeline state either locally or from the repo URL
	var (
		pipelineState *config.LibrarianState
		err           error
	)
<<<<<<< HEAD
	if !isUrl(repo) {
		// repo is a directory
		pipelineState, err = loadLibrarianStateFile(filepath.Join(repo, config.GeneratorInputDir, pipelineStateFile))
=======
	if isUrl(repo) {
		pipelineState, err = fetchRemotePipelineState(ctx, r.ghClient, "HEAD")
>>>>>>> 19b85830
		if err != nil {
			return false, err
		}
	} else {
<<<<<<< HEAD
		// repo is a URL
		languageRepoMetadata, err := github.ParseUrl(repo)
		if err != nil {
			slog.Warn("failed to parse", "repo url:", repo, "error", err)
			return false, err
		}
		pipelineState, err = fetchRemoteLibrarianState(ctx, languageRepoMetadata, "HEAD", gitHubToken)
=======
		// repo is a directory
		pipelineState, err = loadPipelineStateFile(filepath.Join(repo, config.GeneratorInputDir, pipelineStateFile))
>>>>>>> 19b85830
		if err != nil {
			return false, err
		}
	}
	// If the library doesn't exist, we don't use the repo at all.
	libraryID := findLibraryIDByApiPath(pipelineState, apiPath)
	if libraryID == "" {
		slog.Info("API path not configured in repo", "path", apiPath)
		return false, nil
	}

	slog.Info("API configured", "path", apiPath, "library", libraryID)
	return true, nil
}<|MERGE_RESOLUTION|>--- conflicted
+++ resolved
@@ -93,23 +93,14 @@
 }
 
 type generateRunner struct {
-<<<<<<< HEAD
-	cfg      *config.Config
-	workRoot string
-	repo     *gitrepo.Repository
-	state    *config.LibrarianState
-	config   *config.PipelineConfig
-	image    string
-=======
 	cfg             *config.Config
 	repo            *gitrepo.Repository
-	state           *config.PipelineState
+	state           *config.LibrarianState
 	config          *config.PipelineConfig
 	ghClient        GitHubClient
 	containerClient ContainerClient
 	workRoot        string
 	image           string
->>>>>>> 19b85830
 }
 
 func newGenerateRunner(cfg *config.Config) (*generateRunner, error) {
@@ -131,14 +122,8 @@
 	if err != nil {
 		return nil, err
 	}
-<<<<<<< HEAD
 	image := deriveImage(cfg.Image, state)
 
-=======
-	image, err := deriveImage(cfg.Image, state)
-	if err != nil {
-		return nil, err
-	}
 	var ghClient GitHubClient
 	if isUrl(cfg.Repo) {
 		// repo is a URL
@@ -155,7 +140,6 @@
 	if err != nil {
 		return nil, err
 	}
->>>>>>> 19b85830
 	return &generateRunner{
 		cfg:             cfg,
 		workRoot:        workRoot,
@@ -199,11 +183,7 @@
 // and log the error.
 // If refined generation is used, the context's languageRepo field will be populated and the
 // library ID will be returned; otherwise, an empty string will be returned.
-<<<<<<< HEAD
-func (r *generateRunner) runGenerateCommand(ctx context.Context, outputDir string, state *config.LibrarianState, containerConfig *docker.Docker) (string, error) {
-=======
 func (r *generateRunner) runGenerateCommand(ctx context.Context, outputDir string) (string, error) {
->>>>>>> 19b85830
 	apiRoot, err := filepath.Abs(r.cfg.Source)
 	if err != nil {
 		return "", err
@@ -212,11 +192,7 @@
 	// If we've got a language repo, it's because we've already found a library for the
 	// specified API, configured in the repo.
 	if r.repo != nil {
-<<<<<<< HEAD
-		libraryID := findLibraryIDByApiPath(state, r.cfg.API)
-=======
-		libraryID := findLibraryIDByAPIPath(r.state, r.cfg.API)
->>>>>>> 19b85830
+		libraryID := findLibraryIDByApiPath(r.state, r.cfg.API)
 		if libraryID == "" {
 			return "", errors.New("bug in Librarian: Library not found during generation, despite being found in earlier steps")
 		}
@@ -264,30 +240,14 @@
 		pipelineState *config.LibrarianState
 		err           error
 	)
-<<<<<<< HEAD
-	if !isUrl(repo) {
+	if isUrl(repo) {
+		pipelineState, err = fetchRemoteLibrarianState(ctx, r.ghClient, "HEAD")
+		if err != nil {
+			return false, err
+		}
+	} else {
 		// repo is a directory
 		pipelineState, err = loadLibrarianStateFile(filepath.Join(repo, config.GeneratorInputDir, pipelineStateFile))
-=======
-	if isUrl(repo) {
-		pipelineState, err = fetchRemotePipelineState(ctx, r.ghClient, "HEAD")
->>>>>>> 19b85830
-		if err != nil {
-			return false, err
-		}
-	} else {
-<<<<<<< HEAD
-		// repo is a URL
-		languageRepoMetadata, err := github.ParseUrl(repo)
-		if err != nil {
-			slog.Warn("failed to parse", "repo url:", repo, "error", err)
-			return false, err
-		}
-		pipelineState, err = fetchRemoteLibrarianState(ctx, languageRepoMetadata, "HEAD", gitHubToken)
-=======
-		// repo is a directory
-		pipelineState, err = loadPipelineStateFile(filepath.Join(repo, config.GeneratorInputDir, pipelineStateFile))
->>>>>>> 19b85830
 		if err != nil {
 			return false, err
 		}
