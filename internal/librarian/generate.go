// Copyright 2025 Google LLC
//
// Licensed under the Apache License, Version 2.0 (the "License");
// you may not use this file except in compliance with the License.
// You may obtain a copy of the License at
//
//	https://www.apache.org/licenses/LICENSE-2.0
//
// Unless required by applicable law or agreed to in writing, software
// distributed under the License is distributed on an "AS IS" BASIS,
// WITHOUT WARRANTIES OR CONDITIONS OF ANY KIND, either express or implied.
// See the License for the specific language governing permissions and
// limitations under the License.

package librarian

import (
	"context"
	"errors"
	"log/slog"
	"os"
	"path/filepath"
	"time"

	"github.com/googleapis/librarian/internal/cli"
	"github.com/googleapis/librarian/internal/config"
	"github.com/googleapis/librarian/internal/docker"
	"github.com/googleapis/librarian/internal/github"
	"github.com/googleapis/librarian/internal/gitrepo"
	"github.com/googleapis/librarian/internal/statepb"
)

var cmdGenerate = &cli.Command{
	Short:     "generate generates client library code for a single API",
	UsageLine: "librarian generate -source=<api-root> -api=<api-path> [flags]",
	Long: `Specify the API repository root and the path within it for the API to generate.
Optional flags can be specified to use a non-default language repository, and to indicate whether or not
to build the generated library.

First, the generation mode is determined by examining the language repository (remotely if
a local clone has not been specified). The Librarian state for the repository is examined to see if the
specified API path is already configured for a library in the repository. If it is, the refined generation
mode is used. Otherwise the raw generation mode is used. These are described separately below.

*Refined generation* is intended to give an accurate result for how an existing library would change when
generated with the new API specification. Generation for this library might include pregeneration or postgeneration
fixes, and the library may include handwritten code, unit tests and integration tests.

The process for refined generation requires the language repo to be cloned (if a local clone hasn't been
specified). Generation then proceeds by executing the following language container commands:
- "generate-library" to generate the source code for the library into an empty directory
- "clean" to clean any previously-generated source code from the language repository
- "build-library" (after copying the newly-generated code into place in the repository)

(The "clean" and "build-library" commands are skipped if the -build flag is not specified.)

The result of the generation is not committed anywhere, but the language repository will be left with any
working tree changes available to be checked. (Changes are not reverted.)


*Raw generation* is intended to give an early indication of whether an API can successfully be generated
as a library, and whether that library can then be built, without any additional information from the language
repo. The language repo is not cloned, but instead the following language container commands are executed:
- "generate-raw" to generate the source code for the library into an empty directory
- "build-raw" (if the -build flag is specified)

There is no "clean" operation or copying of the generated code in raw generation mode, because there is no
other source code to be preserved/cleaned. Instead, the "build-raw" command is provided with the same
output directory that was specified for the "generate-raw" command.
`,
	Run: func(ctx context.Context, cfg *config.Config) error {
		if err := validateRequiredFlag("api", cfg.API); err != nil {
			return err
		}
		if err := validateRequiredFlag("source", cfg.Source); err != nil {
			return err
		}
		return runGenerate(ctx, cfg)
	},
}

func init() {
	cmdGenerate.Init()
	fs := cmdGenerate.Flags
	cfg := cmdGenerate.Config

	addFlagAPIPath(fs, cfg)
	addFlagBuild(fs, cfg)
	addFlagImage(fs, cfg)
<<<<<<< HEAD
	addFlagLanguage(fs, cfg)
	addFlagProject(fs, cfg)
=======
>>>>>>> 727c03de
	addFlagRepo(fs, cfg)
	addFlagSource(fs, cfg)
	addFlagWorkRoot(fs, cfg)
}

func runGenerate(ctx context.Context, cfg *config.Config) error {
	libraryConfigured, err := detectIfLibraryConfigured(ctx, cfg.API, cfg.Repo, cfg.GitHubToken)
	if err != nil {
		return err
	}

	startTime := time.Now()
	workRoot, err := createWorkRoot(startTime, cfg.WorkRoot)
	if err != nil {
		return err
	}

	var (
		repo   *gitrepo.Repository
		ps     *statepb.PipelineState
		config *statepb.PipelineConfig
	)
	// We only clone/open the language repo and use the state within it
	// if the requested API is configured as a library.
	if libraryConfigured {
		repo, err = cloneOrOpenLanguageRepo(workRoot, cfg.Repo, cfg.CI)
		if err != nil {
			return err
		}

		ps, config, err = loadRepoStateAndConfig(repo)
		if err != nil {
			return err
		}
	}

<<<<<<< HEAD
	image := deriveImage(cfg.Language, cfg.Image, cfg.LibrarianRepository, ps)
	containerConfig, err := docker.New(workRoot, image, cfg.Project, cfg.UserUID, cfg.UserGID, config)
=======
	image, err := deriveImage(cfg.Image, ps)
	if err != nil {
		return err
	}
	containerConfig, err := docker.New(workRoot, image, cfg.SecretsProject, cfg.UserUID, cfg.UserGID, config)
>>>>>>> 727c03de
	if err != nil {
		return err
	}

	state := &commandState{
		startTime:       startTime,
		workRoot:        workRoot,
		languageRepo:    repo,
		pipelineConfig:  config,
		pipelineState:   ps,
		containerConfig: containerConfig,
	}
	return executeGenerate(ctx, state, cfg)
}

func executeGenerate(ctx context.Context, state *commandState, cfg *config.Config) error {
	outputDir := filepath.Join(state.workRoot, "output")
	if err := os.Mkdir(outputDir, 0755); err != nil {
		return err
	}
	slog.Info("Code will be generated", "dir", outputDir)

	libraryID, err := runGenerateCommand(ctx, state, cfg, outputDir)
	if err != nil {
		return err
	}
	if cfg.Build {
		if libraryID != "" {
			slog.Info("Build requested in the context of refined generation; cleaning and copying code to the local language repo before building.")
			if err := state.containerConfig.Clean(ctx, cfg, state.languageRepo.Dir, libraryID); err != nil {
				return err
			}
			if err := os.CopyFS(state.languageRepo.Dir, os.DirFS(outputDir)); err != nil {
				return err
			}
			if err := state.containerConfig.BuildLibrary(ctx, cfg, state.languageRepo.Dir, libraryID); err != nil {
				return err
			}
		} else if err := state.containerConfig.BuildRaw(ctx, cfg, outputDir, cfg.API); err != nil {
			return err
		}
	}
	return nil
}

// Checks if the library exists in the remote pipeline state, if so use GenerateLibrary command
// otherwise use GenerateRaw command.
// In case of non-fatal error when looking up library, we will fall back to GenerateRaw command
// and log the error.
// If refined generation is used, the context's languageRepo field will be populated and the
// library ID will be returned; otherwise, an empty string will be returned.
func runGenerateCommand(ctx context.Context, state *commandState, cfg *config.Config, outputDir string) (string, error) {
	apiRoot, err := filepath.Abs(cfg.Source)
	if err != nil {
		return "", err
	}

	// If we've got a language repo, it's because we've already found a library for the
	// specified API, configured in the repo.
	if state.languageRepo != nil {
		libraryID := findLibraryIDByApiPath(state.pipelineState, cfg.API)
		if libraryID == "" {
			return "", errors.New("bug in Librarian: Library not found during generation, despite being found in earlier steps")
		}
		generatorInput := filepath.Join(state.languageRepo.Dir, config.GeneratorInputDir)
		slog.Info("Performing refined generation for library", "id", libraryID)
		return libraryID, state.containerConfig.GenerateLibrary(ctx, cfg, apiRoot, outputDir, generatorInput, libraryID)
	} else {
		slog.Info("No matching library found (or no repo specified); performing raw generation", "path", cfg.API)
		return "", state.containerConfig.GenerateRaw(ctx, cfg, apiRoot, outputDir, cfg.API)
	}
}

// detectIfLibraryConfigured returns whether a library has been configured for
// the requested API (as specified in apiPath). This is done by checking the local
// pipeline state if repoRoot has been specified, or the remote pipeline state (just
// by fetching the single file) if flatRepoUrl has been specified. If neither the repo
// root not the repo url has been specified, we always perform raw generation.
func detectIfLibraryConfigured(ctx context.Context, apiPath, repo, gitHubToken string) (bool, error) {
	if repo == "" {
		slog.Warn("repo is not specified, cannot check if library exists")
		return false, nil
	}

	// Attempt to load the pipeline state either locally or from the repo URL
	var (
		pipelineState *statepb.PipelineState
		err           error
	)
	if !isUrl(repo) {
		// repo is a directory
		pipelineState, err = loadPipelineStateFile(filepath.Join(repo, config.GeneratorInputDir, pipelineStateFile))
		if err != nil {
			return false, err
		}
	} else {
		// repo is a URL
		languageRepoMetadata, err := github.ParseUrl(repo)
		if err != nil {
			slog.Warn("failed to parse", "repo url:", repo, "error", err)
			return false, err
		}
		pipelineState, err = fetchRemotePipelineState(ctx, languageRepoMetadata, "HEAD", gitHubToken)
		if err != nil {
			return false, err
		}
	}
	// If the library doesn't exist, we don't use the repo at all.
	libraryID := findLibraryIDByApiPath(pipelineState, apiPath)
	if libraryID == "" {
		slog.Info("API path not configured in repo", "path", apiPath)
		return false, nil
	}

	slog.Info("API configured", "path", apiPath, "library", libraryID)
	return true, nil
}<|MERGE_RESOLUTION|>--- conflicted
+++ resolved
@@ -87,11 +87,7 @@
 	addFlagAPIPath(fs, cfg)
 	addFlagBuild(fs, cfg)
 	addFlagImage(fs, cfg)
-<<<<<<< HEAD
-	addFlagLanguage(fs, cfg)
 	addFlagProject(fs, cfg)
-=======
->>>>>>> 727c03de
 	addFlagRepo(fs, cfg)
 	addFlagSource(fs, cfg)
 	addFlagWorkRoot(fs, cfg)
@@ -128,16 +124,11 @@
 		}
 	}
 
-<<<<<<< HEAD
-	image := deriveImage(cfg.Language, cfg.Image, cfg.LibrarianRepository, ps)
+	image, err := deriveImage(cfg.Image, ps)
+	if err != nil {
+		return err
+	}
 	containerConfig, err := docker.New(workRoot, image, cfg.Project, cfg.UserUID, cfg.UserGID, config)
-=======
-	image, err := deriveImage(cfg.Image, ps)
-	if err != nil {
-		return err
-	}
-	containerConfig, err := docker.New(workRoot, image, cfg.SecretsProject, cfg.UserUID, cfg.UserGID, config)
->>>>>>> 727c03de
 	if err != nil {
 		return err
 	}
