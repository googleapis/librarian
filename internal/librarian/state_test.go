// Copyright 2025 Google LLC
//
// Licensed under the Apache License, Version 2.0 (the "License");
// you may not use this file except in compliance with the License.
// You may obtain a copy of the License at
//
//	https://www.apache.org/licenses/LICENSE-2.0
//
// Unless required by applicable law or agreed to in writing, software
// distributed under the License is distributed on an "AS IS" BASIS,
// WITHOUT WARRANTIES OR CONDITIONS OF ANY KIND, either express or implied.
// See the License for the specific language governing permissions and
// limitations under the License.

package librarian

import (
	"encoding/json"
	"errors"
	"fmt"
	"io"
	"os"
	"path/filepath"
	"strings"
	"testing"

	"github.com/google/go-cmp/cmp"
	"github.com/googleapis/librarian/internal/config"
	"gopkg.in/yaml.v3"
)

func TestParseLibrarianState(t *testing.T) {
	for _, test := range []struct {
		name    string
		content string
		source  string
		want    *config.LibrarianState
		wantErr bool
	}{
		{
			name: "valid state",
			content: `image: gcr.io/test/image:v1.2.3
libraries:
  - id: a/b
    source_roots:
      - src/a
      - src/b
    apis:
      - path: a/b/v1
        service_config: a/b/v1/service.yaml
`,
			source: "",
			want: &config.LibrarianState{
				Image: "gcr.io/test/image:v1.2.3",
				Libraries: []*config.LibraryState{
					{
						ID:          "a/b",
						SourceRoots: []string{"src/a", "src/b"},
						APIs: []*config.API{
							{
								Path:          "a/b/v1",
								ServiceConfig: "a/b/v1/service.yaml",
							},
						},
					},
				},
			},
		},
		{
			name: "invalid source",
			content: `image: gcr.io/test/image:v1.2.3
libraries:
  - id: a/b
    source_roots:
      - src/a
      - src/b
    apis:
      - path: a/b/v1
        service_config: 
`,
			source:  "/non-existed-path",
			want:    nil,
			wantErr: true,
		},
		{
			name:    "invalid yaml",
			content: "image: gcr.io/test/image:v1.2.3\n  libraries: []\n",
			source:  "",
			wantErr: true,
		},
		{
			name:    "validation error",
			content: "image: gcr.io/test/image:v1.2.3\nlibraries: []\n",
			source:  "",
			wantErr: true,
		},
	} {
		t.Run(test.name, func(t *testing.T) {
			contentLoader := func(path string) ([]byte, error) {
				return []byte(path), nil
			}
			got, err := parseLibrarianState(contentLoader, test.content, test.source)
			if (err != nil) != test.wantErr {
				t.Errorf("parseLibrarianState() error = %v, wantErr %v", err, test.wantErr)
				return
			}
			if diff := cmp.Diff(test.want, got); diff != "" {
				t.Errorf("parseLibrarianState() mismatch (-want +got): %s", diff)
			}
		})
	}
}

func TestFindServiceConfigIn(t *testing.T) {
	for _, test := range []struct {
		name          string
		contentLoader func(file string) ([]byte, error)
		path          string
		want          string
		wantErr       bool
	}{
		{
			name: "find a service config",
			contentLoader: func(file string) ([]byte, error) {
				return os.ReadFile(file)
			},
			path: filepath.Join("..", "..", "testdata", "find_a_service_config"),
			want: "service_config.yaml",
		},
		{
			name: "non existed source path",
			contentLoader: func(file string) ([]byte, error) {
				return os.ReadFile(file)
			},
			path:    filepath.Join("..", "..", "testdata", "non-existed-path"),
			want:    "",
			wantErr: true,
		},
		{
			name: "non service config in a source path",
			contentLoader: func(file string) ([]byte, error) {
				return os.ReadFile(file)
			},
			path:    filepath.Join("..", "..", "testdata", "no_service_config"),
			want:    "",
			wantErr: true,
		},
		{
			name: "simulated load error",
			contentLoader: func(file string) ([]byte, error) {
				return nil, errors.New("simulate loading error for testing")
			},
			path:    filepath.Join("..", "..", "testdata", "no_service_config"),
			want:    "",
			wantErr: true,
		},
		{
			name: "invalid yaml",
			contentLoader: func(file string) ([]byte, error) {
				return os.ReadFile(file)
			},
			path:    filepath.Join("..", "..", "testdata", "invalid_yaml"),
			want:    "",
			wantErr: true,
		},
	} {
		t.Run(test.name, func(t *testing.T) {
			got, err := findServiceConfigIn(test.contentLoader, test.path)
			if test.wantErr {
				if err == nil {
					t.Errorf("findServiceConfigIn() should return error")
				}

				return
			}
			if diff := cmp.Diff(test.want, got); diff != "" {
				t.Errorf("fetchRemoteLibrarianState() mismatch (-want +got): %s", diff)
			}
		})
	}
}

func TestPopulateServiceConfig(t *testing.T) {
	for _, test := range []struct {
		name    string
		state   *config.LibrarianState
		path    string
		want    *config.LibrarianState
		wantErr bool
	}{
		{
			name: "populate service config",
			state: &config.LibrarianState{
				Libraries: []*config.LibraryState{
					{
						ID: "example-id",
						APIs: []*config.API{
							{
								Path: "example/api",
							},
							{
								Path:          "another/example/api",
								ServiceConfig: "another_config.yaml",
							},
						},
					},
				},
			},
			path: filepath.Join("..", "..", "testdata", "populate_service_config"),
			want: &config.LibrarianState{
				Libraries: []*config.LibraryState{
					{
						ID: "example-id",
						APIs: []*config.API{
							{
								Path:          "example/api",
								ServiceConfig: "example_api_config.yaml",
							},
							{
								Path:          "another/example/api",
								ServiceConfig: "another_config.yaml",
							},
						},
					},
				},
			},
		},
		{
			name: "non valid api path",
			state: &config.LibrarianState{
				Libraries: []*config.LibraryState{
					{
						ID: "example-id",
						APIs: []*config.API{
							{
								Path: "non-existed/example/api",
							},
						},
					},
				},
			},
			path:    "/non-existed-source-path",
			want:    nil,
			wantErr: true,
		},
	} {
		t.Run(test.name, func(t *testing.T) {
			contentLoader := func(file string) ([]byte, error) {
				return os.ReadFile(file)
			}
			err := populateServiceConfigIfEmpty(test.state, contentLoader, test.path)
			if test.wantErr {
				if err == nil {
					t.Errorf("findServiceConfigIn() should return error")
				}

				return
			}
			if diff := cmp.Diff(test.want, test.state); diff != "" {
				t.Errorf("fetchRemoteLibrarianState() mismatch (-want +got): %s", diff)
			}
		})
	}
}

<<<<<<< HEAD
func TestReadLibraryStateFromJSON(t *testing.T) {
=======
func TestSaveLibrarianState(t *testing.T) {
	t.Parallel()
	tmpDir := t.TempDir()
	if err := os.MkdirAll(filepath.Join(tmpDir, config.LibrarianDir), 0755); err != nil {
		t.Fatal(err)
	}
	state := &config.LibrarianState{
		Image: "gcr.io/test/image:v1.2.3",
		Libraries: []*config.LibraryState{
			{
				ID: "a/b",
				SourceRoots: []string{
					"src/a",
					"src/b",
				},
				APIs: []*config.API{
					{
						Path:          "a/b/v1",
						ServiceConfig: "a/b/v1/service.yaml",
					},
				},
				PreserveRegex: []string{},
				RemoveRegex:   []string{},
			},
		},
	}
	if err := saveLibrarianState(tmpDir, state); err != nil {
		t.Fatalf("saveLibrarianState() failed: %v", err)
	}

	path := filepath.Join(tmpDir, config.LibrarianDir, "state.yaml")
	gotBytes, err := os.ReadFile(path)
	if err != nil {
		t.Fatalf("os.ReadFile() failed: %v", err)
	}
	gotState := &config.LibrarianState{}
	if err := yaml.Unmarshal(gotBytes, gotState); err != nil {
		t.Fatalf("yaml.Unmarshal() failed: %v", err)
	}

	if diff := cmp.Diff(state, gotState); diff != "" {
		t.Errorf("saveLibrarianState() mismatch (-want +got): %s", diff)
	}
}

func TestReadConfigureResponseJSON(t *testing.T) {
>>>>>>> 8e36ce3a
	t.Parallel()
	contentLoader := func(data []byte, state *config.LibraryState) error {
		return json.Unmarshal(data, state)
	}
	for _, test := range []struct {
		name         string
		jsonFilePath string
		wantState    *config.LibraryState
	}{
		{
			name:         "successful load content",
			jsonFilePath: "../../testdata/successful-unmarshal-libraryState.json",
			wantState: &config.LibraryState{
				ID:                  "google-cloud-go",
				Version:             "1.0.0",
				LastGeneratedCommit: "abcd123",
				APIs: []*config.API{
					{
						Path:          "google/cloud/compute/v1",
						ServiceConfig: "example_service_config.yaml",
					},
				},
				SourceRoots:   []string{"src/example/path"},
				PreserveRegex: []string{"example-preserve-regex"},
				RemoveRegex:   []string{"example-remove-regex"},
			},
		},
		{
			name:         "empty libraryState",
			jsonFilePath: "../../testdata/empty-libraryState.json",
			wantState:    &config.LibraryState{},
		},
		{
			name:         "load content with an error message",
			jsonFilePath: "../../testdata/unmarshal-libraryState-with-error-msg.json",
			wantState:    nil,
		},
		{
			name:      "invalid file name",
			wantState: nil,
		},
		{
			name:         "invalid content loader",
			jsonFilePath: "../../testdata/invalid-contentLoader.json",
			wantState:    nil,
		},
	} {
		t.Run(test.name, func(t *testing.T) {
			tempDir := t.TempDir()
			if test.name == "invalid file name" {
				filePath := filepath.Join(tempDir, "my\x00file.json")
				_, err := readLibraryState(contentLoader, filePath)
				if err == nil {
					t.Error("readLibraryState() expected an error but got nil")
				}

				if g, w := err.Error(), "failed to read response file"; !strings.Contains(g, w) {
					t.Errorf("got %q, wanted it to contain %q", g, w)
				}

				return
			}

			if test.name == "invalid content loader" {
				invalidContentLoader := func(data []byte, state *config.LibraryState) error {
					return errors.New("simulated Unmarshal error")
				}
				dst := fmt.Sprintf("%s/copy.json", os.TempDir())
				if err := copyFile(dst, test.jsonFilePath); err != nil {
					t.Error(err)
				}
				_, err := readLibraryState(invalidContentLoader, dst)
				if err == nil {
					t.Errorf("readLibraryState() expected an error but got nil")
				}

				if g, w := err.Error(), "failed to load file"; !strings.Contains(g, w) {
					t.Errorf("got %q, wanted it to contain %q", g, w)
				}
				return
			}

			// The response file is removed by the readLibraryState() function,
			// so we create a copy and read from it.
			dstFilePath := fmt.Sprintf("%s/copy.json", os.TempDir())
			if err := copyFile(dstFilePath, test.jsonFilePath); err != nil {
				t.Error(err)
			}

			gotState, err := readLibraryState(contentLoader, dstFilePath)

			if test.name == "load content with an error message" {
				if err == nil {
					t.Errorf("readLibraryState() expected an error but got nil")
				}

				if g, w := err.Error(), "failed with error message"; !strings.Contains(g, w) {
					t.Errorf("got %q, wanted it to contain %q", g, w)
				}

				return
			}

			if err != nil {
				t.Fatalf("readLibraryState() unexpected error: %v", err)
			}

			if diff := cmp.Diff(test.wantState, gotState); diff != "" {
				t.Errorf("Response library state mismatch (-want +got):\n%s", diff)
			}
		})
	}
}

func copyFile(dst, src string) (err error) {
	sourceFile, err := os.Open(src)
	if err != nil {
		return err
	}
	defer sourceFile.Close()

	destinationFile, err := os.Create(dst)
	if err != nil {
		return err
	}

	defer func() {
		if err = errors.Join(err, destinationFile.Close()); err != nil {
			err = fmt.Errorf("copyFile(%q, %q): %w", dst, src, err)
		}
	}()

	_, err = io.Copy(destinationFile, sourceFile)

	return err
}<|MERGE_RESOLUTION|>--- conflicted
+++ resolved
@@ -263,9 +263,6 @@
 	}
 }
 
-<<<<<<< HEAD
-func TestReadLibraryStateFromJSON(t *testing.T) {
-=======
 func TestSaveLibrarianState(t *testing.T) {
 	t.Parallel()
 	tmpDir := t.TempDir()
@@ -312,7 +309,6 @@
 }
 
 func TestReadConfigureResponseJSON(t *testing.T) {
->>>>>>> 8e36ce3a
 	t.Parallel()
 	contentLoader := func(data []byte, state *config.LibraryState) error {
 		return json.Unmarshal(data, state)
