// Copyright 2025 Google LLC
//
// Licensed under the Apache License, Version 2.0 (the "License");
// you may not use this file except in compliance with the License.
// You may obtain a copy of the License at
//
//	https://www.apache.org/licenses/LICENSE-2.0
//
// Unless required by applicable law or agreed to in writing, software
// distributed under the License is distributed on an "AS IS" BASIS,
// WITHOUT WARRANTIES OR CONDITIONS OF ANY KIND, either express or implied.
// See the License for the specific language governing permissions and
// limitations under the License.

package librarian

import (
	"fmt"
	"strings"
	"testing"

	"github.com/google/go-cmp/cmp"
	"github.com/google/go-cmp/cmp/cmpopts"
	"github.com/googleapis/librarian/internal/config"
	"github.com/googleapis/librarian/internal/conventionalcommits"
	"github.com/googleapis/librarian/internal/gitrepo"
	"github.com/googleapis/librarian/internal/semver"
)

func TestShouldIncludeForRelease(t *testing.T) {
	t.Parallel()
	for _, test := range []struct {
		name         string
		files        []string
		sourceRoots  []string
		excludePaths []string
		want         bool
	}{
		{
			name:         "file in source root, not excluded",
			files:        []string{"a/b/c.go"},
			sourceRoots:  []string{"a"},
			excludePaths: []string{},
			want:         true,
		},
		{
			name:         "file in source root, and excluded",
			files:        []string{"a/b/c.go"},
			sourceRoots:  []string{"a"},
			excludePaths: []string{"a/b"},
		},
		{
			name:         "file not in source root",
			files:        []string{"x/y/z.go"},
			sourceRoots:  []string{"a"},
			excludePaths: []string{},
		},
		{
			name:         "one file included, one file not in source root",
			files:        []string{"a/b/c.go", "x/y/z.go"},
			sourceRoots:  []string{"a"},
			excludePaths: []string{},
			want:         true,
		},
		{
			name:         "one file included, one file excluded",
			files:        []string{"a/b/c.go", "a/d/e.go"},
			sourceRoots:  []string{"a"},
			excludePaths: []string{"a/d"},
			want:         true,
		},
		{
			name:         "all files excluded",
			files:        []string{"a/b/c.go", "a/d/e.go"},
			sourceRoots:  []string{"a"},
			excludePaths: []string{"a/b", "a/d"},
		},
		{
			name:         "all files not in source root",
			files:        []string{"x/y/c.go", "w/z/e.go"},
			sourceRoots:  []string{"a"},
			excludePaths: []string{},
		},
		{
			name:         "a file not in source root and a file in exclude path",
			files:        []string{"a/b/c.go", "w/z/e.go"},
			sourceRoots:  []string{"a"},
			excludePaths: []string{"a/b"},
		},
		{
			name:         "a file in source root and not in exclude path, one file in exclude path and a file outside of source",
			files:        []string{"a/d/c.go", "a/b/c.go", "w/z/e.go"},
			sourceRoots:  []string{"a"},
			excludePaths: []string{"a/b"},
			want:         true,
		},
		{
			name:         "no source roots",
			files:        []string{"a/b/c.go"},
			sourceRoots:  []string{},
			excludePaths: []string{},
		},
		{
			name:         "source root as prefix of another source root",
			files:        []string{"aiplatform/file.go"},
			sourceRoots:  []string{"ai"},
			excludePaths: []string{},
		},
		{
			name:         "excluded path is a directory",
			files:        []string{"foo/bar/baz.go"},
			sourceRoots:  []string{"foo"},
			excludePaths: []string{"foo/bar"},
		},
		{
			name:         "excluded path is a file, file matching it",
			files:        []string{"foo/bar/go.mod"},
			sourceRoots:  []string{"foo"},
			excludePaths: []string{"foo/bar/go.mod"},
		},
		{
			name:         "excluded path is a file, file does not match it",
			files:        []string{"foo/go.mod"},
			sourceRoots:  []string{"foo"},
			excludePaths: []string{"foo/bar/go.mod"},
			want:         true,
		},
		{
			name:         "excluded path is a file with similar name",
			files:        []string{"foo/bar/go.mod.bak"},
			sourceRoots:  []string{"foo"},
			excludePaths: []string{"foo/bar/go.mod"},
			want:         true,
		},
	} {
		t.Run(test.name, func(t *testing.T) {
			t.Parallel()
			got := shouldIncludeForRelease(test.files, test.sourceRoots, test.excludePaths)
			if got != test.want {
				t.Errorf("shouldIncludeForRelease(%v, %v, %v) = %v, want %v", test.files, test.sourceRoots, test.excludePaths, got, test.want)
			}
		})
	}
}

func TestShouldIncludeForGeneration(t *testing.T) {
	t.Parallel()
	for _, test := range []struct {
		name     string
		files    []string
		apiPaths []string
		want     bool
	}{
		{
			name:     "all_files_in_apiPaths",
			files:    []string{"a/b/c.proto"},
			apiPaths: []string{"a"},
			want:     true,
		},
		{
			name:     "some_files_in_apiPaths",
			files:    []string{"a/b/c.proto", "e/f/g.proto"},
			apiPaths: []string{"a"},
			want:     true,
		},
		{
			name:     "no_files_in_apiPaths",
			files:    []string{"a/b/c.proto"},
			apiPaths: []string{"b"},
			want:     false,
		},
	} {
		t.Run(test.name, func(t *testing.T) {
			got := shouldIncludeForGeneration(test.files, test.apiPaths)
			if got != test.want {
				t.Errorf("shouldIncludeForGeneration(%v, %v) = %v, want %v", test.files, test.apiPaths, got, test.want)
			}
		})
	}
}

func TestGetConventionalCommitsSinceLastRelease(t *testing.T) {
	t.Parallel()
	pathAndMessages := []pathAndMessage{
		{
			path:    "foo/a.txt",
			message: "feat(foo): initial commit for foo",
		},
		{
			path:    "bar/a.txt",
			message: "feat(bar): initial commit for bar",
		},
		{
			path:    "foo/b.txt",
			message: "fix(foo): a fix for foo",
		},
		{
			path:    "foo/README.md",
			message: "docs(foo): update README",
		},
		{
			path:    "foo/c.txt",
			message: "feat(foo): another feature for foo",
		},
	}
	repoWithCommits := setupRepoForGetCommits(t, pathAndMessages, []string{"foo-v1.0.0"})
	for _, test := range []struct {
		name          string
		repo          gitrepo.Repository
		library       *config.LibraryState
		want          []*conventionalcommits.ConventionalCommit
		wantErr       bool
		wantErrPhrase string
	}{
		{
			name: "found_matching_commits_for_foo",
			repo: repoWithCommits,
			library: &config.LibraryState{
				ID:                  "foo",
				Version:             "1.0.0",
				TagFormat:           "{id}-v{version}",
				SourceRoots:         []string{"foo"},
				ReleaseExcludePaths: []string{"foo/README.md"},
			},
			want: []*conventionalcommits.ConventionalCommit{
				{
					Type:      "feat",
					Scope:     "foo",
					Subject:   "another feature for foo",
					LibraryID: "foo",
					Footers:   make(map[string]string),
				},
				{
					Type:      "fix",
					Scope:     "foo",
					Subject:   "a fix for foo",
					LibraryID: "foo",
					Footers:   make(map[string]string),
				},
			},
		},
		{
			name: "no_matching_commits_for_foo",
			repo: repoWithCommits,
			library: &config.LibraryState{
				ID:          "foo",
				Version:     "1.0.0",
				TagFormat:   "{id}-v{version}",
				SourceRoots: []string{"no_matching_dir"},
			},
		},
		{
			name: "apiPaths_has_no_impact_on_release",
			repo: repoWithCommits,
			library: &config.LibraryState{
				ID:          "foo",
				Version:     "1.0.0",
				TagFormat:   "{id}-v{version}",
				SourceRoots: []string{"no_matching_dir"}, // For release, only this is considered
				APIs: []*config.API{
					{
						Path: "foo",
					},
					{
						Path: "bar",
					},
				},
			},
		},
		{
			name: "GetCommitsForPathsSinceTag error",
			repo: &MockRepository{
				GetCommitsForPathsSinceTagError: fmt.Errorf("mock error from GetCommitsForPathsSinceTagError"),
			},
			library:       &config.LibraryState{ID: "foo"},
			wantErr:       true,
			wantErrPhrase: "mock error from GetCommitsForPathsSinceTagError",
		},
		{
			name: "ChangedFilesInCommit error",
			repo: &MockRepository{
				GetCommitsForPathsSinceTagValue: []*gitrepo.Commit{
					{Message: "feat(foo): a feature"},
				},
				ChangedFilesInCommitError: fmt.Errorf("mock error from ChangedFilesInCommit"),
			},
			library:       &config.LibraryState{ID: "foo"},
			wantErr:       true,
			wantErrPhrase: "mock error from ChangedFilesInCommit",
		},
		{
			name: "ParseCommit error",
			repo: &MockRepository{
				GetCommitsForPathsSinceTagValue: []*gitrepo.Commit{
					{Message: ""},
				},
				ChangedFilesInCommitValue: []string{"foo/a.txt"},
			},
			library:       &config.LibraryState{ID: "foo", SourceRoots: []string{"foo"}},
			wantErr:       true,
			wantErrPhrase: "failed to parse commit",
		},
	} {
		t.Run(test.name, func(t *testing.T) {
<<<<<<< HEAD
			got, err := GetConventionalCommitsSinceLastRelease(test.repo, test.library, "")
=======
			got, err := getConventionalCommitsSinceLastRelease(test.repo, test.library)
>>>>>>> ef69a317
			if test.wantErr {
				if err == nil {
					t.Fatal("GetConventionalCommitsSinceLastRelease() should have failed")
				}
				if !strings.Contains(err.Error(), test.wantErrPhrase) {
					t.Errorf("GetConventionalCommitsSinceLastRelease() returned error %q, want to contain %q", err.Error(), test.wantErrPhrase)
				}
				return
			}
			if err != nil {
				t.Fatalf("GetConventionalCommitsSinceLastRelease() failed: %v", err)
			}
			if diff := cmp.Diff(test.want, got, cmpopts.IgnoreFields(conventionalcommits.ConventionalCommit{}, "SHA", "CommitHash", "Body", "IsBreaking", "When")); diff != "" {
				t.Errorf("GetConventionalCommitsSinceLastRelease() mismatch (-want +got):\n%s", diff)
			}
		})
	}
}

func TestGetConventionalCommitsSinceLastGeneration(t *testing.T) {
	t.Parallel()
	for _, test := range []struct {
		name          string
		repo          gitrepo.Repository
		library       *config.LibraryState
		want          []*conventionalcommits.ConventionalCommit
		wantErr       bool
		wantErrPhrase string
	}{
		{
			name: "found_matching_file_changes_for_foo",
			library: &config.LibraryState{
				ID: "foo",
				APIs: []*config.API{
					{
						Path: "foo",
					},
				},
			},
			repo: &MockRepository{
				GetCommitsForPathsSinceLastGenByCommit: map[string][]*gitrepo.Commit{
					"1234": {
						{Message: "feat(foo): a feature"},
					},
				},
				ChangedFilesInCommitValue: []string{"foo/a.proto"},
			},
			want: []*conventionalcommits.ConventionalCommit{
				{
					Type:      "feat",
					Scope:     "foo",
					Subject:   "a feature",
					LibraryID: "foo",
					Footers:   map[string]string{},
				},
			},
		},
		{
			name: "no_matching_file_changes_for_foo",
			library: &config.LibraryState{
				ID: "foo",
				APIs: []*config.API{
					{
						Path: "foo",
					},
				},
			},
			repo: &MockRepository{
				GetCommitsForPathsSinceLastGenByCommit: map[string][]*gitrepo.Commit{
					"1234": {
						{Message: "feat(baz): a feature"},
					},
				},
				ChangedFilesInCommitValue: []string{"baz/a.proto", "baz/b.proto", "bar/a.proto"}, // file changed is not in foo/*
			},
		},
		{
			name: "sources_root_has_no_impact",
			library: &config.LibraryState{
				ID: "foo",
				APIs: []*config.API{
					{
						Path: "foo", // For generation, only this is considered
					},
				},
				SourceRoots: []string{
					"baz/",
					"bar/",
				},
			},
			repo: &MockRepository{
				GetCommitsForPathsSinceLastGenByCommit: map[string][]*gitrepo.Commit{
					"1234": {
						{Message: "feat(baz): a feature"},
					},
				},
				ChangedFilesInCommitValue: []string{"baz/a.proto", "baz/b.proto", "bar/a.proto"}, // file changed is not in foo/*
			},
		},
	} {
		t.Run(test.name, func(t *testing.T) {
			got, err := getConventionalCommitsSinceLastGeneration(test.repo, test.library, "1234")
			if test.wantErr {
				if err == nil {
					t.Fatal("getConventionalCommitsSinceLastGeneration() should have failed")
				}
				if !strings.Contains(err.Error(), test.wantErrPhrase) {
					t.Errorf("GetConventionalCommitsSinceLastRelease() returned error %q, want to contain %q", err.Error(), test.wantErrPhrase)
				}
				return
			}
			if err != nil {
				t.Fatalf("GetConventionalCommitsSinceLastRelease() failed: %v", err)
			}
			if diff := cmp.Diff(test.want, got, cmpopts.IgnoreFields(conventionalcommits.ConventionalCommit{}, "SHA", "CommitHash", "Body", "IsBreaking", "When")); diff != "" {
				t.Errorf("GetConventionalCommitsSinceLastRelease() mismatch (-want +got):\n%s", diff)
			}
		})
	}
}

func TestGetHighestChange(t *testing.T) {
	t.Parallel()
	for _, test := range []struct {
		name           string
		commits        []*conventionalcommits.ConventionalCommit
		expectedChange semver.ChangeLevel
	}{
		{
			name: "major change",
			commits: []*conventionalcommits.ConventionalCommit{
				{Type: "feat", IsBreaking: true},
				{Type: "feat"},
				{Type: "fix"},
			},
			expectedChange: semver.Major,
		},
		{
			name: "minor change",
			commits: []*conventionalcommits.ConventionalCommit{
				{Type: "feat"},
				{Type: "fix"},
			},
			expectedChange: semver.Minor,
		},
		{
			name: "patch change",
			commits: []*conventionalcommits.ConventionalCommit{
				{Type: "fix"},
			},
			expectedChange: semver.Patch,
		},
		{
			name: "no change",
			commits: []*conventionalcommits.ConventionalCommit{
				{Type: "docs"},
				{Type: "chore"},
			},
			expectedChange: semver.None,
		},
		{
			name:           "no commits",
			commits:        []*conventionalcommits.ConventionalCommit{},
			expectedChange: semver.None,
		},
		{
			name: "nested commit forces minor bump",
			commits: []*conventionalcommits.ConventionalCommit{
				{Type: "fix"},
				{Type: "feat", IsNested: true},
			},
			expectedChange: semver.Minor,
		},
		{
			name: "nested commit with breaking change forces minor bump",
			commits: []*conventionalcommits.ConventionalCommit{
				{Type: "feat", IsBreaking: true, IsNested: true},
				{Type: "feat"},
			},
			expectedChange: semver.Minor,
		},
		{
			name: "major change and nested commit",
			commits: []*conventionalcommits.ConventionalCommit{
				{Type: "feat", IsBreaking: true},
				{Type: "fix", IsNested: true},
			},
			expectedChange: semver.Major,
		},
		{
			name: "nested commit before major change",
			commits: []*conventionalcommits.ConventionalCommit{
				{Type: "fix", IsNested: true},
				{Type: "feat", IsBreaking: true},
			},
			expectedChange: semver.Major,
		},
		{
			name: "nested commit with only fixes forces minor bump",
			commits: []*conventionalcommits.ConventionalCommit{
				{Type: "fix"},
				{Type: "fix", IsNested: true},
			},
			expectedChange: semver.Minor,
		},
	} {
		t.Run(test.name, func(t *testing.T) {
			highestChange := getHighestChange(test.commits)
			if diff := cmp.Diff(test.expectedChange, highestChange); diff != "" {
				t.Errorf("mismatch (-want +got):\n%s", diff)
			}
		})
	}
}

func TestNextVersion(t *testing.T) {
	t.Parallel()
	for _, test := range []struct {
		name           string
		commits        []*conventionalcommits.ConventionalCommit
		currentVersion string
		wantVersion    string
		wantErr        bool
	}{
		{
			name: "without override version",
			commits: []*conventionalcommits.ConventionalCommit{
				{Type: "feat"},
			},
			currentVersion: "1.0.0",
			wantVersion:    "1.1.0",
		},
		{
			name: "derive next returns error",
			commits: []*conventionalcommits.ConventionalCommit{
				{Type: "feat"},
			},
			currentVersion: "invalid-version",
			wantVersion:    "",
			wantErr:        true,
		},
		{
			name: "breaking change on nested commit results in minor bump",
			commits: []*conventionalcommits.ConventionalCommit{
				{Type: "feat", IsBreaking: true, IsNested: true},
			},
			currentVersion: "1.2.3",
			wantVersion:    "1.3.0",
		},
		{
			name: "major change before nested commit results in major bump",
			commits: []*conventionalcommits.ConventionalCommit{
				{Type: "feat", IsBreaking: true},
				{Type: "fix", IsNested: true},
			},
			currentVersion: "1.2.3",
			wantVersion:    "2.0.0",
		},
	} {
		t.Run(test.name, func(t *testing.T) {
			gotVersion, err := NextVersion(test.commits, test.currentVersion)
			if (err != nil) != test.wantErr {
				t.Errorf("NextVersion() error = %v, wantErr %v", err, test.wantErr)
				return
			}
			if gotVersion != test.wantVersion {
				t.Errorf("NextVersion() = %v, want %v", gotVersion, test.wantVersion)
			}
		})
	}
}<|MERGE_RESOLUTION|>--- conflicted
+++ resolved
@@ -302,11 +302,7 @@
 		},
 	} {
 		t.Run(test.name, func(t *testing.T) {
-<<<<<<< HEAD
-			got, err := GetConventionalCommitsSinceLastRelease(test.repo, test.library, "")
-=======
-			got, err := getConventionalCommitsSinceLastRelease(test.repo, test.library)
->>>>>>> ef69a317
+			got, err := GetConventionalCommitsSinceLastRelease(test.repo, test.library)
 			if test.wantErr {
 				if err == nil {
 					t.Fatal("GetConventionalCommitsSinceLastRelease() should have failed")
