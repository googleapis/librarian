--- conflicted
+++ resolved
@@ -16,23 +16,14 @@
 
 import (
 	"context"
-<<<<<<< HEAD
-=======
 	"fmt"
-	"log/slog"
->>>>>>> 64268c11
 
 	"github.com/googleapis/librarian/internal/cli"
 )
 
 // Run executes the Librarian CLI with the given command line arguments.
 func Run(ctx context.Context, arg ...string) error {
-<<<<<<< HEAD
-	CmdLibrarian.Init()
-	return CmdLibrarian.Run(ctx, arg)
-=======
 	cmd := newLibrarianCommand()
-	slog.Info("librarian", "arguments", arg)
 	return cmd.Run(ctx, arg)
 }
 
@@ -160,5 +151,4 @@
 	addFlagBranch(cmdInit.Flags, cmdInit.Config)
 	addFlagWorkRoot(cmdInit.Flags, cmdInit.Config)
 	return cmdInit
->>>>>>> 64268c11
 }