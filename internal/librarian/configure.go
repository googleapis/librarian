// Copyright 2025 Google LLC
//
// Licensed under the Apache License, Version 2.0 (the "License");
// you may not use this file except in compliance with the License.
// You may obtain a copy of the License at
//
//	https://www.apache.org/licenses/LICENSE-2.0
//
// Unless required by applicable law or agreed to in writing, software
// distributed under the License is distributed on an "AS IS" BASIS,
// WITHOUT WARRANTIES OR CONDITIONS OF ANY KIND, either express or implied.
// See the License for the specific language governing permissions and
// limitations under the License.

package librarian

import (
	"context"
	"errors"
	"fmt"
	"io/fs"
	"log/slog"
	"os"
	"path/filepath"
	"slices"
	"strings"

	"github.com/googleapis/librarian/internal/cli"
	"github.com/googleapis/librarian/internal/config"
	"github.com/googleapis/librarian/internal/statepb"
	"gopkg.in/yaml.v3"
)

var cmdConfigure = &cli.Command{
	Short:     "configure configures libraries for new APIs in a language",
	UsageLine: "librarian configure -language=<language> [flags]",
	Long: `
Specify the language, and optional flags to use non-default repositories, e.g. for testing.
A single API path may be specified if desired; otherwise all API paths will be checked.
A pull request will only be created if -push is specified, in which case the LIBRARIAN_GITHUB_TOKEN
environment variable must be populated with an access token which has write access to the
language repo in which the pull request will be created.

After acquiring the API and language repositories, the Librarian state for the language
repository is loaded and the API repository is scanned for API paths to configure. (If the -api-path
flag is specified, the scanning is skipped and only that API path is configured.) API scanning involves
searching for service config .yaml files, and checking for a publishing.library_settings section that
requests a library specifically for the language we're configuring. Scanning skips API paths which are
already part of a library or which are explicitly ignored.

Having determined the API paths to configure, the command executes the following steps for each API path
separately:
- Run the language container "configure" command
- Commit all changes. (This will not include the generated code.)
- If the API path is still not in a library, presumably it's now ignored. We're done for this API path.
- Otherwise, the process continues in a manner similar to update-apis, running the following
  language container commands:
  - "generate-library" to generate the source code for the library into an empty directory
  - "clean" to clean any previously-generated source code from the language repository
  - "build-library" (after copying the newly-generated code into place in the repository)

If any container command fails, the error is reported, and the repository is reset as
if configuration hadn't occurred for that API path.

Note that the results of generation are *not* committed. It is expected that the
configuration commit is small, and may be manually edited with any missing information.
Once the configuration has been merged, new libraries will be generated the next time
update-apis is run.

After iterating across all API paths, if the -push flag has been specified and any
libraries were successfully regenerated, a pull request is created in the
language repository, containing the generated commits. The pull request description
includes an overview list of what's in each commit, along with any failures in other
libraries. (The details of the failures are not included; consult the logs for
the command to see exactly what happened.)

If the -push flag has not been specified but a pull request would have been created,
the description of the pull request that would have been created is included in the
output of the command. Even if a pull request isn't created, any successful configuration
commits will still be present in the language repo.
`,
	Run: runConfigure,
}

func init() {
<<<<<<< HEAD
	cmdConfigure.SetFlags([]func(fs *flag.FlagSet){
		addFlagImage,
		addFlagWorkRoot,
		addFlagAPIPath,
		addFlagAPIRoot,
		addFlagGitUserEmail,
		addFlagGitUserName,
		addFlagLanguage,
		addFlagPush,
		addFlagRepoRoot,
		addFlagRepoUrl,
		addFlagSecretsProject,
		addFlagCi,
	})
}

func runConfigure(ctx context.Context, cfg *config.Config) error {
	state, err := createCommandStateForLanguage(ctx, cfg)
=======
	cmdConfigure.InitFlags()
	addFlagImage(cmdConfigure.Flags)
	addFlagWorkRoot(cmdConfigure.Flags)
	addFlagAPIPath(cmdConfigure.Flags)
	addFlagAPIRoot(cmdConfigure.Flags)
	addFlagGitUserEmail(cmdConfigure.Flags)
	addFlagGitUserName(cmdConfigure.Flags)
	addFlagLanguage(cmdConfigure.Flags)
	addFlagPush(cmdConfigure.Flags)
	addFlagRepoRoot(cmdConfigure.Flags)
	addFlagRepoUrl(cmdConfigure.Flags)
	addFlagSecretsProject(cmdConfigure.Flags)
}

func runConfigure(ctx context.Context, cfg *config.Config) error {
	state, err := createCommandStateForLanguage(ctx, cfg.WorkRoot, cfg.RepoRoot, cfg.RepoURL, cfg.Language, cfg.Image,
		os.Getenv(defaultRepositoryEnvironmentVariable), cfg.SecretsProject)
>>>>>>> 6a33e668
	if err != nil {
		return err
	}
	return executeConfigure(ctx, state, cfg)
}

func executeConfigure(ctx context.Context, state *commandState, cfg *config.Config) error {

	outputRoot := filepath.Join(state.workRoot, "output")
	if err := os.Mkdir(outputRoot, 0755); err != nil {
		return err
	}
	slog.Info(fmt.Sprintf("Code will be generated in %s", outputRoot))

	var apiRoot string
	if cfg.APIRoot == "" {
		repo, err := cloneGoogleapis(state.workRoot, cfg.CI)
		if err != nil {
			return err
		}
		apiRoot = repo.Dir
	} else {
		// We assume it's okay not to take a defensive copy of apiRoot in the configure command,
		// as "vanilla" configuration/generation shouldn't need to edit any protos. (That's just an escape hatch.)
		absRoot, err := filepath.Abs(cfg.APIRoot)
		if err != nil {
			return err
		}
		apiRoot = absRoot
	}
	apiPaths, err := findApisToConfigure(apiRoot, state.pipelineState, cfg.Language, cfg.APIPath)
	if err != nil {
		return err
	}

	prContent := PullRequestContent{}
	for _, apiPath := range apiPaths {
		err = configureApi(state, outputRoot, apiRoot, apiPath, cfg.GitUserName, cfg.GitUserEmail, &prContent)
		if err != nil {
			return err
		}
	}

	_, err = createPullRequest(ctx, state, &prContent, "feat: API configuration", "", "config", cfg.GitHubToken, cfg.Push)
	return err
}

// Returns a collection of APIs to configure, either from the api-path flag,
// or by examining the service config YAML files to find APIs which have requested libraries,
// but which aren't yet configured.
func findApisToConfigure(apiRoot string, state *statepb.PipelineState, language string, apiPath string) ([]string, error) {
	languageSettingsName := language + "_settings"
	if apiPath != "" {
		return []string{apiPath}, nil
	}
	var apiPaths []string
	err := filepath.WalkDir(apiRoot, func(path string, d fs.DirEntry, err error) error {
		if d.Name() == ".git" {
			return filepath.SkipDir
		}
		if err != nil {
			return err
		}
		// TODO(https://github.com/googleapis/librarian/issues/551): validate that we only have a single yaml file per directory.
		if !d.IsDir() && strings.HasSuffix(d.Name(), ".yaml") && !strings.HasSuffix(d.Name(), "gapic.yaml") {
			apiPath, err := filepath.Rel(apiRoot, filepath.Dir(path))
			if err != nil {
				return err
			}
			// If we already generate this library, skip the rest of this directory.
			if findLibraryIDByApiPath(state, apiPath) != "" || slices.Contains(state.IgnoredApiPaths, apiPath) {
				return filepath.SkipDir
			}

			generate, err := shouldBeGenerated(path, languageSettingsName)
			if err != nil {
				return err
			}
			if generate {
				apiPaths = append(apiPaths, apiPath)
			}
			// Whether we were configured, we can skip the rest of this directory.
			return filepath.SkipDir
		}
		return nil
	})
	if err != nil {
		return nil, err
	}
	return apiPaths, nil
}

// Loads a service config YAML file from the given path, and looks
// for a set of language settings requesting that the API be generated
// in the given language, with a destination of GITHUB or PACKAGE_MANAGER.
func shouldBeGenerated(serviceYamlPath, languageSettingsName string) (bool, error) {
	data, err := os.ReadFile(serviceYamlPath)
	if err != nil {
		return false, err
	}
	config := make(map[string]interface{})

	err = yaml.Unmarshal(data, &config)
	if err != nil {
		return false, err
	}

	t, ok := config["type"].(string)
	if !ok {
		return false, nil
	}
	if t != "google.api.Service" {
		return false, nil
	}

	publishing, ok := config["publishing"].(map[string]interface{})
	if !ok {
		return false, nil
	}
	librarySettings, ok := publishing["library_settings"].([]interface{})
	if !ok {
		return false, nil
	}
	if len(librarySettings) != 1 {
		return false, errors.New("wrong number of library_settings in service config")
	}
	firstSettings, ok := librarySettings[0].(map[string]interface{})
	if !ok {
		return false, nil
	}
	languageSettings, ok := firstSettings[languageSettingsName].(map[string]interface{})
	if !ok {
		return false, nil
	}

	commonSettings, ok := languageSettings["common"].(map[string]interface{})
	if !ok {
		return false, nil
	}
	destinations, ok := commonSettings["destinations"].([]interface{})
	if !ok {
		return false, nil
	}
	for _, destination := range destinations {
		destinationText, ok := destination.(string)
		if ok {
			if destinationText == "GITHUB" || destinationText == "PACKAGE_MANAGER" {
				return true, nil
			}
		}
	}
	return false, nil
}

// Attempts to configure a single API. Steps taken:
// - Run the configure container command
//   - If this fails, indicate that in prDescription and return
//
// - Reformat the state file (which we'd expect to be modified)
// - Check that we now have a library containing the given API (or an ignore entry)
// - Commit the change
// - If we only have an ignore entry, indicate that in prDescription and return
// - Otherwise, try to generate and build the new library
//   - If the generate/build fails, revert the previous commit and indicate that in the prDescription
//   - If the generate/build fails, just reset the working directory (so don't commit the generation) and indicate that in the prDescription
//
// This function only returns an error in the case of non-container failures, which are expected to be fatal.
// If the function returns a non-error, the repo will be clean when the function returns (so can be used for the next step)
func configureApi(state *commandState, outputRoot, apiRoot, apiPath, gitUserName, gitUserEmail string, prContent *PullRequestContent) error {
	cc := state.containerConfig
	languageRepo := state.languageRepo

	slog.Info(fmt.Sprintf("Configuring %s", apiPath))

	generatorInput := filepath.Join(languageRepo.Dir, config.GeneratorInputDir)
	if err := cc.Configure(apiRoot, apiPath, generatorInput); err != nil {
		addErrorToPullRequest(prContent, apiPath, err, "configuring")
		if err := languageRepo.CleanWorkingTree(); err != nil {
			return err
		}
		return nil
	}

	// Reload (and then resave, to reformat) the ps, so we can find the newly-configured library
	ps, err := loadRepoPipelineState(languageRepo)
	if err != nil {
		return err
	}
	state.pipelineState = ps
	err = savePipelineState(state)
	if err != nil {
		return err
	}

	// We should now have a library for the given API path, or it should be ignored.
	libraryID := findLibraryIDByApiPath(ps, apiPath)
	if libraryID == "" {
		// If it's newly-ignored, just commit the state change. This is still a "success" case.
		if slices.Contains(ps.IgnoredApiPaths, apiPath) {
			msg := fmt.Sprintf("feat: Added ignore entry for API %s", apiPath)
			if err := commitAll(languageRepo, msg, gitUserName, gitUserEmail); err != nil {
				return err
			}
			addSuccessToPullRequest(prContent, fmt.Sprintf("Ignored API %s", apiPath))
			return nil
		}
		addErrorToPullRequest(prContent, apiPath, err, "finding new library for")
		if err := languageRepo.CleanWorkingTree(); err != nil {
			return err
		}
		return nil
	}

	msg := fmt.Sprintf("feat: Configured library %s for API %s", libraryID, apiPath)
	if err := commitAll(languageRepo, msg, gitUserName, gitUserEmail); err != nil {
		return err
	}

	// From here on, if we need to report a non-fatal error, we also need to revert the commit we've just created.
	// We generate, clean, copy, build.
	outputDir := filepath.Join(outputRoot, libraryID)
	if err := os.Mkdir(outputDir, 0755); err != nil {
		return err
	}

	if err := cc.GenerateLibrary(apiRoot, outputDir, generatorInput, libraryID); err != nil {
		prContent.Errors = append(prContent.Errors, logPartialError(libraryID, err, "generating"))
		if err := languageRepo.CleanAndRevertHeadCommit(); err != nil {
			return err
		}
		return nil
	}
	if err := cc.Clean(languageRepo.Dir, libraryID); err != nil {
		prContent.Errors = append(prContent.Errors, logPartialError(libraryID, err, "cleaning"))
		if err := languageRepo.CleanAndRevertHeadCommit(); err != nil {
			return err
		}
		return nil
	}
	// If the copy operation fails, it's fine to just fail hard.
	if err := os.CopyFS(languageRepo.Dir, os.DirFS(outputDir)); err != nil {
		return err
	}
	if err := cc.BuildLibrary(languageRepo.Dir, libraryID); err != nil {
		prContent.Errors = append(prContent.Errors, logPartialError(libraryID, err, "building"))
		if err := languageRepo.CleanAndRevertHeadCommit(); err != nil {
			return err
		}
		return nil
	}

	// Success!
	if err := languageRepo.CleanWorkingTree(); err != nil {
		return err
	}
	addSuccessToPullRequest(prContent, fmt.Sprintf("Configured library %s for API %s", libraryID, apiPath))
	return nil
}<|MERGE_RESOLUTION|>--- conflicted
+++ resolved
@@ -83,26 +83,6 @@
 }
 
 func init() {
-<<<<<<< HEAD
-	cmdConfigure.SetFlags([]func(fs *flag.FlagSet){
-		addFlagImage,
-		addFlagWorkRoot,
-		addFlagAPIPath,
-		addFlagAPIRoot,
-		addFlagGitUserEmail,
-		addFlagGitUserName,
-		addFlagLanguage,
-		addFlagPush,
-		addFlagRepoRoot,
-		addFlagRepoUrl,
-		addFlagSecretsProject,
-		addFlagCi,
-	})
-}
-
-func runConfigure(ctx context.Context, cfg *config.Config) error {
-	state, err := createCommandStateForLanguage(ctx, cfg)
-=======
 	cmdConfigure.InitFlags()
 	addFlagImage(cmdConfigure.Flags)
 	addFlagWorkRoot(cmdConfigure.Flags)
@@ -115,12 +95,12 @@
 	addFlagRepoRoot(cmdConfigure.Flags)
 	addFlagRepoUrl(cmdConfigure.Flags)
 	addFlagSecretsProject(cmdConfigure.Flags)
+  addFlagCi(cmdConfigure.Flags)
 }
 
 func runConfigure(ctx context.Context, cfg *config.Config) error {
 	state, err := createCommandStateForLanguage(ctx, cfg.WorkRoot, cfg.RepoRoot, cfg.RepoURL, cfg.Language, cfg.Image,
-		os.Getenv(defaultRepositoryEnvironmentVariable), cfg.SecretsProject)
->>>>>>> 6a33e668
+		os.Getenv(defaultRepositoryEnvironmentVariable), cfg.SecretsProject, cfg.ci)
 	if err != nil {
 		return err
 	}
