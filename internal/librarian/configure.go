// Copyright 2025 Google LLC
//
// Licensed under the Apache License, Version 2.0 (the "License");
// you may not use this file except in compliance with the License.
// You may obtain a copy of the License at
//
//	https://www.apache.org/licenses/LICENSE-2.0
//
// Unless required by applicable law or agreed to in writing, software
// distributed under the License is distributed on an "AS IS" BASIS,
// WITHOUT WARRANTIES OR CONDITIONS OF ANY KIND, either express or implied.
// See the License for the specific language governing permissions and
// limitations under the License.

package librarian

import (
	"context"
	"fmt"
	"log/slog"
	"os"
	"path/filepath"
	"slices"

	"github.com/googleapis/librarian/internal/cli"
	"github.com/googleapis/librarian/internal/config"
)

var cmdConfigure = &cli.Command{
	Short:     "configure configures libraries for new APIs in a language",
	UsageLine: "librarian configure [flags]",
	Long: `
Specify optional flags to use non-default repositories, e.g. for testing.
A single API path may be specified if desired; otherwise all API paths will be checked.
A pull request will only be created if -push is specified, in which case the LIBRARIAN_GITHUB_TOKEN
environment variable must be populated with an access token which has write access to the
language repo in which the pull request will be created.

After acquiring the API and language repositories, the Librarian state for the language
repository is loaded and the API repository is scanned for API paths to configure. (If the -api
flag is specified, the scanning is skipped and only that API path is configured.) API scanning involves
searching for service config .yaml files, and checking for a publishing.library_settings section that
requests a library specifically for the language we're configuring. Scanning skips API paths which are
already part of a library or which are explicitly ignored.

Having determined the API paths to configure, the command executes the following steps for each API path
separately:
- Run the language container "configure" command
- Commit all changes. (This will not include the generated code.)
- If the API path is still not in a library, presumably it's now ignored. We're done for this API path.
- Otherwise, the process continues in a manner similar to update-apis, running the following
  language container commands:
  - "generate-library" to generate the source code for the library into an empty directory
  - "clean" to clean any previously-generated source code from the language repository
  - "build-library" (after copying the newly-generated code into place in the repository)

If any container command fails, the error is reported, and the repository is reset as
if configuration hadn't occurred for that API path.

Note that the results of generation are *not* committed. It is expected that the
configuration commit is small, and may be manually edited with any missing information.
Once the configuration has been merged, new libraries will be generated the next time
update-apis is run.

After iterating across all API paths, if the -push flag has been specified and any
libraries were successfully regenerated, a pull request is created in the
language repository, containing the generated commits. The pull request description
includes an overview list of what's in each commit, along with any failures in other
libraries. (The details of the failures are not included; consult the logs for
the command to see exactly what happened.)

If the -push flag has not been specified but a pull request would have been created,
the description of the pull request that would have been created is included in the
output of the command. Even if a pull request isn't created, any successful configuration
commits will still be present in the language repo.
`,
	Run: runConfigure,
}

func init() {
	cmdConfigure.Init()
	fs := cmdConfigure.Flags
	cfg := cmdConfigure.Config

	addFlagImage(fs, cfg)
	addFlagWorkRoot(fs, cfg)
	addFlagAPIPath(fs, cfg)
	addFlagAPIRoot(fs, cfg)
	addFlagGitUserEmail(fs, cfg)
	addFlagGitUserName(fs, cfg)
	addFlagPush(fs, cfg)
	addFlagRepo(fs, cfg)
	addFlagSecretsProject(fs, cfg)
}

func runConfigure(ctx context.Context, cfg *config.Config) error {
<<<<<<< HEAD
	state, err := createCommandStateForLanguage(cfg.WorkRoot, cfg.RepoRoot, cfg.RepoURL, cfg.Image, cfg.SecretsProject, cfg.CI, cfg.UserUID, cfg.UserGID)
=======
	state, err := createCommandStateForLanguage(cfg.WorkRoot, cfg.Repo, cfg.Language,
		cfg.Image, cfg.LibrarianRepository, cfg.SecretsProject, cfg.CI, cfg.UserUID, cfg.UserGID)
>>>>>>> 9835268d
	if err != nil {
		return err
	}
	return executeConfigure(ctx, state, cfg)
}

func executeConfigure(ctx context.Context, state *commandState, cfg *config.Config) error {

	outputRoot := filepath.Join(state.workRoot, "output")
	if err := os.Mkdir(outputRoot, 0755); err != nil {
		return err
	}
	slog.Info("Code will be generated", "dir", outputRoot)

	var apiRoot string
	if cfg.APIRoot == "" {
		repo, err := cloneGoogleapis(state.workRoot, cfg.CI)
		if err != nil {
			return err
		}
		apiRoot = repo.Dir
	} else {
		// We assume it's okay not to take a defensive copy of apiRoot in the configure command,
		// as "vanilla" configuration/generation shouldn't need to edit any protos. (That's just an escape hatch.)
		absRoot, err := filepath.Abs(cfg.APIRoot)
		if err != nil {
			return err
		}
		apiRoot = absRoot
	}
	apiPaths := []string{cfg.APIPath}

	prContent := PullRequestContent{}
	for _, apiPath := range apiPaths {
		err := configureApi(ctx, state, cfg, outputRoot, apiRoot, apiPath, &prContent)
		if err != nil {
			return err
		}
	}

	_, err := createPullRequest(ctx, state, &prContent, "feat: API configuration", "", "config", cfg.GitHubToken, cfg.Push)
	return err
}

<<<<<<< HEAD
// Attempts to configure a single API. Steps taken:
=======
// Returns a collection of APIs to configure, either from the api flag,
// or by examining the service config YAML files to find APIs which have requested libraries,
// but which aren't yet configured.
func findApisToConfigure(apiRoot string, state *statepb.PipelineState, language string, apiPath string) ([]string, error) {
	languageSettingsName := language + "_settings"
	if apiPath != "" {
		return []string{apiPath}, nil
	}
	var apiPaths []string
	err := filepath.WalkDir(apiRoot, func(path string, d fs.DirEntry, err error) error {
		if d.Name() == ".git" {
			return filepath.SkipDir
		}
		if err != nil {
			return err
		}
		// TODO(https://github.com/googleapis/librarian/issues/551): validate that we only have a single yaml file per directory.
		if !d.IsDir() && strings.HasSuffix(d.Name(), ".yaml") && !strings.HasSuffix(d.Name(), "gapic.yaml") {
			apiPath, err := filepath.Rel(apiRoot, filepath.Dir(path))
			if err != nil {
				return err
			}
			// If we already generate this library, skip the rest of this directory.
			if findLibraryIDByApiPath(state, apiPath) != "" || slices.Contains(state.IgnoredApiPaths, apiPath) {
				return filepath.SkipDir
			}

			generate, err := shouldBeGenerated(path, languageSettingsName)
			if err != nil {
				return err
			}
			if generate {
				apiPaths = append(apiPaths, apiPath)
			}
			// Whether we were configured, we can skip the rest of this directory.
			return filepath.SkipDir
		}
		return nil
	})
	if err != nil {
		return nil, err
	}
	return apiPaths, nil
}

// Loads a service config YAML file from the given path, and looks
// for a set of language settings requesting that the API be generated
// in the given language, with a destination of GITHUB or PACKAGE_MANAGER.
func shouldBeGenerated(serviceYamlPath, languageSettingsName string) (bool, error) {
	data, err := os.ReadFile(serviceYamlPath)
	if err != nil {
		return false, err
	}
	config := make(map[string]interface{})

	err = yaml.Unmarshal(data, &config)
	if err != nil {
		return false, err
	}

	t, ok := config["type"].(string)
	if !ok {
		return false, nil
	}
	if t != "google.api.Service" {
		return false, nil
	}

	publishing, ok := config["publishing"].(map[string]interface{})
	if !ok {
		return false, nil
	}
	librarySettings, ok := publishing["library_settings"].([]interface{})
	if !ok {
		return false, nil
	}
	if len(librarySettings) != 1 {
		return false, errors.New("wrong number of library_settings in service config")
	}
	firstSettings, ok := librarySettings[0].(map[string]interface{})
	if !ok {
		return false, nil
	}
	languageSettings, ok := firstSettings[languageSettingsName].(map[string]interface{})
	if !ok {
		return false, nil
	}

	commonSettings, ok := languageSettings["common"].(map[string]interface{})
	if !ok {
		return false, nil
	}
	destinations, ok := commonSettings["destinations"].([]interface{})
	if !ok {
		return false, nil
	}
	for _, destination := range destinations {
		destinationText, ok := destination.(string)
		if ok {
			if destinationText == "GITHUB" || destinationText == "PACKAGE_MANAGER" {
				return true, nil
			}
		}
	}
	return false, nil
}

// configureAPI attempts to configure a single API. Steps taken:
>>>>>>> 9835268d
// - Run the configure container command
//   - If this fails, indicate that in prDescription and return
//   - Reformat the state file (which we'd expect to be modified)
//   - Check that we now have a library containing the given API (or an ignore
//     entry)
//   - Commit the change
//   - If we only have an ignore entry, indicate that in prDescription and return
//   - Otherwise, try to generate and build the new library
//   - If the generate/build fails, revert the previous commit and indicate
//     that in the prDescription
//   - If the generate/build fails, just reset the working directory (so don't
//     commit the generation) and indicate that in the prDescription
//
// This function only returns an error in the case of non-container failures,
// which are expected to be fatal.  If the function returns a non-error, the
// repo will be clean when the function returns (so can be used for the next
// step).
func configureApi(ctx context.Context, state *commandState, cfg *config.Config, outputRoot, apiRoot, apiPath string, prContent *PullRequestContent) error {
	cc := state.containerConfig
	languageRepo := state.languageRepo

	slog.Info("Configuring", "path", apiPath)

	generatorInput := filepath.Join(languageRepo.Dir, config.GeneratorInputDir)
	if err := cc.Configure(ctx, cfg, apiRoot, apiPath, generatorInput); err != nil {
		addErrorToPullRequest(prContent, apiPath, err, "configuring")
		if err := languageRepo.CleanWorkingTree(); err != nil {
			return err
		}
		return nil
	}

	// Reload (and then resave, to reformat) the ps, so we can find the newly-configured library
	ps, err := loadRepoPipelineState(languageRepo)
	if err != nil {
		return err
	}
	state.pipelineState = ps
	err = savePipelineState(state)
	if err != nil {
		return err
	}

	// We should now have a library for the given API path, or it should be ignored.
	libraryID := findLibraryIDByApiPath(ps, apiPath)
	if libraryID == "" {
		// If it's newly-ignored, just commit the state change. This is still a "success" case.
		if slices.Contains(ps.IgnoredApiPaths, apiPath) {
			msg := fmt.Sprintf("feat: Added ignore entry for API %s", apiPath)
			if err := commitAll(languageRepo, msg, cfg.GitUserName, cfg.GitUserEmail); err != nil {
				return err
			}
			addSuccessToPullRequest(prContent, fmt.Sprintf("Ignored API %s", apiPath))
			return nil
		}
		addErrorToPullRequest(prContent, apiPath, err, "finding new library for")
		if err := languageRepo.CleanWorkingTree(); err != nil {
			return err
		}
		return nil
	}

	msg := fmt.Sprintf("feat: Configured library %s for API %s", libraryID, apiPath)
	if err := commitAll(languageRepo, msg, cfg.GitUserName, cfg.GitUserEmail); err != nil {
		return err
	}

	// From here on, if we need to report a non-fatal error, we also need to revert the commit we've just created.
	// We generate, clean, copy, build.
	outputDir := filepath.Join(outputRoot, libraryID)
	if err := os.Mkdir(outputDir, 0755); err != nil {
		return err
	}

	if err := cc.GenerateLibrary(ctx, cfg, apiRoot, outputDir, generatorInput, libraryID); err != nil {
		prContent.Errors = append(prContent.Errors, logPartialError(libraryID, err, "generating"))
		if err := languageRepo.CleanAndRevertHeadCommit(); err != nil {
			return err
		}
		return nil
	}
	if err := cc.Clean(ctx, cfg, languageRepo.Dir, libraryID); err != nil {
		prContent.Errors = append(prContent.Errors, logPartialError(libraryID, err, "cleaning"))
		if err := languageRepo.CleanAndRevertHeadCommit(); err != nil {
			return err
		}
		return nil
	}
	// If the copy operation fails, it's fine to just fail hard.
	if err := os.CopyFS(languageRepo.Dir, os.DirFS(outputDir)); err != nil {
		return err
	}
	if err := cc.BuildLibrary(ctx, cfg, languageRepo.Dir, libraryID); err != nil {
		prContent.Errors = append(prContent.Errors, logPartialError(libraryID, err, "building"))
		if err := languageRepo.CleanAndRevertHeadCommit(); err != nil {
			return err
		}
		return nil
	}

	// Success!
	if err := languageRepo.CleanWorkingTree(); err != nil {
		return err
	}
	addSuccessToPullRequest(prContent, fmt.Sprintf("Configured library %s for API %s", libraryID, apiPath))
	return nil
}<|MERGE_RESOLUTION|>--- conflicted
+++ resolved
@@ -94,12 +94,7 @@
 }
 
 func runConfigure(ctx context.Context, cfg *config.Config) error {
-<<<<<<< HEAD
-	state, err := createCommandStateForLanguage(cfg.WorkRoot, cfg.RepoRoot, cfg.RepoURL, cfg.Image, cfg.SecretsProject, cfg.CI, cfg.UserUID, cfg.UserGID)
-=======
-	state, err := createCommandStateForLanguage(cfg.WorkRoot, cfg.Repo, cfg.Language,
-		cfg.Image, cfg.LibrarianRepository, cfg.SecretsProject, cfg.CI, cfg.UserUID, cfg.UserGID)
->>>>>>> 9835268d
+	state, err := createCommandStateForLanguage(cfg.WorkRoot, cfg.Repo, cfg.Image, cfg.SecretsProject, cfg.CI, cfg.UserUID, cfg.UserGID)
 	if err != nil {
 		return err
 	}
@@ -144,118 +139,7 @@
 	return err
 }
 
-<<<<<<< HEAD
-// Attempts to configure a single API. Steps taken:
-=======
-// Returns a collection of APIs to configure, either from the api flag,
-// or by examining the service config YAML files to find APIs which have requested libraries,
-// but which aren't yet configured.
-func findApisToConfigure(apiRoot string, state *statepb.PipelineState, language string, apiPath string) ([]string, error) {
-	languageSettingsName := language + "_settings"
-	if apiPath != "" {
-		return []string{apiPath}, nil
-	}
-	var apiPaths []string
-	err := filepath.WalkDir(apiRoot, func(path string, d fs.DirEntry, err error) error {
-		if d.Name() == ".git" {
-			return filepath.SkipDir
-		}
-		if err != nil {
-			return err
-		}
-		// TODO(https://github.com/googleapis/librarian/issues/551): validate that we only have a single yaml file per directory.
-		if !d.IsDir() && strings.HasSuffix(d.Name(), ".yaml") && !strings.HasSuffix(d.Name(), "gapic.yaml") {
-			apiPath, err := filepath.Rel(apiRoot, filepath.Dir(path))
-			if err != nil {
-				return err
-			}
-			// If we already generate this library, skip the rest of this directory.
-			if findLibraryIDByApiPath(state, apiPath) != "" || slices.Contains(state.IgnoredApiPaths, apiPath) {
-				return filepath.SkipDir
-			}
-
-			generate, err := shouldBeGenerated(path, languageSettingsName)
-			if err != nil {
-				return err
-			}
-			if generate {
-				apiPaths = append(apiPaths, apiPath)
-			}
-			// Whether we were configured, we can skip the rest of this directory.
-			return filepath.SkipDir
-		}
-		return nil
-	})
-	if err != nil {
-		return nil, err
-	}
-	return apiPaths, nil
-}
-
-// Loads a service config YAML file from the given path, and looks
-// for a set of language settings requesting that the API be generated
-// in the given language, with a destination of GITHUB or PACKAGE_MANAGER.
-func shouldBeGenerated(serviceYamlPath, languageSettingsName string) (bool, error) {
-	data, err := os.ReadFile(serviceYamlPath)
-	if err != nil {
-		return false, err
-	}
-	config := make(map[string]interface{})
-
-	err = yaml.Unmarshal(data, &config)
-	if err != nil {
-		return false, err
-	}
-
-	t, ok := config["type"].(string)
-	if !ok {
-		return false, nil
-	}
-	if t != "google.api.Service" {
-		return false, nil
-	}
-
-	publishing, ok := config["publishing"].(map[string]interface{})
-	if !ok {
-		return false, nil
-	}
-	librarySettings, ok := publishing["library_settings"].([]interface{})
-	if !ok {
-		return false, nil
-	}
-	if len(librarySettings) != 1 {
-		return false, errors.New("wrong number of library_settings in service config")
-	}
-	firstSettings, ok := librarySettings[0].(map[string]interface{})
-	if !ok {
-		return false, nil
-	}
-	languageSettings, ok := firstSettings[languageSettingsName].(map[string]interface{})
-	if !ok {
-		return false, nil
-	}
-
-	commonSettings, ok := languageSettings["common"].(map[string]interface{})
-	if !ok {
-		return false, nil
-	}
-	destinations, ok := commonSettings["destinations"].([]interface{})
-	if !ok {
-		return false, nil
-	}
-	for _, destination := range destinations {
-		destinationText, ok := destination.(string)
-		if ok {
-			if destinationText == "GITHUB" || destinationText == "PACKAGE_MANAGER" {
-				return true, nil
-			}
-		}
-	}
-	return false, nil
-}
-
 // configureAPI attempts to configure a single API. Steps taken:
->>>>>>> 9835268d
 // - Run the configure container command
 //   - If this fails, indicate that in prDescription and return
 //   - Reformat the state file (which we'd expect to be modified)
