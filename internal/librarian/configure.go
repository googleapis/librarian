--- conflicted
+++ resolved
@@ -140,11 +140,7 @@
 
 	prContent := PullRequestContent{}
 	for _, apiPath := range apiPaths {
-<<<<<<< HEAD
-		err = configureApi(ctx, state, outputRoot, apiRoot, apiPath, cfg.GitUserName, cfg.GitUserEmail, &prContent)
-=======
-		err = configureApi(state, cfg, outputRoot, apiRoot, apiPath, &prContent)
->>>>>>> 922a4304
+		err = configureApi(ctx, state, cfg, outputRoot, apiRoot, apiPath, &prContent)
 		if err != nil {
 			return err
 		}
@@ -275,22 +271,14 @@
 //
 // This function only returns an error in the case of non-container failures, which are expected to be fatal.
 // If the function returns a non-error, the repo will be clean when the function returns (so can be used for the next step)
-<<<<<<< HEAD
-func configureApi(ctx context.Context, state *commandState, outputRoot, apiRoot, apiPath, gitUserName, gitUserEmail string, prContent *PullRequestContent) error {
-=======
-func configureApi(state *commandState, cfg *config.Config, outputRoot, apiRoot, apiPath string, prContent *PullRequestContent) error {
->>>>>>> 922a4304
+func configureApi(ctx context.Context, state *commandState, cfg *config.Config, outputRoot, apiRoot, apiPath string, prContent *PullRequestContent) error {
 	cc := state.containerConfig
 	languageRepo := state.languageRepo
 
 	slog.Info(fmt.Sprintf("Configuring %s", apiPath))
 
 	generatorInput := filepath.Join(languageRepo.Dir, config.GeneratorInputDir)
-<<<<<<< HEAD
-	if err := cc.Configure(ctx, apiRoot, apiPath, generatorInput); err != nil {
-=======
-	if err := cc.Configure(cfg, apiRoot, apiPath, generatorInput); err != nil {
->>>>>>> 922a4304
+	if err := cc.Configure(ctx, cfg, apiRoot, apiPath, generatorInput); err != nil {
 		addErrorToPullRequest(prContent, apiPath, err, "configuring")
 		if err := languageRepo.CleanWorkingTree(); err != nil {
 			return err
@@ -340,22 +328,14 @@
 		return err
 	}
 
-<<<<<<< HEAD
-	if err := cc.GenerateLibrary(ctx, apiRoot, outputDir, generatorInput, libraryID); err != nil {
-=======
-	if err := cc.GenerateLibrary(cfg, apiRoot, outputDir, generatorInput, libraryID); err != nil {
->>>>>>> 922a4304
+	if err := cc.GenerateLibrary(ctx, cfg, apiRoot, outputDir, generatorInput, libraryID); err != nil {
 		prContent.Errors = append(prContent.Errors, logPartialError(libraryID, err, "generating"))
 		if err := languageRepo.CleanAndRevertHeadCommit(); err != nil {
 			return err
 		}
 		return nil
 	}
-<<<<<<< HEAD
-	if err := cc.Clean(ctx, languageRepo.Dir, libraryID); err != nil {
-=======
-	if err := cc.Clean(cfg, languageRepo.Dir, libraryID); err != nil {
->>>>>>> 922a4304
+	if err := cc.Clean(ctx, cfg, languageRepo.Dir, libraryID); err != nil {
 		prContent.Errors = append(prContent.Errors, logPartialError(libraryID, err, "cleaning"))
 		if err := languageRepo.CleanAndRevertHeadCommit(); err != nil {
 			return err
@@ -366,11 +346,7 @@
 	if err := os.CopyFS(languageRepo.Dir, os.DirFS(outputDir)); err != nil {
 		return err
 	}
-<<<<<<< HEAD
-	if err := cc.BuildLibrary(ctx, languageRepo.Dir, libraryID); err != nil {
-=======
-	if err := cc.BuildLibrary(cfg, languageRepo.Dir, libraryID); err != nil {
->>>>>>> 922a4304
+	if err := cc.BuildLibrary(ctx, cfg, languageRepo.Dir, libraryID); err != nil {
 		prContent.Errors = append(prContent.Errors, logPartialError(libraryID, err, "building"))
 		if err := languageRepo.CleanAndRevertHeadCommit(); err != nil {
 			return err
