--- conflicted
+++ resolved
@@ -100,13 +100,8 @@
 }
 
 func runConfigure(ctx context.Context, cfg *config.Config) error {
-<<<<<<< HEAD
-	state, err := createCommandStateForLanguage(cfg.WorkRoot, cfg.Repo, cfg.Language, cfg.Image,
-		cfg.LibrarianRepository, cfg.SecretsProject, cfg.CI)
-=======
-	state, err := createCommandStateForLanguage(cfg.WorkRoot, cfg.RepoRoot, cfg.RepoURL, cfg.Language,
+	state, err := createCommandStateForLanguage(cfg.WorkRoot, cfg.Repo, cfg.Language,
 		cfg.Image, cfg.LibrarianRepository, cfg.SecretsProject, cfg.CI, cfg.UserUID, cfg.UserGID)
->>>>>>> dcf81d04
 	if err != nil {
 		return err
 	}
