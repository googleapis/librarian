--- conflicted
+++ resolved
@@ -1236,11 +1236,7 @@
 
 			if test.wantErr {
 				if err == nil {
-<<<<<<< HEAD
 					t.Error("updateLibrary() should return error")
-=======
-					t.Fatal("getChangesOf() should return error")
->>>>>>> de628ecd
 				}
 				if !strings.Contains(err.Error(), test.wantErrMsg) {
 					t.Errorf("want error message: %q, got %q", test.wantErrMsg, err.Error())
