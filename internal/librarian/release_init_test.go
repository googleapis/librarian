--- conflicted
+++ resolved
@@ -135,6 +135,7 @@
 				workRoot:        t.TempDir(),
 				containerClient: &mockContainerClient{},
 				cfg: &config.Config{
+					Push:    false,
 					Library: "example-id",
 				},
 				state: &config.LibrarianState{
@@ -175,9 +176,7 @@
 			runner: &initRunner{
 				workRoot:        t.TempDir(),
 				containerClient: &mockContainerClient{},
-				cfg: &config.Config{
-					Push: false,
-				},
+				cfg:             &config.Config{},
 				state: &config.LibrarianState{
 					Libraries: []*config.LibraryState{
 						{
@@ -248,11 +247,7 @@
 			wantErrMsg: "failed to create output dir",
 		},
 		{
-<<<<<<< HEAD
-			name: "failed to update a library",
-=======
 			name: "failed to get changes from repo when releasing one library",
->>>>>>> fcba7b08
 			runner: &initRunner{
 				workRoot:        t.TempDir(),
 				containerClient: &mockContainerClient{},
@@ -316,6 +311,7 @@
 					Dir: t.TempDir(),
 				},
 				librarianConfig: &config.LibrarianConfig{},
+				partialRepo:     t.TempDir(),
 			},
 			wantErr:    true,
 			wantErrMsg: "failed to commit and push",
