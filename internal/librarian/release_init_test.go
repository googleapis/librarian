--- conflicted
+++ resolved
@@ -1140,7 +1140,6 @@
 			}
 			return
 		}
-
 		if err != nil {
 			t.Errorf("failed to run processLibrary(): %q", err.Error())
 		}
@@ -1376,11 +1375,7 @@
 			if err != nil {
 				t.Fatalf("failed to run updateLibrary(): %q", err.Error())
 			}
-<<<<<<< HEAD
-			if diff := cmp.Diff(test.want, test.library, cmpopts.IgnoreFields(conventionalcommits.ConventionalCommit{}, "SHA", "CommitHash", "When")); diff != "" {
-=======
 			if diff := cmp.Diff(test.want, test.libraryState); diff != "" {
->>>>>>> 3eb4cc78
 				t.Errorf("state mismatch (-want +got):\n%s", diff)
 			}
 		})
