--- conflicted
+++ resolved
@@ -66,13 +66,7 @@
 
 	addFlagArtifactRoot(fs, cfg)
 	addFlagImage(fs, cfg)
-<<<<<<< HEAD
-	addFlagLanguage(fs, cfg)
 	addFlagProject(fs, cfg)
-=======
-	addFlagWorkRoot(fs, cfg)
-	addFlagSecretsProject(fs, cfg)
->>>>>>> 727c03de
 	addFlagTagRepoUrl(fs, cfg)
 	addFlagWorkRoot(fs, cfg)
 }
