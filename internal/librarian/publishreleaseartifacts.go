--- conflicted
+++ resolved
@@ -31,17 +31,9 @@
 )
 
 var cmdPublishReleaseArtifacts = &cli.Command{
-<<<<<<< HEAD
-	Short: "publish-release-artifacts publishes (previously-created) release artifacts " +
-		"to package managers and documentation sites",
-	UsageLine: "librarian publish-release-artifacts -language=<language> -artifact-root=<artifact-root> " +
-		"-tag-repo-url=<repo-url> [flags]",
-	Long: `Specify the language, the root output directory created by create-release-artifacts, and
-=======
 	Short:     "publish-release-artifacts publishes (previously-created) release artifacts to package managers and documentation sites",
 	UsageLine: "librarian publish-release-artifacts -artifact-root=<artifact-root> -tag-repo-url=<repo-url> [flags]",
 	Long: `Specify the root output directory created by create-release-artifacts, and
->>>>>>> 24456520
 the GitHub repository in which to create tags/releases.
 
 The command first loads the metadata created by create-release-artifacts. This
