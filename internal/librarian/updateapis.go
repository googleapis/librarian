// Copyright 2025 Google LLC
//
// Licensed under the Apache License, Version 2.0 (the "License");
// you may not use this file except in compliance with the License.
// You may obtain a copy of the License at
//
//	https://www.apache.org/licenses/LICENSE-2.0
//
// Unless required by applicable law or agreed to in writing, software
// distributed under the License is distributed on an "AS IS" BASIS,
// WITHOUT WARRANTIES OR CONDITIONS OF ANY KIND, either express or implied.
// See the License for the specific language governing permissions and
// limitations under the License.

package librarian

import (
	"context"
	"fmt"
	"log/slog"
	"os"
	"path/filepath"
	"strings"

	"github.com/googleapis/librarian/internal/cli"
	"github.com/googleapis/librarian/internal/config"
	"github.com/googleapis/librarian/internal/gitrepo"
	"github.com/googleapis/librarian/internal/statepb"
)

var cmdUpdateApis = &cli.Command{
	Short:     "update-apis regenerates APIs in a language repo with new specifications",
	UsageLine: "librarian update-apis -language=<language> [flags]",
	Long: `Specify the language, and optional flags to use non-default repositories, e.g. for testing.
A pull request will only be created if -push is specified, in which case the LIBRARIAN_GITHUB_TOKEN
environment variable must be populated with an access token which has write access to the
language repo in which the pull request will be created.

After acquiring the API and language repositories, each configured library is potentially regenerated.

The state for each library is used to determine:
- The generation mode for the library (blocked, manual, automatic)
- The last API specification commit that was generated (if any)
- The paths within the API repository which contribute to the library

The command immediately skips any library which:
- Does not specify any paths within the API repository
- Has a generation mode of "blocked"
- Is not the one specified by the -library-id flag, when that has been specified
- Has not changed in terms of API specifications since the API commit at
  which it was last generated

For any other library, the command determines the last API commit containing
a change to any of the paths within the API repository, along with a message describing
all the changes to those paths since the last API specification that was generated
(or a "initial generation" if this is the first time the library has been generated).

The command runs the following language container commands for each library:
- "generate-library" to generate the source code for the library into an empty directory
- "clean" to clean any previously-generated source code from the language repository
- "build-library" (after copying the newly-generated code into place in the repository)

If all of these steps succeed, a commit is created (still on a per library basis)
with the results of the regeneration, and updated state to indicate the new
"last generated API commit" for that library.

If any container command fails, the error is reported, and the repository is reset as
if generation hadn't occurred for that library.

After iterating across all libraries, if the -push flag has been specified and any
libraries were successfully regenerated, a pull request is created in the
language repository, containing the generated commits. The pull request description
includes an overview list of what's in each commit, along with any failures in other
libraries. (The details of the failures are not included; consult the logs for
the command to see exactly what happened.)

If the -push flag has not been specified but a pull request would have been created,
the description of the pull request that would have been created is included in the
output of the command. Even if a pull request isn't created, any successful regeneration
commits will still be present in the language repo.
`,
	Run: runUpdateAPIs,
}

func init() {
	cmdUpdateApis.Init()
	fs := cmdUpdateApis.Flags
	cfg := cmdUpdateApis.Config

	addFlagImage(fs, cfg)
	addFlagWorkRoot(fs, cfg)
	addFlagAPIRoot(fs, cfg)
	addFlagBranch(fs, cfg)
	addFlagGitUserEmail(fs, cfg)
	addFlagGitUserName(fs, cfg)
	addFlagLanguage(fs, cfg)
	addFlagLibraryID(fs, cfg)
	addFlagPush(fs, cfg)
	addFlagRepoRoot(fs, cfg)
	addFlagRepoUrl(fs, cfg)
	addFlagSecretsProject(fs, cfg)
}

func runUpdateAPIs(ctx context.Context, cfg *config.Config) error {
<<<<<<< HEAD
	state, err := createCommandStateForLanguage(ctx, cfg.WorkRoot, cfg.RepoRoot, cfg.RepoURL, cfg.Language,
		cfg.Image, cfg.LibrarianRepository, cfg.SecretsProject, cfg.CI, cfg.UID, cfg.GID)
=======
	state, err := createCommandStateForLanguage(cfg.WorkRoot, cfg.RepoRoot, cfg.RepoURL, cfg.Language, cfg.Image,
		cfg.LibrarianRepository, cfg.SecretsProject, cfg.CI)
>>>>>>> 69b1bba8
	if err != nil {
		return err
	}
	return updateAPIs(ctx, state, cfg)
}

func updateAPIs(ctx context.Context, state *commandState, cfg *config.Config) error {
	var apiRepo *gitrepo.Repository
	cleanWorkingTreePostGeneration := true
	if cfg.APIRoot == "" {
		var err error
		apiRepo, err = cloneGoogleapis(state.workRoot, cfg.CI)
		if err != nil {
			return err
		}
	} else {
		apiRoot, err := filepath.Abs(cfg.APIRoot)
		slog.Info(fmt.Sprintf("Using apiRoot: %s", apiRoot))
		if err != nil {
			slog.Info(fmt.Sprintf("Error retrieving apiRoot: %s", err))
			return err
		}
		apiRepo, err = gitrepo.NewRepository(&gitrepo.RepositoryOptions{
			Dir: apiRoot,
			CI:  cfg.CI,
		})
		if err != nil {
			return err
		}
		clean, err := apiRepo.IsClean()
		if err != nil {
			return err
		}
		if !clean {
			cleanWorkingTreePostGeneration = false
			slog.Warn("API repo has modifications, so will not be cleaned after generation")
		}
	}

	outputDir := filepath.Join(state.workRoot, "output")
	if err := os.Mkdir(outputDir, 0755); err != nil {
		return err
	}
	slog.Info(fmt.Sprintf("Code will be generated in %s", outputDir))

	// Root for generator-input defensive copies
	if err := os.Mkdir(filepath.Join(state.workRoot, config.GeneratorInputDir), 0755); err != nil {
		return err
	}

	prContent := new(PullRequestContent)
	// Perform "generate, clean, commit, build" on each library.
	for _, library := range state.pipelineState.Libraries {
		err := updateLibrary(ctx, state, cfg, apiRepo, outputDir, library, prContent)
		if err != nil {
			return err
		}
	}

	// Clean  the API repo in case it was changed, but not if it was already dirty before the command.
	if cleanWorkingTreePostGeneration {
		if err := apiRepo.CleanWorkingTree(); err != nil {
			return err
		}
	}
	_, err := createPullRequest(ctx, state, prContent, "feat: API regeneration", "", "regen", cfg.GitHubToken, cfg.Push)
	return err
}

func updateLibrary(ctx context.Context, state *commandState, cfg *config.Config, apiRepo *gitrepo.Repository, outputRoot string, library *statepb.LibraryState,
	prContent *PullRequestContent) error {
	cc := state.containerConfig
	languageRepo := state.languageRepo

	if cfg.LibraryID != "" && cfg.LibraryID != library.Id {
		// If LibraryID has been passed in, we only act on that library.
		return nil
	}

	if len(library.ApiPaths) == 0 {
		slog.Info(fmt.Sprintf("Skipping non-generated library: '%s'", library.Id))
		return nil
	}

	if library.GenerationAutomationLevel == statepb.AutomationLevel_AUTOMATION_LEVEL_BLOCKED {
		slog.Info(fmt.Sprintf("Skipping generation-blocked library: '%s'", library.Id))
		return nil
	}

	initialGeneration := library.LastGeneratedCommit == ""
	commits, err := apiRepo.GetCommitsForPathsSinceCommit(library.ApiPaths, library.LastGeneratedCommit)
	if err != nil {
		return err
	}
	if len(commits) == 0 {
		slog.Info(fmt.Sprintf("Library '%s' has no changes.", library.Id))
		return nil
	}
	slog.Info(fmt.Sprintf("Generating '%s' with %d new commit(s)", library.Id, len(commits)))

	// Now that we know the API has at least one new API commit, regenerate it, update the state, commit the change and build the output.

	// We create an output directory separately for each API.
	outputDir := filepath.Join(outputRoot, library.Id)
	if err := os.MkdirAll(outputDir, 0755); err != nil {
		return err
	}

	// Take a defensive copy of the generator input directory from the language repo.
	// This needs to be done per library, as the previous iteration may have updated generator-input in a meaningful way.
	// We could potentially just keep a single copy and update it, but it's clearer diagnostically if we can tell
	// what state we passed into the container.
	generatorInput := filepath.Join(state.workRoot, config.GeneratorInputDir, library.Id)
	if err := os.CopyFS(generatorInput, os.DirFS(filepath.Join(state.languageRepo.Dir, config.GeneratorInputDir))); err != nil {
		return err
	}

	if err := cc.GenerateLibrary(ctx, cfg, apiRepo.Dir, outputDir, generatorInput, library.Id); err != nil {
		addErrorToPullRequest(prContent, library.Id, err, "generating")
		return nil
	}
	if err := cc.Clean(ctx, cfg, languageRepo.Dir, library.Id); err != nil {
		addErrorToPullRequest(prContent, library.Id, err, "cleaning")
		// Clean up any changes before starting the next iteration.
		if err := languageRepo.CleanWorkingTree(); err != nil {
			return err
		}
		return nil
	}
	if err := os.CopyFS(languageRepo.Dir, os.DirFS(outputDir)); err != nil {
		return err
	}

	library.LastGeneratedCommit = commits[0].Hash.String()
	if err := savePipelineState(state); err != nil {
		return err
	}

	// Note that as we've updated the state, we'll definitely have something to commit, even if no
	// generated code changed. This avoids us regenerating no-op changes again and again, and reflects
	// that we really are at the latest state. We could skip the build step here if there are no changes
	// prior to updating the state, but it's probably not worth the additional complexity (and it does
	// no harm to check the code is still "healthy").
	var msg string
	if initialGeneration {
		// If this is the first time we've generated this library, it's not worth listing all the previous
		// changes separately.
		msg = fmt.Sprintf("feat: Initial generation for %s", library.Id)
	} else {
		msg = createCommitMessage(library.Id, commits)
	}
	if err := commitAll(languageRepo, msg,
		cfg.GitUserName, cfg.GitUserEmail); err != nil {
		return err
	}

	// Once we've committed, we can build - but then check that nothing has changed afterwards.
	// We consider a "something changed" error as fatal, whereas a build error just needs to
	// undo the commit, report the failure and continue
	buildErr := cc.BuildLibrary(ctx, cfg, languageRepo.Dir, library.Id)
	clean, err := languageRepo.IsClean()
	if err != nil {
		return err
	}
	if !clean {
		return fmt.Errorf("building '%s' created changes in the repo", library.Id)
	}

	if buildErr != nil {
		addErrorToPullRequest(prContent, library.Id, err, "building")
		if err = languageRepo.CleanAndRevertHeadCommit(); err != nil {
			return err
		}
		return nil
	}

	addSuccessToPullRequest(prContent, fmt.Sprintf("Generated %s", library.Id))
	return nil
}

func createCommitMessage(libraryID string, commits []*gitrepo.Commit) string {
	const PiperPrefix = "PiperOrigin-RevId: "
	var builder strings.Builder

	// Start the commit with a line on its own saying what's being regenerated.
	builder.WriteString(fmt.Sprintf("regen: Regenerate %s at API commit %s", libraryID, commits[0].Hash.String()[0:7]))
	builder.WriteString("\n")
	builder.WriteString("\n")

	piperRevIdLines := []string{}
	sourceLinkLines := []string{}
	// Consume the commits in reverse order, so that they're in normal chronological order,
	// accumulating PiperOrigin-RevId and Source-Link lines.
	for i := len(commits) - 1; i >= 0; i-- {
		commit := commits[i]
		messageLines := strings.Split(commit.Message, "\n")
		sourceLinkLines = append(sourceLinkLines, fmt.Sprintf("Source-Link: https://github.com/googleapis/googleapis/commit/%s", commit.Hash.String()))
		for _, line := range messageLines {
			if strings.HasPrefix(line, PiperPrefix) {
				piperRevIdLines = append(piperRevIdLines, line)
			} else {
				builder.WriteString(line)
				builder.WriteString("\n")
			}

		}
	}
	for _, revIdLine := range piperRevIdLines {
		builder.WriteString(revIdLine)
		builder.WriteString("\n")
	}
	for _, sourceLinkLine := range sourceLinkLines {
		builder.WriteString(sourceLinkLine)
		builder.WriteString("\n")
	}
	return builder.String()
}<|MERGE_RESOLUTION|>--- conflicted
+++ resolved
@@ -102,13 +102,8 @@
 }
 
 func runUpdateAPIs(ctx context.Context, cfg *config.Config) error {
-<<<<<<< HEAD
-	state, err := createCommandStateForLanguage(ctx, cfg.WorkRoot, cfg.RepoRoot, cfg.RepoURL, cfg.Language,
+	state, err := createCommandStateForLanguage(cfg.WorkRoot, cfg.RepoRoot, cfg.RepoURL, cfg.Language,
 		cfg.Image, cfg.LibrarianRepository, cfg.SecretsProject, cfg.CI, cfg.UID, cfg.GID)
-=======
-	state, err := createCommandStateForLanguage(cfg.WorkRoot, cfg.RepoRoot, cfg.RepoURL, cfg.Language, cfg.Image,
-		cfg.LibrarianRepository, cfg.SecretsProject, cfg.CI)
->>>>>>> 69b1bba8
 	if err != nil {
 		return err
 	}
