--- conflicted
+++ resolved
@@ -90,11 +90,7 @@
 	addFlagBranch(fs, cfg)
 	addFlagGitUserEmail(fs, cfg)
 	addFlagGitUserName(fs, cfg)
-<<<<<<< HEAD
-=======
 	addFlagImage(fs, cfg)
-	addFlagLanguage(fs, cfg)
->>>>>>> 7b6847ea
 	addFlagLibraryID(fs, cfg)
 	addFlagPush(fs, cfg)
 	addFlagRepo(fs, cfg)
