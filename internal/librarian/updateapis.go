--- conflicted
+++ resolved
@@ -157,11 +157,7 @@
 	prContent := new(PullRequestContent)
 	// Perform "generate, clean, commit, build" on each library.
 	for _, library := range state.pipelineState.Libraries {
-<<<<<<< HEAD
-		err := updateLibrary(ctx, state, apiRepo, outputDir, library, prContent, cfg.LibraryID, cfg.GitUserName, cfg.GitUserEmail)
-=======
-		err := updateLibrary(state, cfg, apiRepo, outputDir, library, prContent)
->>>>>>> 922a4304
+		err := updateLibrary(ctx, state, cfg, apiRepo, outputDir, library, prContent)
 		if err != nil {
 			return err
 		}
@@ -177,13 +173,8 @@
 	return err
 }
 
-<<<<<<< HEAD
-func updateLibrary(ctx context.Context, state *commandState, apiRepo *gitrepo.Repository, outputRoot string, library *statepb.LibraryState,
-	prContent *PullRequestContent, libraryID, gitUserName, gitUserEmail string) error {
-=======
-func updateLibrary(state *commandState, cfg *config.Config, apiRepo *gitrepo.Repository, outputRoot string, library *statepb.LibraryState,
+func updateLibrary(ctx context.Context, state *commandState, cfg *config.Config, apiRepo *gitrepo.Repository, outputRoot string, library *statepb.LibraryState,
 	prContent *PullRequestContent) error {
->>>>>>> 922a4304
 	cc := state.containerConfig
 	languageRepo := state.languageRepo
 
@@ -230,19 +221,11 @@
 		return err
 	}
 
-<<<<<<< HEAD
-	if err := cc.GenerateLibrary(ctx, apiRepo.Dir, outputDir, generatorInput, library.Id); err != nil {
+	if err := cc.GenerateLibrary(ctx, cfg, apiRepo.Dir, outputDir, generatorInput, library.Id); err != nil {
 		addErrorToPullRequest(prContent, library.Id, err, "generating")
 		return nil
 	}
-	if err := cc.Clean(ctx, languageRepo.Dir, library.Id); err != nil {
-=======
-	if err := cc.GenerateLibrary(cfg, apiRepo.Dir, outputDir, generatorInput, library.Id); err != nil {
-		addErrorToPullRequest(prContent, library.Id, err, "generating")
-		return nil
-	}
-	if err := cc.Clean(cfg, languageRepo.Dir, library.Id); err != nil {
->>>>>>> 922a4304
+	if err := cc.Clean(ctx, cfg, languageRepo.Dir, library.Id); err != nil {
 		addErrorToPullRequest(prContent, library.Id, err, "cleaning")
 		// Clean up any changes before starting the next iteration.
 		if err := languageRepo.CleanWorkingTree(); err != nil {
@@ -280,11 +263,7 @@
 	// Once we've committed, we can build - but then check that nothing has changed afterwards.
 	// We consider a "something changed" error as fatal, whereas a build error just needs to
 	// undo the commit, report the failure and continue
-<<<<<<< HEAD
-	buildErr := cc.BuildLibrary(ctx, languageRepo.Dir, library.Id)
-=======
-	buildErr := cc.BuildLibrary(cfg, languageRepo.Dir, library.Id)
->>>>>>> 922a4304
+	buildErr := cc.BuildLibrary(ctx, cfg, languageRepo.Dir, library.Id)
 	clean, err := languageRepo.IsClean()
 	if err != nil {
 		return err
