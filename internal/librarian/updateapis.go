// Copyright 2025 Google LLC
//
// Licensed under the Apache License, Version 2.0 (the "License");
// you may not use this file except in compliance with the License.
// You may obtain a copy of the License at
//
//	https://www.apache.org/licenses/LICENSE-2.0
//
// Unless required by applicable law or agreed to in writing, software
// distributed under the License is distributed on an "AS IS" BASIS,
// WITHOUT WARRANTIES OR CONDITIONS OF ANY KIND, either express or implied.
// See the License for the specific language governing permissions and
// limitations under the License.

package librarian

import (
	"context"
	"fmt"
	"log/slog"
	"os"
	"path/filepath"
	"strings"

	"github.com/googleapis/librarian/internal/cli"
	"github.com/googleapis/librarian/internal/config"
	"github.com/googleapis/librarian/internal/gitrepo"
	"github.com/googleapis/librarian/internal/statepb"
)

var cmdUpdateApis = &cli.Command{
	Short:     "update-apis regenerates APIs in a language repo with new specifications",
	UsageLine: "librarian update-apis -language=<language> [flags]",
	Long: `Specify the language, and optional flags to use non-default repositories, e.g. for testing.
A pull request will only be created if -push is specified, in which case the LIBRARIAN_GITHUB_TOKEN
environment variable must be populated with an access token which has write access to the
language repo in which the pull request will be created.

After acquiring the API and language repositories, each configured library is potentially regenerated.

The state for each library is used to determine:
- The generation mode for the library (blocked, manual, automatic)
- The last API specification commit that was generated (if any)
- The paths within the API repository which contribute to the library

The command immediately skips any library which:
- Does not specify any paths within the API repository
- Has a generation mode of "blocked"
- Is not the one specified by the -library-id flag, when that has been specified
- Has not changed in terms of API specifications since the API commit at
  which it was last generated

For any other library, the command determines the last API commit containing
a change to any of the paths within the API repository, along with a message describing
all the changes to those paths since the last API specification that was generated
(or a "initial generation" if this is the first time the library has been generated).

The command runs the following language container commands for each library:
- "generate-library" to generate the source code for the library into an empty directory
- "clean" to clean any previously-generated source code from the language repository
- "build-library" (after copying the newly-generated code into place in the repository)

If all of these steps succeed, a commit is created (still on a per library basis)
with the results of the regeneration, and updated state to indicate the new
"last generated API commit" for that library.

If any container command fails, the error is reported, and the repository is reset as
if generation hadn't occurred for that library.

After iterating across all libraries, if the -push flag has been specified and any
libraries were successfully regenerated, a pull request is created in the
language repository, containing the generated commits. The pull request description
includes an overview list of what's in each commit, along with any failures in other
libraries. (The details of the failures are not included; consult the logs for
the command to see exactly what happened.)

If the -push flag has not been specified but a pull request would have been created,
the description of the pull request that would have been created is included in the
output of the command. Even if a pull request isn't created, any successful regeneration
commits will still be present in the language repo.
`,
	Run: runUpdateAPIs,
}

func init() {
<<<<<<< HEAD
	cmdUpdateApis.SetFlags([]func(fs *flag.FlagSet){
		addFlagImage,
		addFlagWorkRoot,
		addFlagAPIRoot,
		addFlagBranch,
		addFlagGitUserEmail,
		addFlagGitUserName,
		addFlagLanguage,
		addFlagLibraryID,
		addFlagPush,
		addFlagRepoRoot,
		addFlagRepoUrl,
		addFlagSecretsProject,
		addFlagCi,
	})
}

func runUpdateAPIs(ctx context.Context, cfg *config.Config) error {
	state, err := createCommandStateForLanguage(ctx, cfg)
=======
	cmdUpdateApis.InitFlags()
	addFlagImage(cmdUpdateApis.Flags)
	addFlagWorkRoot(cmdUpdateApis.Flags)
	addFlagAPIRoot(cmdUpdateApis.Flags)
	addFlagBranch(cmdUpdateApis.Flags)
	addFlagGitUserEmail(cmdUpdateApis.Flags)
	addFlagGitUserName(cmdUpdateApis.Flags)
	addFlagLanguage(cmdUpdateApis.Flags)
	addFlagLibraryID(cmdUpdateApis.Flags)
	addFlagPush(cmdUpdateApis.Flags)
	addFlagRepoRoot(cmdUpdateApis.Flags)
	addFlagRepoUrl(cmdUpdateApis.Flags)
	addFlagSecretsProject(cmdUpdateApis.Flags)
}

func runUpdateAPIs(ctx context.Context, cfg *config.Config) error {
	state, err := createCommandStateForLanguage(ctx, cfg.WorkRoot, cfg.RepoRoot, cfg.RepoURL, cfg.Language, cfg.Image,
		os.Getenv(defaultRepositoryEnvironmentVariable), cfg.SecretsProject)
>>>>>>> 6a33e668
	if err != nil {
		return err
	}
	return updateAPIs(ctx, state, cfg)
}

func updateAPIs(ctx context.Context, state *commandState, cfg *config.Config) error {
	var apiRepo *gitrepo.Repository
	cleanWorkingTreePostGeneration := true
	if cfg.APIRoot == "" {
		var err error
		apiRepo, err = cloneGoogleapis(state.workRoot, cfg.CI)
		if err != nil {
			return err
		}
	} else {
		apiRoot, err := filepath.Abs(cfg.APIRoot)
		slog.Info(fmt.Sprintf("Using apiRoot: %s", apiRoot))
		if err != nil {
			slog.Info(fmt.Sprintf("Error retrieving apiRoot: %s", err))
			return err
		}
		apiRepo, err = gitrepo.NewRepository(&gitrepo.RepositoryOptions{
			Dir: apiRoot,
			CI:  cfg.CI,
		})
		if err != nil {
			return err
		}
		clean, err := apiRepo.IsClean()
		if err != nil {
			return err
		}
		if !clean {
			cleanWorkingTreePostGeneration = false
			slog.Warn("API repo has modifications, so will not be cleaned after generation")
		}
	}

	outputDir := filepath.Join(state.workRoot, "output")
	if err := os.Mkdir(outputDir, 0755); err != nil {
		return err
	}
	slog.Info(fmt.Sprintf("Code will be generated in %s", outputDir))

	// Root for generator-input defensive copies
	if err := os.Mkdir(filepath.Join(state.workRoot, config.GeneratorInputDir), 0755); err != nil {
		return err
	}

	prContent := new(PullRequestContent)
	// Perform "generate, clean, commit, build" on each library.
	for _, library := range state.pipelineState.Libraries {
		err := updateLibrary(state, apiRepo, outputDir, library, prContent, cfg.LibraryID, cfg.GitUserName, cfg.GitUserEmail)
		if err != nil {
			return err
		}
	}

	// Clean  the API repo in case it was changed, but not if it was already dirty before the command.
	if cleanWorkingTreePostGeneration {
		apiRepo.CleanWorkingTree()
	}
	_, err := createPullRequest(ctx, state, prContent, "feat: API regeneration", "", "regen", cfg.GitHubToken, cfg.Push)
	return err
}

func updateLibrary(state *commandState, apiRepo *gitrepo.Repository, outputRoot string, library *statepb.LibraryState,
	prContent *PullRequestContent, libraryID, gitUserName, gitUserEmail string) error {
	cc := state.containerConfig
	languageRepo := state.languageRepo

	if libraryID != "" && libraryID != library.Id {
		// If LibraryID has been passed in, we only act on that library.
		return nil
	}

	if len(library.ApiPaths) == 0 {
		slog.Info(fmt.Sprintf("Skipping non-generated library: '%s'", library.Id))
		return nil
	}

	if library.GenerationAutomationLevel == statepb.AutomationLevel_AUTOMATION_LEVEL_BLOCKED {
		slog.Info(fmt.Sprintf("Skipping generation-blocked library: '%s'", library.Id))
		return nil
	}

	initialGeneration := library.LastGeneratedCommit == ""
	commits, err := apiRepo.GetCommitsForPathsSinceCommit(library.ApiPaths, library.LastGeneratedCommit)
	if err != nil {
		return err
	}
	if len(commits) == 0 {
		slog.Info(fmt.Sprintf("Library '%s' has no changes.", library.Id))
		return nil
	}
	slog.Info(fmt.Sprintf("Generating '%s' with %d new commit(s)", library.Id, len(commits)))

	// Now that we know the API has at least one new API commit, regenerate it, update the state, commit the change and build the output.

	// We create an output directory separately for each API.
	outputDir := filepath.Join(outputRoot, library.Id)
	if err := os.MkdirAll(outputDir, 0755); err != nil {
		return err
	}

	// Take a defensive copy of the generator input directory from the language repo.
	// This needs to be done per library, as the previous iteration may have updated generator-input in a meaningful way.
	// We could potentially just keep a single copy and update it, but it's clearer diagnostically if we can tell
	// what state we passed into the container.
	generatorInput := filepath.Join(state.workRoot, config.GeneratorInputDir, library.Id)
	if err := os.CopyFS(generatorInput, os.DirFS(filepath.Join(state.languageRepo.Dir, config.GeneratorInputDir))); err != nil {
		return err
	}

	if err := cc.GenerateLibrary(apiRepo.Dir, outputDir, generatorInput, library.Id); err != nil {
		addErrorToPullRequest(prContent, library.Id, err, "generating")
		return nil
	}
	if err := cc.Clean(languageRepo.Dir, library.Id); err != nil {
		addErrorToPullRequest(prContent, library.Id, err, "cleaning")
		// Clean up any changes before starting the next iteration.
		if err := languageRepo.CleanWorkingTree(); err != nil {
			return err
		}
		return nil
	}
	if err := os.CopyFS(languageRepo.Dir, os.DirFS(outputDir)); err != nil {
		return err
	}

	library.LastGeneratedCommit = commits[0].Hash.String()
	if err := savePipelineState(state); err != nil {
		return err
	}

	// Note that as we've updated the state, we'll definitely have something to commit, even if no
	// generated code changed. This avoids us regenerating no-op changes again and again, and reflects
	// that we really are at the latest state. We could skip the build step here if there are no changes
	// prior to updating the state, but it's probably not worth the additional complexity (and it does
	// no harm to check the code is still "healthy").
	var msg string
	if initialGeneration {
		// If this is the first time we've generated this library, it's not worth listing all the previous
		// changes separately.
		msg = fmt.Sprintf("feat: Initial generation for %s", library.Id)
	} else {
		msg = createCommitMessage(library.Id, commits)
	}
	if err := commitAll(languageRepo, msg,
		gitUserName, gitUserEmail); err != nil {
		return err
	}

	// Once we've committed, we can build - but then check that nothing has changed afterwards.
	// We consider a "something changed" error as fatal, whereas a build error just needs to
	// undo the commit, report the failure and continue
	buildErr := cc.BuildLibrary(languageRepo.Dir, library.Id)
	clean, err := languageRepo.IsClean()
	if err != nil {
		return err
	}
	if !clean {
		return fmt.Errorf("building '%s' created changes in the repo", library.Id)
	}

	if buildErr != nil {
		addErrorToPullRequest(prContent, library.Id, err, "building")
		if err = languageRepo.CleanAndRevertHeadCommit(); err != nil {
			return err
		}
		return nil
	}

	addSuccessToPullRequest(prContent, fmt.Sprintf("Generated %s", library.Id))
	return nil
}

func createCommitMessage(libraryID string, commits []*gitrepo.Commit) string {
	const PiperPrefix = "PiperOrigin-RevId: "
	var builder strings.Builder

	// Start the commit with a line on its own saying what's being regenerated.
	builder.WriteString(fmt.Sprintf("regen: Regenerate %s at API commit %s", libraryID, commits[0].Hash.String()[0:7]))
	builder.WriteString("\n")
	builder.WriteString("\n")

	piperRevIdLines := []string{}
	sourceLinkLines := []string{}
	// Consume the commits in reverse order, so that they're in normal chronological order,
	// accumulating PiperOrigin-RevId and Source-Link lines.
	for i := len(commits) - 1; i >= 0; i-- {
		commit := commits[i]
		messageLines := strings.Split(commit.Message, "\n")
		sourceLinkLines = append(sourceLinkLines, fmt.Sprintf("Source-Link: https://github.com/googleapis/googleapis/commit/%s", commit.Hash.String()))
		for _, line := range messageLines {
			if strings.HasPrefix(line, PiperPrefix) {
				piperRevIdLines = append(piperRevIdLines, line)
			} else {
				builder.WriteString(line)
				builder.WriteString("\n")
			}

		}
	}
	for _, revIdLine := range piperRevIdLines {
		builder.WriteString(revIdLine)
		builder.WriteString("\n")
	}
	for _, sourceLinkLine := range sourceLinkLines {
		builder.WriteString(sourceLinkLine)
		builder.WriteString("\n")
	}
	return builder.String()
}<|MERGE_RESOLUTION|>--- conflicted
+++ resolved
@@ -83,27 +83,6 @@
 }
 
 func init() {
-<<<<<<< HEAD
-	cmdUpdateApis.SetFlags([]func(fs *flag.FlagSet){
-		addFlagImage,
-		addFlagWorkRoot,
-		addFlagAPIRoot,
-		addFlagBranch,
-		addFlagGitUserEmail,
-		addFlagGitUserName,
-		addFlagLanguage,
-		addFlagLibraryID,
-		addFlagPush,
-		addFlagRepoRoot,
-		addFlagRepoUrl,
-		addFlagSecretsProject,
-		addFlagCi,
-	})
-}
-
-func runUpdateAPIs(ctx context.Context, cfg *config.Config) error {
-	state, err := createCommandStateForLanguage(ctx, cfg)
-=======
 	cmdUpdateApis.InitFlags()
 	addFlagImage(cmdUpdateApis.Flags)
 	addFlagWorkRoot(cmdUpdateApis.Flags)
@@ -117,12 +96,12 @@
 	addFlagRepoRoot(cmdUpdateApis.Flags)
 	addFlagRepoUrl(cmdUpdateApis.Flags)
 	addFlagSecretsProject(cmdUpdateApis.Flags)
+  addFlagCi(cmdUpdateApis.Flags)
 }
 
 func runUpdateAPIs(ctx context.Context, cfg *config.Config) error {
 	state, err := createCommandStateForLanguage(ctx, cfg.WorkRoot, cfg.RepoRoot, cfg.RepoURL, cfg.Language, cfg.Image,
-		os.Getenv(defaultRepositoryEnvironmentVariable), cfg.SecretsProject)
->>>>>>> 6a33e668
+		os.Getenv(defaultRepositoryEnvironmentVariable), cfg.SecretsProject, cfg.CI)
 	if err != nil {
 		return err
 	}
