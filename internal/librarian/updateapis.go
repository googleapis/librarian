--- conflicted
+++ resolved
@@ -95,13 +95,9 @@
 	addFlagLibraryID(fs, cfg)
 	addFlagPush(fs, cfg)
 	addFlagRepo(fs, cfg)
-<<<<<<< HEAD
 	addFlagProject(fs, cfg)
-=======
-	addFlagSecretsProject(fs, cfg)
 	addFlagSource(fs, cfg)
 	addFlagWorkRoot(fs, cfg)
->>>>>>> 7b6847ea
 }
 
 func runUpdateAPIs(ctx context.Context, cfg *config.Config) error {
