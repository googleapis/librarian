--- conflicted
+++ resolved
@@ -123,6 +123,9 @@
 	// to be generated in source roots.
 	wantLibraryGen bool
 	// Set this value if you want the configure-response
+	// has library api paths.
+	configureAPIPaths []string
+	// Set this value if you want the configure-response
 	// has library source roots and remove regex.
 	configureLibraryPaths []string
 }
@@ -166,7 +169,6 @@
 			}
 		}
 
-<<<<<<< HEAD
 		if !needConfigure {
 			continue
 		}
@@ -175,6 +177,19 @@
 		libraryBuilder.WriteString(fmt.Sprintf("{\"id\":\"%s\"", library.ID))
 		if !m.noInitVersion {
 			libraryBuilder.WriteString(",\"version\": \"0.1.0\"")
+		}
+		// Configure api path.
+		if len(m.configureAPIPaths) != 0 {
+			libraryBuilder.WriteString(",\"apis\":[")
+			for i, path := range m.configureAPIPaths {
+				libraryBuilder.WriteString("{\"path\":")
+				libraryBuilder.WriteString(fmt.Sprintf("\"%s\"", path))
+				libraryBuilder.WriteString("}")
+				if i != len(m.configureAPIPaths)-1 {
+					libraryBuilder.WriteString(",")
+				}
+			}
+			libraryBuilder.WriteString("]")
 		}
 		// Configure source root and remove regex.
 		if len(m.configureLibraryPaths) != 0 {
@@ -204,20 +219,6 @@
 		if err := os.WriteFile(filepath.Join(request.RepoDir, config.LibrarianDir, config.ConfigureResponse), []byte(libraryBuilder.String()), 0755); err != nil {
 			return "", err
 		}
-=======
-	var libraryBuilder strings.Builder
-	libraryBuilder.WriteString(fmt.Sprintf("{\"id\":\"%s\"", request.State.Libraries[0].ID))
-	libraryBuilder.WriteString(fmt.Sprintf(",\"apis\":[{\"path\":\"%s\"}]", request.State.Libraries[0].APIs[0].Path))
-	if !m.noInitVersion {
-		libraryBuilder.WriteString(",\"version\": \"0.1.0\"")
-	}
-	if m.wantErrorMsg {
-		libraryBuilder.WriteString(",\"error\": \"simulated error message\"")
-	}
-	libraryBuilder.WriteString("}")
-	if err := os.WriteFile(filepath.Join(request.RepoDir, config.LibrarianDir, config.ConfigureResponse), []byte(libraryBuilder.String()), 0755); err != nil {
-		return "", err
->>>>>>> c1f770ed
 	}
 
 	return "", m.configureErr
