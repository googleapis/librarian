--- conflicted
+++ resolved
@@ -260,7 +260,6 @@
 
 type MockRepository struct {
 	gitrepo.Repository
-<<<<<<< HEAD
 	Dir                                    string
 	IsCleanValue                           bool
 	IsCleanError                           error
@@ -275,34 +274,13 @@
 	GetCommitsForPathsSinceTagError        error
 	GetCommitsForPathsSinceLastGenValue    []*gitrepo.Commit
 	GetCommitsForPathsSinceLastGenByCommit map[string][]*gitrepo.Commit
+	GetCommitsForPathsSinceLastGenByPath   map[string][]*gitrepo.Commit
 	GetCommitsForPathsSinceLastGenError    error
 	ChangedFilesInCommitValue              []string
 	ChangedFilesInCommitValueByHash        map[string][]string
 	ChangedFilesInCommitError              error
 	CreateBranchAndCheckoutError           error
 	PushError                              error
-=======
-	Dir                                  string
-	IsCleanValue                         bool
-	IsCleanError                         error
-	AddAllStatus                         git.Status
-	AddAllError                          error
-	CommitError                          error
-	RemotesValue                         []*git.Remote
-	RemotesError                         error
-	CommitCalls                          int
-	GetCommitsForPathsSinceTagValue      []*gitrepo.Commit
-	GetCommitsForPathsSinceTagValueByTag map[string][]*gitrepo.Commit
-	GetCommitsForPathsSinceTagError      error
-	GetCommitsForPathsSinceLastGenValue  []*gitrepo.Commit
-	GetCommitsForPathsSinceLastGenByPath map[string][]*gitrepo.Commit
-	GetCommitsForPathsSinceLastGenError  error
-	ChangedFilesInCommitValue            []string
-	ChangedFilesInCommitValueByHash      map[string][]string
-	ChangedFilesInCommitError            error
-	CreateBranchAndCheckoutError         error
-	PushError                            error
->>>>>>> 40e7bc37
 }
 
 func (m *MockRepository) IsClean() (bool, error) {
@@ -351,12 +329,13 @@
 	if m.GetCommitsForPathsSinceLastGenError != nil {
 		return nil, m.GetCommitsForPathsSinceLastGenError
 	}
-<<<<<<< HEAD
+
 	if m.GetCommitsForPathsSinceLastGenByCommit != nil {
 		if commits, ok := m.GetCommitsForPathsSinceLastGenByCommit[sinceCommit]; ok {
 			return commits, nil
 		}
-=======
+	}
+
 	if m.GetCommitsForPathsSinceLastGenByPath != nil {
 		allCommits := make([]*gitrepo.Commit, 0)
 		for _, path := range paths {
@@ -366,7 +345,6 @@
 		}
 
 		return allCommits, nil
->>>>>>> 40e7bc37
 	}
 	return m.GetCommitsForPathsSinceLastGenValue, nil
 }
