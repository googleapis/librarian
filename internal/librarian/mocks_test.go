--- conflicted
+++ resolved
@@ -260,25 +260,6 @@
 
 type MockRepository struct {
 	gitrepo.Repository
-<<<<<<< HEAD
-	Dir                                 string
-	IsCleanValue                        bool
-	IsCleanError                        error
-	AddAllStatus                        git.Status
-	AddAllError                         error
-	CommitError                         error
-	RemotesValue                        []*git.Remote
-	RemotesError                        error
-	CommitCalls                         int
-	GetCommitsForPathsSinceTagValue     []*gitrepo.Commit
-	GetCommitsForPathsSinceTagError     error
-	GetCommitsForPathsSinceLastGenValue []*gitrepo.Commit
-	GetCommitsForPathsSinceLastGenError error
-	ChangedFilesInCommitValue           []string
-	ChangedFilesInCommitError           error
-	CreateBranchAndCheckoutError        error
-	PushError                           error
-=======
 	Dir                                  string
 	IsCleanValue                         bool
 	IsCleanError                         error
@@ -291,12 +272,13 @@
 	GetCommitsForPathsSinceTagValue      []*gitrepo.Commit
 	GetCommitsForPathsSinceTagValueByTag map[string][]*gitrepo.Commit
 	GetCommitsForPathsSinceTagError      error
+	GetCommitsForPathsSinceLastGenValue  []*gitrepo.Commit
+	GetCommitsForPathsSinceLastGenError  error
 	ChangedFilesInCommitValue            []string
 	ChangedFilesInCommitValueByHash      map[string][]string
 	ChangedFilesInCommitError            error
 	CreateBranchAndCheckoutError         error
 	PushError                            error
->>>>>>> 1f3b20ab
 }
 
 func (m *MockRepository) IsClean() (bool, error) {
