// Copyright 2025 Google LLC
//
// Licensed under the Apache License, Version 2.0 (the "License");
// you may not use this file except in compliance with the License.
// You may obtain a copy of the License at
//
//	https://www.apache.org/licenses/LICENSE-2.0
//
// Unless required by applicable law or agreed to in writing, software
// distributed under the License is distributed on an "AS IS" BASIS,
// WITHOUT WARRANTIES OR CONDITIONS OF ANY KIND, either express or implied.
// See the License for the specific language governing permissions and
// limitations under the License.

package librarian

import (
	"context"
	"errors"
	"flag"
	"fmt"
	"log/slog"
	"os"
	"path/filepath"

	"github.com/googleapis/librarian/internal/cli"
	"github.com/googleapis/librarian/internal/config"
	"github.com/googleapis/librarian/internal/gitrepo"
	"github.com/googleapis/librarian/internal/statepb"
)

var CmdUpdateImageTag = &cli.Command{
	Short: "update-image-tag updates a language repo's image tag and regenerates APIs",
	Usage: "librarian update-image-tag -language=<language> -tag=<new tag> [flags]",
	Long: `Specify the language, the new tag, and optional flags to use non-default repositories, e.g. for testing.
A pull request will only be created if -push is specified, in which case the LIBRARIAN_GITHUB_TOKEN
environment variable must be populated with an access token which has write access to the
language repo in which the pull request will be created.

The update-image-tag command is used to change which tag for the language image is used
for language-specific operations. The most common reasons for doing this are if the code handling
language container commands has changed (e.g. to fix bugs) or because the generator has been updated
to a newer version.

After acquiring the API and language repositories, every library which has any API paths specified
and a last generated commit is regenerated - even if regeneration is otherwise blocked. The API repository
is checked out to the commit at which the library was last regenerated, so that the resulting pull request
*only* contains changes due to updating the image tag.

Regeneration uses the "generate-library" and "clean" language container commands (using the image with the
newly-specified tag), copying the code after the clean operation as normal. The libraries are *not* built
one at a time, however.

If all generation operations are successful, a single commit is created with all the generated code changes and
the state change to indicate the new tag.

After this, the "build-library" command is run, without specifying a library ID.
This means that all configured libraries in the language repository should be rebuilt and unit tested. This
is more efficient than building libraries after regeneration - and coincidentally also checks that libraries
which don't contain generated code still build with the new image tag.

A failure at any point makes the command fail: this command does not support partial success.
(If some libraries can't be regenerated or built with the new image tag, that should be addressed
before using the image for anything.)

If everything has succeeded, and if the -push flag has been specified, a pull request is created in the
language repository, containing the new commit. If the -push flag has not been specified,
the description of the pull request that would have been created is included in the
output of the command. Even if a pull request isn't created, the resulting commit will still be present
in the language repo.
`,
	Run: runUpdateImageTag,
}

func init() {
	CmdUpdateImageTag.SetFlags([]func(fs *flag.FlagSet){
		addFlagWorkRoot,
		addFlagAPIRoot,
		addFlagBranch,
		addFlagGitUserEmail,
		addFlagGitUserName,
		addFlagLanguage,
		addFlagPush,
		addFlagRepoRoot,
		addFlagRepoUrl,
		addFlagSecretsProject,
		addFlagTag,
	})
}

func runUpdateImageTag(ctx context.Context, cfg *config.Config) error {
	state, err := createCommandStateForLanguage(ctx)
	if err != nil {
		return err
	}
	return updateImageTag(state, cfg)
}

func updateImageTag(state *commandState, cfg *config.Config) error {
	if err := validateRequiredFlag("tag", cfg.Tag); err != nil {
		return err
	}

	var apiRepo *gitrepo.Repository
	if cfg.APIRoot == "" {
		var err error
		apiRepo, err = cloneGoogleapis(state.workRoot)
		if err != nil {
			return err
		}
	} else {
		apiRoot, err := filepath.Abs(cfg.APIRoot)
		slog.Info(fmt.Sprintf("Using apiRoot: %s", apiRoot))
		if err != nil {
			slog.Info(fmt.Sprintf("Error retrieving apiRoot: %s", err))
			return err
		}
		apiRepo, err = gitrepo.NewRepository(&gitrepo.RepositoryOptions{
			Dir: apiRoot,
		})
		if err != nil {
			return err
		}
		clean, err := apiRepo.IsClean()
		if err != nil {
			return err
		}
		if !clean {
			return errors.New("api repo must be clean before updating the language image tag")
		}
	}

	outputDir := filepath.Join(state.workRoot, "output")
	if err := os.Mkdir(outputDir, 0755); err != nil {
		return err
	}
	slog.Info(fmt.Sprintf("Code will be generated in %s", outputDir))

	ps := state.pipelineState
	languageRepo := state.languageRepo

	if ps.ImageTag == cfg.Tag {
		return errors.New("specified tag is already in language repo state")
	}
	// Derive the new image to use, and save it in the context.
<<<<<<< HEAD
	ps.ImageTag = flagTag
	state.containerConfig.Image = deriveImage(flagLanguage, flagImage, os.Getenv(defaultRepositoryEnvironmentVariable), ps)
=======
	ps.ImageTag = cfg.Tag
	state.containerConfig.Image = deriveImage(ps)
>>>>>>> 8d49569d
	savePipelineState(state)

	// Take a defensive copy of the generator input directory from the language repo.
	generatorInput := filepath.Join(state.workRoot, "generator-input")
	if err := os.CopyFS(generatorInput, os.DirFS(filepath.Join(languageRepo.Dir, "generator-input"))); err != nil {
		return err
	}

	// Perform "generate, clean" on each library.
	for _, library := range ps.Libraries {
		err := regenerateLibrary(state, apiRepo, generatorInput, outputDir, library)
		if err != nil {
			return err
		}
	}

	// Commit any changes
	commitMsg := fmt.Sprintf("chore: update generation image tag to %s", flagTag)
	if err := commitAll(languageRepo, commitMsg); err != nil {
		return err
	}

	// Build everything at the end. (This is more efficient than building each library with a separate container invocation.)
	slog.Info("Building all libraries.")
	if err := state.containerConfig.BuildLibrary(languageRepo.Dir, ""); err != nil {
		return err
	}

	// The PullRequestContent for update-image-tag is slightly different to others, but we
	// can massage it into a similar state.
	prContent := new(PullRequestContent)
	addSuccessToPullRequest(prContent, "Regenerated all libraries with new image tag.")
	_, err := createPullRequest(state, prContent, "chore: update generation image tag", "", "update-image-tag", cfg.GitHubToken, cfg.Push)
	return err
}

func regenerateLibrary(state *commandState, apiRepo *gitrepo.Repository, generatorInput string, outputRoot string, library *statepb.LibraryState) error {
	cc := state.containerConfig
	languageRepo := state.languageRepo

	if len(library.ApiPaths) == 0 {
		slog.Info(fmt.Sprintf("Skipping non-generated library: '%s'", library.Id))
		return nil
	}

	// TODO(https://github.com/googleapis/librarian/issues/341): handle "no last generated commit"
	if err := apiRepo.Checkout(library.LastGeneratedCommit); err != nil {
		return err
	}

	slog.Info(fmt.Sprintf("Generating '%s'", library.Id))

	// We create an output directory separately for each API.
	outputDir := filepath.Join(outputRoot, library.Id)
	if err := os.MkdirAll(outputDir, 0755); err != nil {
		return err
	}

	if err := cc.GenerateLibrary(apiRepo.Dir, outputDir, generatorInput, library.Id); err != nil {
		return err
	}
	if err := cc.Clean(languageRepo.Dir, library.Id); err != nil {
		return err
	}
	if err := os.CopyFS(languageRepo.Dir, os.DirFS(outputDir)); err != nil {
		return err
	}
	if err := apiRepo.CleanWorkingTree(); err != nil {
		return err
	}
	return nil
}<|MERGE_RESOLUTION|>--- conflicted
+++ resolved
@@ -143,13 +143,8 @@
 		return errors.New("specified tag is already in language repo state")
 	}
 	// Derive the new image to use, and save it in the context.
-<<<<<<< HEAD
-	ps.ImageTag = flagTag
+	ps.ImageTag = cfg.Tag
 	state.containerConfig.Image = deriveImage(flagLanguage, flagImage, os.Getenv(defaultRepositoryEnvironmentVariable), ps)
-=======
-	ps.ImageTag = cfg.Tag
-	state.containerConfig.Image = deriveImage(ps)
->>>>>>> 8d49569d
 	savePipelineState(state)
 
 	// Take a defensive copy of the generator input directory from the language repo.
