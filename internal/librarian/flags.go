--- conflicted
+++ resolved
@@ -28,12 +28,8 @@
 }
 
 func addFlagAPIRoot(fs *flag.FlagSet, cfg *config.Config) {
-<<<<<<< HEAD
-	fs.StringVar(&cfg.APIRoot, "api-root", "",
+	fs.StringVar(&cfg.APIRoot, "source", "",
 		"location of googleapis repository. If undefined, googleapis will be cloned to the output")
-=======
-	fs.StringVar(&cfg.APIRoot, "source", "", "location of googleapis repository. If undefined, googleapis will be cloned to the output")
->>>>>>> f0db649d
 }
 
 func addFlagArtifactRoot(fs *flag.FlagSet, cfg *config.Config) {
