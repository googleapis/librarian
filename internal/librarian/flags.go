// Copyright 2024 Google LLC
//
// Licensed under the Apache License, Version 2.0 (the "License");
// you may not use this file except in compliance with the License.
// You may obtain a copy of the License at
//
//	https://www.apache.org/licenses/LICENSE-2.0
//
// Unless required by applicable law or agreed to in writing, software
// distributed under the License is distributed on an "AS IS" BASIS,
// WITHOUT WARRANTIES OR CONDITIONS OF ANY KIND, either express or implied.
// See the License for the specific language governing permissions and
// limitations under the License.

package librarian

import (
	"errors"
	"flag"
	"fmt"
	"strings"

	"github.com/googleapis/librarian/internal/config"
)

func addFlagAPI(fs *flag.FlagSet, cfg *config.Config) {
	fs.StringVar(&cfg.API, "api", "", "path to the API to be configured/generated (e.g., google/cloud/functions/v2)")
}

<<<<<<< HEAD
func addFlagArtifactRoot(fs *flag.FlagSet, cfg *config.Config) {
	fs.StringVar(&cfg.ArtifactRoot, "artifact-root", "", "Path to root of release artifacts to publish (as created by create-release-artifacts)")
=======
func addFlagBranch(fs *flag.FlagSet, cfg *config.Config) {
	fs.StringVar(&cfg.Branch, "branch", "main", "repository branch")
>>>>>>> b6d8062e
}

func addFlagBuild(fs *flag.FlagSet, cfg *config.Config) {
	fs.BoolVar(&cfg.Build, "build", false, "whether to build the generated code")
}

func addFlagHostMount(fs *flag.FlagSet, cfg *config.Config) {
	defaultValue := ""
	fs.StringVar(&cfg.HostMount, "host-mount", defaultValue, "a mount point from Docker host and within the Docker. The format is {host-dir}:{local-dir}.")
}

func addFlagImage(fs *flag.FlagSet, cfg *config.Config) {
	fs.StringVar(&cfg.Image, "image", "", "Container image to run for subcommands. Defaults to the image in the pipeline state.")
}

func addFlagProject(fs *flag.FlagSet, cfg *config.Config) {
	fs.StringVar(&cfg.Project, "project", "", "Project containing Secret Manager secrets.")
}

func addFlagReleaseID(fs *flag.FlagSet, cfg *config.Config) {
	fs.StringVar(&cfg.ReleaseID, "release-id", "", "The ID of a release PR")
}

func addFlagRepo(fs *flag.FlagSet, cfg *config.Config) {
	fs.StringVar(&cfg.Repo, "repo", "", "Repository root or URL to clone. If this is not specified, the default language repo will be cloned.")
}

func addFlagSkipIntegrationTests(fs *flag.FlagSet, cfg *config.Config) {
	fs.StringVar(&cfg.SkipIntegrationTests, "skip-integration-tests", "", "set to a value of b/{explanatory-bug} to skip integration tests")
}

func addFlagSource(fs *flag.FlagSet, cfg *config.Config) {
	fs.StringVar(&cfg.Source, "source", "", "location of googleapis repository. If undefined, googleapis will be cloned to the output")
}

<<<<<<< HEAD
func addFlagTagRepoUrl(fs *flag.FlagSet, cfg *config.Config) {
	fs.StringVar(&cfg.TagRepoURL, "tag-repo-url", "", "Repository URL to tag and create releases in. Requires when push is true.")
=======
func addFlagTag(fs *flag.FlagSet, cfg *config.Config) {
	fs.StringVar(&cfg.Tag, "tag", "", "new tag for the language-specific container image.")
>>>>>>> b6d8062e
}

func addFlagWorkRoot(fs *flag.FlagSet, cfg *config.Config) {
	fs.StringVar(&cfg.WorkRoot, "output", "", "Working directory root. When this is not specified, a working directory will be created in /tmp.")
}

func validateSkipIntegrationTests(skipIntegrationTests string) error {
	if skipIntegrationTests != "" && !strings.HasPrefix(skipIntegrationTests, "b/") {
		return errors.New("skipping integration tests requires a bug to be specified, e.g. -skip-integration-tests=b/12345")
	}
	return nil
}

// validateRequiredFlag validates that the flag with the given name has been provided.
// TODO(https://github.com/googleapis/librarian/issues/488): add support for required string flags
// We should rework how we add flags so that these can be validated before we even
// start executing the command. (At least for simple cases where a flag is required;
// note that this isn't always going to be the same for all commands for one flag.)
func validateRequiredFlag(name, value string) error {
	if value == "" {
		return fmt.Errorf("required flag -%s not specified", name)
	}
	return nil
}<|MERGE_RESOLUTION|>--- conflicted
+++ resolved
@@ -25,15 +25,6 @@
 
 func addFlagAPI(fs *flag.FlagSet, cfg *config.Config) {
 	fs.StringVar(&cfg.API, "api", "", "path to the API to be configured/generated (e.g., google/cloud/functions/v2)")
-}
-
-<<<<<<< HEAD
-func addFlagArtifactRoot(fs *flag.FlagSet, cfg *config.Config) {
-	fs.StringVar(&cfg.ArtifactRoot, "artifact-root", "", "Path to root of release artifacts to publish (as created by create-release-artifacts)")
-=======
-func addFlagBranch(fs *flag.FlagSet, cfg *config.Config) {
-	fs.StringVar(&cfg.Branch, "branch", "main", "repository branch")
->>>>>>> b6d8062e
 }
 
 func addFlagBuild(fs *flag.FlagSet, cfg *config.Config) {
@@ -69,13 +60,6 @@
 	fs.StringVar(&cfg.Source, "source", "", "location of googleapis repository. If undefined, googleapis will be cloned to the output")
 }
 
-<<<<<<< HEAD
-func addFlagTagRepoUrl(fs *flag.FlagSet, cfg *config.Config) {
-	fs.StringVar(&cfg.TagRepoURL, "tag-repo-url", "", "Repository URL to tag and create releases in. Requires when push is true.")
-=======
-func addFlagTag(fs *flag.FlagSet, cfg *config.Config) {
-	fs.StringVar(&cfg.Tag, "tag", "", "new tag for the language-specific container image.")
->>>>>>> b6d8062e
 }
 
 func addFlagWorkRoot(fs *flag.FlagSet, cfg *config.Config) {
