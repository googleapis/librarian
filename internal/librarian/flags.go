--- conflicted
+++ resolved
@@ -27,49 +27,13 @@
 	fs.StringVar(&cfg.API, "api", "", "path to the API to be configured/generated (e.g., google/cloud/functions/v2)")
 }
 
-<<<<<<< HEAD
-func addFlagSource(fs *flag.FlagSet, cfg *config.Config) {
-	fs.StringVar(&cfg.Source, "source", "",
-		"location of googleapis repository. If undefined, googleapis will be cloned to the output")
-}
-
-func addFlagArtifactRoot(fs *flag.FlagSet, cfg *config.Config) {
-	fs.StringVar(&cfg.ArtifactRoot, "artifact-root", "",
-		"Path to root of release artifacts to publish (as created by create-release-artifacts)")
-}
-
-func addFlagBaselineCommit(fs *flag.FlagSet, cfg *config.Config) {
-	fs.StringVar(&cfg.BaselineCommit, "baseline-commit", "",
-		"the commit hash that was at HEAD for the language repo when create-release-pr was run")
-}
-
-func addFlagBranch(fs *flag.FlagSet, cfg *config.Config) {
-	fs.StringVar(&cfg.Branch, "branch", "main", "repository branch")
-}
-
-=======
->>>>>>> 08691e22
 func addFlagBuild(fs *flag.FlagSet, cfg *config.Config) {
 	fs.BoolVar(&cfg.Build, "build", false, "whether to build the generated code")
 }
 
-<<<<<<< HEAD
-func addFlagEnvFile(fs *flag.FlagSet, cfg *config.Config) {
-	fs.StringVar(&cfg.EnvFile, "env-file", "",
-		"full path to the file where the environment variables are stored. Defaults to env-vars.txt within the output")
-}
-
-func addFlagGitUserEmail(fs *flag.FlagSet, cfg *config.Config) {
-	fs.StringVar(&cfg.GitUserEmail, "git-user-email", "noreply-cloudsdk@google.com", "Email address to use in Git commits")
-}
-
-func addFlagGitUserName(fs *flag.FlagSet, cfg *config.Config) {
-	fs.StringVar(&cfg.GitUserName, "git-user-name", "Google Cloud SDK", "Display name to use in Git commits")
-=======
 func addFlagHostMount(fs *flag.FlagSet, cfg *config.Config) {
 	defaultValue := ""
 	fs.StringVar(&cfg.HostMount, "host-mount", defaultValue, "a mount point from Docker host and within the Docker. The format is {host-dir}:{local-dir}.")
->>>>>>> 08691e22
 }
 
 func addFlagImage(fs *flag.FlagSet, cfg *config.Config) {
@@ -77,22 +41,8 @@
 		"Container image to run for subcommands. Defaults to the image in the pipeline state.")
 }
 
-<<<<<<< HEAD
-func addFlagLibraryID(fs *flag.FlagSet, cfg *config.Config) {
-	fs.StringVar(&cfg.LibraryID, "library-id", "", "The ID of a single library to update")
-}
-
-func addFlagLibraryVersion(fs *flag.FlagSet, cfg *config.Config) {
-	fs.StringVar(&cfg.LibraryVersion, "library-version", "",
-		"The version to release (only valid with library-id, only when creating a release PR)")
-}
-
-func addFlagPush(fs *flag.FlagSet, cfg *config.Config) {
-	fs.BoolVar(&cfg.Push, "push", false, "push to GitHub if true")
-=======
 func addFlagProject(fs *flag.FlagSet, cfg *config.Config) {
 	fs.StringVar(&cfg.Project, "project", "", "Project containing Secret Manager secrets.")
->>>>>>> 08691e22
 }
 
 func addFlagReleaseID(fs *flag.FlagSet, cfg *config.Config) {
@@ -100,8 +50,7 @@
 }
 
 func addFlagRepo(fs *flag.FlagSet, cfg *config.Config) {
-	fs.StringVar(&cfg.Repo, "repo", "",
-		"Repository root or URL to clone. If this is not specified, the default language repo will be cloned.")
+	fs.StringVar(&cfg.Repo, "repo", "", "Repository root or URL to clone. If this is not specified, the default language repo will be cloned.")
 }
 
 func addFlagSkipIntegrationTests(fs *flag.FlagSet, cfg *config.Config) {
@@ -109,23 +58,8 @@
 		"set to a value of b/{explanatory-bug} to skip integration tests")
 }
 
-<<<<<<< HEAD
-func addFlagSyncUrlPrefix(fs *flag.FlagSet, cfg *config.Config) {
-	fs.StringVar(&cfg.SyncURLPrefix, "sync-url-prefix", "",
-		"the prefix of the URL to check for commit synchronization; the commit hash will be appended to this")
-}
-
-func addFlagTag(fs *flag.FlagSet, cfg *config.Config) {
-	fs.StringVar(&cfg.Tag, "tag", "", "new tag for the language-specific container image.")
-}
-
-func addFlagTagRepoUrl(fs *flag.FlagSet, cfg *config.Config) {
-	fs.StringVar(&cfg.TagRepoURL, "tag-repo-url", "",
-		"Repository URL to tag and create releases in. Requires when push is true.")
-=======
 func addFlagSource(fs *flag.FlagSet, cfg *config.Config) {
 	fs.StringVar(&cfg.Source, "source", "", "location of googleapis repository. If undefined, googleapis will be cloned to the output")
->>>>>>> 08691e22
 }
 
 func addFlagWorkRoot(fs *flag.FlagSet, cfg *config.Config) {
