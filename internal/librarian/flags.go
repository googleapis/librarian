// Copyright 2024 Google LLC
//
// Licensed under the Apache License, Version 2.0 (the "License");
// you may not use this file except in compliance with the License.
// You may obtain a copy of the License at
//
//	https://www.apache.org/licenses/LICENSE-2.0
//
// Unless required by applicable law or agreed to in writing, software
// distributed under the License is distributed on an "AS IS" BASIS,
// WITHOUT WARRANTIES OR CONDITIONS OF ANY KIND, either express or implied.
// See the License for the specific language governing permissions and
// limitations under the License.

package librarian

import (
	"flag"
	"fmt"

	"github.com/googleapis/librarian/internal/config"
)

func addFlagAPI(fs *flag.FlagSet, cfg *config.Config) {
	fs.StringVar(&cfg.API, "api", "", "path to the API to be configured/generated (e.g., google/cloud/functions/v2)")
}

func addFlagAPISource(fs *flag.FlagSet, cfg *config.Config) {
	fs.StringVar(&cfg.APISource, "api-source", "", "location of googleapis repository. If undefined, googleapis will be cloned to the output")
}

func addFlagBuild(fs *flag.FlagSet, cfg *config.Config) {
	fs.BoolVar(&cfg.Build, "build", false, "whether to build the generated code")
}

func addFlagHostMount(fs *flag.FlagSet, cfg *config.Config) {
	defaultValue := ""
	fs.StringVar(&cfg.HostMount, "host-mount", defaultValue, "a mount point from Docker host and within the Docker. The format is {host-dir}:{local-dir}.")
}

func addFlagImage(fs *flag.FlagSet, cfg *config.Config) {
	fs.StringVar(&cfg.Image, "image", "", "Container image to run for subcommands. Defaults to the image in the pipeline state.")
}

<<<<<<< HEAD
=======
func addFlagLibrary(fs *flag.FlagSet, cfg *config.Config) {
	fs.StringVar(&cfg.Library, "library", "", "The ID of a single library to update")
}

func addFlagProject(fs *flag.FlagSet, cfg *config.Config) {
	fs.StringVar(&cfg.Project, "project", "", "Project containing Secret Manager secrets.")
}

func addFlagPushConfig(fs *flag.FlagSet, cfg *config.Config) {
	fs.StringVar(&cfg.PushConfig, "push-config", "", "If specified, will try to create a commit and pull request for the generated changes. The format should be \"{git-email-address},{author-name}\". Also, when this field is specified it is expected a Github token will be provided with push access via the environment variable LIBRARIAN_GITHUB_TOKEN")
}

>>>>>>> d9f37fc3
func addFlagRepo(fs *flag.FlagSet, cfg *config.Config) {
	fs.StringVar(&cfg.Repo, "repo", "",
		"Code repository where the generated code will reside. "+
			"Can be a remote in the format of a remote URL such as "+
			"https://github.com/{owner}/{repo} or a local file path like "+
			"/path/to/repo`. Both absolute and relative paths are supported.")
}

func addFlagWorkRoot(fs *flag.FlagSet, cfg *config.Config) {
	fs.StringVar(&cfg.WorkRoot, "output", "", "Working directory root. When this is not specified, a working directory will be created in /tmp.")
}

// validateRequiredFlag validates that the flag with the given name has been provided.
// TODO(https://github.com/googleapis/librarian/issues/488): add support for required string flags
// We should rework how we add flags so that these can be validated before we even
// start executing the command. (At least for simple cases where a flag is required;
// note that this isn't always going to be the same for all commands for one flag.)
func validateRequiredFlag(name, value string) error {
	if value == "" {
		return fmt.Errorf("required flag -%s not specified", name)
	}
	return nil
}

// validatePushConfigAndGithubTokenCoexist validates that the github token should exist if pushConfig flag is set.
func validatePushConfigAndGithubTokenCoexist(pushConfig, gitHubToken string) error {
	if pushConfig != "" && gitHubToken == "" {
		return fmt.Errorf("GitHub token is required if push config exists")
	}
	return nil
}<|MERGE_RESOLUTION|>--- conflicted
+++ resolved
@@ -42,21 +42,14 @@
 	fs.StringVar(&cfg.Image, "image", "", "Container image to run for subcommands. Defaults to the image in the pipeline state.")
 }
 
-<<<<<<< HEAD
-=======
 func addFlagLibrary(fs *flag.FlagSet, cfg *config.Config) {
 	fs.StringVar(&cfg.Library, "library", "", "The ID of a single library to update")
-}
-
-func addFlagProject(fs *flag.FlagSet, cfg *config.Config) {
-	fs.StringVar(&cfg.Project, "project", "", "Project containing Secret Manager secrets.")
 }
 
 func addFlagPushConfig(fs *flag.FlagSet, cfg *config.Config) {
 	fs.StringVar(&cfg.PushConfig, "push-config", "", "If specified, will try to create a commit and pull request for the generated changes. The format should be \"{git-email-address},{author-name}\". Also, when this field is specified it is expected a Github token will be provided with push access via the environment variable LIBRARIAN_GITHUB_TOKEN")
 }
 
->>>>>>> d9f37fc3
 func addFlagRepo(fs *flag.FlagSet, cfg *config.Config) {
 	fs.StringVar(&cfg.Repo, "repo", "",
 		"Code repository where the generated code will reside. "+
