--- conflicted
+++ resolved
@@ -27,14 +27,8 @@
 	fs.StringVar(&cfg.API, "api", "", "path to the API to be configured/generated (e.g., google/cloud/functions/v2)")
 }
 
-<<<<<<< HEAD
-func addFlagAPIRoot(fs *flag.FlagSet, cfg *config.Config) {
-	fs.StringVar(&cfg.APIRoot, "source", "",
-		"location of googleapis repository. If undefined, googleapis will be cloned to the output")
-=======
 func addFlagSource(fs *flag.FlagSet, cfg *config.Config) {
 	fs.StringVar(&cfg.Source, "source", "", "location of googleapis repository. If undefined, googleapis will be cloned to the output")
->>>>>>> 24456520
 }
 
 func addFlagArtifactRoot(fs *flag.FlagSet, cfg *config.Config) {
@@ -69,16 +63,7 @@
 }
 
 func addFlagImage(fs *flag.FlagSet, cfg *config.Config) {
-<<<<<<< HEAD
-	fs.StringVar(&cfg.Image, "image", "",
-		"language-specific container to run for subcommands. Defaults to google-cloud-{language}-generator")
-}
-
-func addFlagLanguage(fs *flag.FlagSet, cfg *config.Config) {
-	fs.StringVar(&cfg.Language, "language", "", "(Required) language for which to configure/generate/release code")
-=======
 	fs.StringVar(&cfg.Image, "image", "", "Container image to run for subcommands. Defaults to the image in the pipeline state.")
->>>>>>> 24456520
 }
 
 func addFlagLibraryID(fs *flag.FlagSet, cfg *config.Config) {
