// Copyright 2024 Google LLC
//
// Licensed under the Apache License, Version 2.0 (the "License");
// you may not use this file except in compliance with the License.
// You may obtain a copy of the License at
//
//	https://www.apache.org/licenses/LICENSE-2.0
//
// Unless required by applicable law or agreed to in writing, software
// distributed under the License is distributed on an "AS IS" BASIS,
// WITHOUT WARRANTIES OR CONDITIONS OF ANY KIND, either express or implied.
// See the License for the specific language governing permissions and
// limitations under the License.

package librarian

import (
	"errors"
	"flag"
	"fmt"
	"strings"

	"github.com/googleapis/librarian/internal/config"
)

func addFlagAPIPath(fs *flag.FlagSet, cfg *config.Config) {
	fs.StringVar(&cfg.APIPath, "api", "", "path to the API to be configured/generated (e.g., google/cloud/functions/v2)")
}

func addFlagAPIRoot(fs *flag.FlagSet, cfg *config.Config) {
<<<<<<< HEAD
	fs.StringVar(&cfg.APIRoot, "source", "", "location of googleapis repository. If undefined, googleapis will be cloned to the work-root")
=======
	fs.StringVar(&cfg.APIRoot, "api-root", "", "location of googleapis repository. If undefined, googleapis will be cloned to the output")
>>>>>>> 1655d080
}

func addFlagArtifactRoot(fs *flag.FlagSet, cfg *config.Config) {
	fs.StringVar(&cfg.ArtifactRoot, "artifact-root", "", "Path to root of release artifacts to publish (as created by create-release-artifacts)")
}

func addFlagBaselineCommit(fs *flag.FlagSet, cfg *config.Config) {
	fs.StringVar(&cfg.BaselineCommit, "baseline-commit", "", "the commit hash that was at HEAD for the language repo when create-release-pr was run")
}

func addFlagBranch(fs *flag.FlagSet, cfg *config.Config) {
	fs.StringVar(&cfg.Branch, "branch", "main", "repository branch")
}

func addFlagBuild(fs *flag.FlagSet, cfg *config.Config) {
	fs.BoolVar(&cfg.Build, "build", false, "whether to build the generated code")
}

func addFlagEnvFile(fs *flag.FlagSet, cfg *config.Config) {
	fs.StringVar(&cfg.EnvFile, "env-file", "", "full path to the file where the environment variables are stored. Defaults to env-vars.txt within the output")
}

func addFlagGitUserEmail(fs *flag.FlagSet, cfg *config.Config) {
	fs.StringVar(&cfg.GitUserEmail, "git-user-email", "noreply-cloudsdk@google.com", "Email address to use in Git commits")
}

func addFlagGitUserName(fs *flag.FlagSet, cfg *config.Config) {
	fs.StringVar(&cfg.GitUserName, "git-user-name", "Google Cloud SDK", "Display name to use in Git commits")
}

func addFlagImage(fs *flag.FlagSet, cfg *config.Config) {
	fs.StringVar(&cfg.Image, "image", "", "language-specific container to run for subcommands. Defaults to google-cloud-{language}-generator")
}

func addFlagLanguage(fs *flag.FlagSet, cfg *config.Config) {
	fs.StringVar(&cfg.Language, "language", "", "(Required) language for which to configure/generate/release code")
}

func addFlagLibraryID(fs *flag.FlagSet, cfg *config.Config) {
	fs.StringVar(&cfg.LibraryID, "library-id", "", "The ID of a single library to update")
}

func addFlagLibraryVersion(fs *flag.FlagSet, cfg *config.Config) {
	fs.StringVar(&cfg.LibraryVersion, "library-version", "", "The version to release (only valid with library-id, only when creating a release PR)")
}

func addFlagPush(fs *flag.FlagSet, cfg *config.Config) {
	fs.BoolVar(&cfg.Push, "push", false, "push to GitHub if true")
}

func addFlagReleaseID(fs *flag.FlagSet, cfg *config.Config) {
	fs.StringVar(&cfg.ReleaseID, "release-id", "", "The ID of a release PR")
}

func addFlagReleasePRUrl(fs *flag.FlagSet, cfg *config.Config) {
	fs.StringVar(&cfg.ReleasePRURL, "release-pr-url", "", "The URL of a release PR")
}

func addFlagRepo(fs *flag.FlagSet, cfg *config.Config) {
	fs.StringVar(&cfg.Repo, "repo", "", "Repository root or URL to clone. If this is not specified, the default language repo will be cloned.")
}

func addFlagSecretsProject(fs *flag.FlagSet, cfg *config.Config) {
	fs.StringVar(&cfg.SecretsProject, "secrets-project", "", "Project containing Secret Manager secrets.")
}

func addFlagSkipIntegrationTests(fs *flag.FlagSet, cfg *config.Config) {
	fs.StringVar(&cfg.SkipIntegrationTests, "skip-integration-tests", "", "set to a value of b/{explanatory-bug} to skip integration tests")
}

func addFlagSyncUrlPrefix(fs *flag.FlagSet, cfg *config.Config) {
	fs.StringVar(&cfg.SyncURLPrefix, "sync-url-prefix", "", "the prefix of the URL to check for commit synchronization; the commit hash will be appended to this")
}

func addFlagTag(fs *flag.FlagSet, cfg *config.Config) {
	fs.StringVar(&cfg.Tag, "tag", "", "new tag for the language-specific container image.")
}

func addFlagTagRepoUrl(fs *flag.FlagSet, cfg *config.Config) {
	fs.StringVar(&cfg.TagRepoURL, "tag-repo-url", "", "Repository URL to tag and create releases in. Requires when push is true.")
}

func addFlagWorkRoot(fs *flag.FlagSet, cfg *config.Config) {
	fs.StringVar(&cfg.WorkRoot, "output", "", "Working directory root. When this is not specified, a working directory will be created in /tmp.")
}

func validateSkipIntegrationTests(skipIntegrationTests string) error {
	if skipIntegrationTests != "" && !strings.HasPrefix(skipIntegrationTests, "b/") {
		return errors.New("skipping integration tests requires a bug to be specified, e.g. -skip-integration-tests=b/12345")
	}
	return nil
}

// Validate that the flag with the given name has been provided.
// TODO(https://github.com/googleapis/librarian/issues/488): add support for required string flags
// We should rework how we add flags so that these can be validated before we even
// start executing the command. (At least for simple cases where a flag is required;
// note that this isn't always going to be the same for all commands for one flag.)
func validateRequiredFlag(name, value string) error {
	if value == "" {
		return fmt.Errorf("required flag -%s not specified", name)
	}
	return nil
}<|MERGE_RESOLUTION|>--- conflicted
+++ resolved
@@ -28,11 +28,7 @@
 }
 
 func addFlagAPIRoot(fs *flag.FlagSet, cfg *config.Config) {
-<<<<<<< HEAD
-	fs.StringVar(&cfg.APIRoot, "source", "", "location of googleapis repository. If undefined, googleapis will be cloned to the work-root")
-=======
-	fs.StringVar(&cfg.APIRoot, "api-root", "", "location of googleapis repository. If undefined, googleapis will be cloned to the output")
->>>>>>> 1655d080
+	fs.StringVar(&cfg.APIRoot, "source", "", "location of googleapis repository. If undefined, googleapis will be cloned to the output")
 }
 
 func addFlagArtifactRoot(fs *flag.FlagSet, cfg *config.Config) {
