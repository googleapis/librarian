// Copyright 2024 Google LLC
//
// Licensed under the Apache License, Version 2.0 (the "License");
// you may not use this file except in compliance with the License.
// You may obtain a copy of the License at
//
//	https://www.apache.org/licenses/LICENSE-2.0
//
// Unless required by applicable law or agreed to in writing, software
// distributed under the License is distributed on an "AS IS" BASIS,
// WITHOUT WARRANTIES OR CONDITIONS OF ANY KIND, either express or implied.
// See the License for the specific language governing permissions and
// limitations under the License.

package librarian

import (
	"errors"
	"flag"
	"fmt"
	"strings"

	"github.com/googleapis/librarian/internal/config"
)

func addFlagAPI(fs *flag.FlagSet, cfg *config.Config) {
	fs.StringVar(&cfg.API, "api", "", "path to the API to be configured/generated (e.g., google/cloud/functions/v2)")
}

func addFlagArtifactRoot(fs *flag.FlagSet, cfg *config.Config) {
	fs.StringVar(&cfg.ArtifactRoot, "artifact-root", "", "Path to root of release artifacts to publish (as created by create-release-artifacts)")
}

func addFlagBranch(fs *flag.FlagSet, cfg *config.Config) {
	fs.StringVar(&cfg.Branch, "branch", "main", "repository branch")
}

func addFlagBuild(fs *flag.FlagSet, cfg *config.Config) {
	fs.BoolVar(&cfg.Build, "build", false, "whether to build the generated code")
}

<<<<<<< HEAD
func addFlagEnvFile(fs *flag.FlagSet, cfg *config.Config) {
	fs.StringVar(&cfg.EnvFile, "env-file", "", "full path to the file where the environment variables are stored. Defaults to env-vars.txt within the output")
}

func addFlagHostMount(fs *flag.FlagSet, cfg *config.Config) {
	defaultValue := ""
	fs.StringVar(&cfg.HostMount, "host-mount", defaultValue, "a mount point from Docker host and within the Docker. The format is {host-dir}:{local-dir}.")
=======
func addFlagPushConfig(fs *flag.FlagSet, cfg *config.Config) {
	// TODO(https://github.com/googleapis/librarian/issues/724):remove the default for push-config
	fs.StringVar(&cfg.PushConfig, "push-config", "noreply-cloudsdk@google.com,Google Cloud SDK", "The user and email for Git commits, in the format \"user:email\"")
>>>>>>> 56d8428b
}

func addFlagImage(fs *flag.FlagSet, cfg *config.Config) {
	fs.StringVar(&cfg.Image, "image", "", "Container image to run for subcommands. Defaults to the image in the pipeline state.")
}

func addFlagProject(fs *flag.FlagSet, cfg *config.Config) {
	fs.StringVar(&cfg.Project, "project", "", "Project containing Secret Manager secrets.")
}

func addFlagPushConfig(fs *flag.FlagSet, cfg *config.Config) {
	// TODO(https://github.com/googleapis/librarian/issues/724):remove the default for push-config
	fs.StringVar(&cfg.PushConfig, "push-config", "noreply-cloudsdk@google.com,Google Cloud SDK", "The user and email for Git commits, in the format \"user:email\"")
}

func addFlagReleaseID(fs *flag.FlagSet, cfg *config.Config) {
	fs.StringVar(&cfg.ReleaseID, "release-id", "", "The ID of a release PR")
}

func addFlagRepo(fs *flag.FlagSet, cfg *config.Config) {
	fs.StringVar(&cfg.Repo, "repo", "", "Repository root or URL to clone. If this is not specified, the default language repo will be cloned.")
}

func addFlagSkipIntegrationTests(fs *flag.FlagSet, cfg *config.Config) {
	fs.StringVar(&cfg.SkipIntegrationTests, "skip-integration-tests", "", "set to a value of b/{explanatory-bug} to skip integration tests")
}

<<<<<<< HEAD
func addFlagSource(fs *flag.FlagSet, cfg *config.Config) {
	fs.StringVar(&cfg.Source, "source", "", "location of googleapis repository. If undefined, googleapis will be cloned to the output")
}

func addFlagSyncUrlPrefix(fs *flag.FlagSet, cfg *config.Config) {
	fs.StringVar(&cfg.SyncURLPrefix, "sync-url-prefix", "", "the prefix of the URL to check for commit synchronization; the commit hash will be appended to this")
}

=======
>>>>>>> 56d8428b
func addFlagTag(fs *flag.FlagSet, cfg *config.Config) {
	fs.StringVar(&cfg.Tag, "tag", "", "new tag for the language-specific container image.")
}

func addFlagTagRepoUrl(fs *flag.FlagSet, cfg *config.Config) {
	fs.StringVar(&cfg.TagRepoURL, "tag-repo-url", "", "Repository URL to tag and create releases in. Requires when push is true.")
}

func addFlagWorkRoot(fs *flag.FlagSet, cfg *config.Config) {
	fs.StringVar(&cfg.WorkRoot, "output", "", "Working directory root. When this is not specified, a working directory will be created in /tmp.")
}

func validateSkipIntegrationTests(skipIntegrationTests string) error {
	if skipIntegrationTests != "" && !strings.HasPrefix(skipIntegrationTests, "b/") {
		return errors.New("skipping integration tests requires a bug to be specified, e.g. -skip-integration-tests=b/12345")
	}
	return nil
}

// Validate that the flag with the given name has been provided.
// TODO(https://github.com/googleapis/librarian/issues/488): add support for required string flags
// We should rework how we add flags so that these can be validated before we even
// start executing the command. (At least for simple cases where a flag is required;
// note that this isn't always going to be the same for all commands for one flag.)
func validateRequiredFlag(name, value string) error {
	if value == "" {
		return fmt.Errorf("required flag -%s not specified", name)
	}
	return nil
}<|MERGE_RESOLUTION|>--- conflicted
+++ resolved
@@ -39,19 +39,9 @@
 	fs.BoolVar(&cfg.Build, "build", false, "whether to build the generated code")
 }
 
-<<<<<<< HEAD
-func addFlagEnvFile(fs *flag.FlagSet, cfg *config.Config) {
-	fs.StringVar(&cfg.EnvFile, "env-file", "", "full path to the file where the environment variables are stored. Defaults to env-vars.txt within the output")
-}
-
 func addFlagHostMount(fs *flag.FlagSet, cfg *config.Config) {
 	defaultValue := ""
 	fs.StringVar(&cfg.HostMount, "host-mount", defaultValue, "a mount point from Docker host and within the Docker. The format is {host-dir}:{local-dir}.")
-=======
-func addFlagPushConfig(fs *flag.FlagSet, cfg *config.Config) {
-	// TODO(https://github.com/googleapis/librarian/issues/724):remove the default for push-config
-	fs.StringVar(&cfg.PushConfig, "push-config", "noreply-cloudsdk@google.com,Google Cloud SDK", "The user and email for Git commits, in the format \"user:email\"")
->>>>>>> 56d8428b
 }
 
 func addFlagImage(fs *flag.FlagSet, cfg *config.Config) {
@@ -79,17 +69,10 @@
 	fs.StringVar(&cfg.SkipIntegrationTests, "skip-integration-tests", "", "set to a value of b/{explanatory-bug} to skip integration tests")
 }
 
-<<<<<<< HEAD
 func addFlagSource(fs *flag.FlagSet, cfg *config.Config) {
 	fs.StringVar(&cfg.Source, "source", "", "location of googleapis repository. If undefined, googleapis will be cloned to the output")
 }
 
-func addFlagSyncUrlPrefix(fs *flag.FlagSet, cfg *config.Config) {
-	fs.StringVar(&cfg.SyncURLPrefix, "sync-url-prefix", "", "the prefix of the URL to check for commit synchronization; the commit hash will be appended to this")
-}
-
-=======
->>>>>>> 56d8428b
 func addFlagTag(fs *flag.FlagSet, cfg *config.Config) {
 	fs.StringVar(&cfg.Tag, "tag", "", "new tag for the language-specific container image.")
 }
