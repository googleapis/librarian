// Copyright 2024 Google LLC
//
// Licensed under the Apache License, Version 2.0 (the "License");
// you may not use this file except in compliance with the License.
// You may obtain a copy of the License at
//
//	https://www.apache.org/licenses/LICENSE-2.0
//
// Unless required by applicable law or agreed to in writing, software
// distributed under the License is distributed on an "AS IS" BASIS,
// WITHOUT WARRANTIES OR CONDITIONS OF ANY KIND, either express or implied.
// See the License for the specific language governing permissions and
// limitations under the License.

package librarian

import (
	"flag"
	"fmt"

	"github.com/googleapis/librarian/internal/config"
)

func addFlagAPI(fs *flag.FlagSet, cfg *config.Config) {
	fs.StringVar(&cfg.API, "api", "", "path to the API to be configured/generated (e.g., google/cloud/functions/v2)")
}

func addFlagBuild(fs *flag.FlagSet, cfg *config.Config) {
	fs.BoolVar(&cfg.Build, "build", false, "whether to build the generated code")
}

func addFlagHostMount(fs *flag.FlagSet, cfg *config.Config) {
	defaultValue := ""
	fs.StringVar(&cfg.HostMount, "host-mount", defaultValue, "a mount point from Docker host and within the Docker. The format is {host-dir}:{local-dir}.")
}

<<<<<<< HEAD
=======
func addFlagPushConfig(fs *flag.FlagSet, cfg *config.Config) {
	fs.StringVar(&cfg.PushConfig, "push-config", "", "If specified, will try to create a commit and pull request for the generated changes. The format should be \"{git-email-address},{author-name}\". Also, when this field is specified it is expected a Github token will be provided with push access via the environment variable LIBRARIAN_GITHUB_TOKEN")
}

>>>>>>> cfa14233
func addFlagImage(fs *flag.FlagSet, cfg *config.Config) {
	fs.StringVar(&cfg.Image, "image", "", "Container image to run for subcommands. Defaults to the image in the pipeline state.")
}

func addFlagLibrary(fs *flag.FlagSet, cfg *config.Config) {
	fs.StringVar(&cfg.Library, "library", "", "The ID of a single library to update")
}

func addFlagProject(fs *flag.FlagSet, cfg *config.Config) {
	fs.StringVar(&cfg.Project, "project", "", "Project containing Secret Manager secrets.")
}

func addFlagPushConfig(fs *flag.FlagSet, cfg *config.Config) {
	// TODO(https://github.com/googleapis/librarian/issues/724):remove the default for push-config
	defaultValue := "noreply-cloudsdk@google.com,Google Cloud SDK"
	fs.StringVar(&cfg.PushConfig, "push-config", defaultValue, "If specified, will try to create a commit and pull request for the generated changes. The format should be \"{git-email-address},{author-name}\". Also, when this field is specified it is expected a Github token will be provided with push access via the environment variable LIBRARIAN_GITHUB_TOKEN")
}

func addFlagRepo(fs *flag.FlagSet, cfg *config.Config) {
	fs.StringVar(&cfg.Repo, "repo", "",
		"Code repository where the generated code will reside. "+
			"Can be a remote in the format of a remote URL such as "+
			"https://github.com/{owner}/{repo} or a local file path like "+
			"/path/to/repo`. Both absolute and relative paths are supported.")
}

func addFlagSource(fs *flag.FlagSet, cfg *config.Config) {
	fs.StringVar(&cfg.Source, "source", "", "location of googleapis repository. If undefined, googleapis will be cloned to the output")
}

func addFlagWorkRoot(fs *flag.FlagSet, cfg *config.Config) {
	fs.StringVar(&cfg.WorkRoot, "output", "", "Working directory root. When this is not specified, a working directory will be created in /tmp.")
}

// validateRequiredFlag validates that the flag with the given name has been provided.
// TODO(https://github.com/googleapis/librarian/issues/488): add support for required string flags
// We should rework how we add flags so that these can be validated before we even
// start executing the command. (At least for simple cases where a flag is required;
// note that this isn't always going to be the same for all commands for one flag.)
func validateRequiredFlag(name, value string) error {
	if value == "" {
		return fmt.Errorf("required flag -%s not specified", name)
	}
	return nil
}

// validatePushConfigAndGithubTokenCoexist validates that the github token should exist if pushConfig flag is set.
func validatePushConfigAndGithubTokenCoexist(pushConfig, gitHubToken string) error {
	if pushConfig != "" && gitHubToken == "" {
		return fmt.Errorf("GitHub token is required if push config exists")
	}
	return nil
}<|MERGE_RESOLUTION|>--- conflicted
+++ resolved
@@ -34,13 +34,6 @@
 	fs.StringVar(&cfg.HostMount, "host-mount", defaultValue, "a mount point from Docker host and within the Docker. The format is {host-dir}:{local-dir}.")
 }
 
-<<<<<<< HEAD
-=======
-func addFlagPushConfig(fs *flag.FlagSet, cfg *config.Config) {
-	fs.StringVar(&cfg.PushConfig, "push-config", "", "If specified, will try to create a commit and pull request for the generated changes. The format should be \"{git-email-address},{author-name}\". Also, when this field is specified it is expected a Github token will be provided with push access via the environment variable LIBRARIAN_GITHUB_TOKEN")
-}
-
->>>>>>> cfa14233
 func addFlagImage(fs *flag.FlagSet, cfg *config.Config) {
 	fs.StringVar(&cfg.Image, "image", "", "Container image to run for subcommands. Defaults to the image in the pipeline state.")
 }
@@ -54,9 +47,7 @@
 }
 
 func addFlagPushConfig(fs *flag.FlagSet, cfg *config.Config) {
-	// TODO(https://github.com/googleapis/librarian/issues/724):remove the default for push-config
-	defaultValue := "noreply-cloudsdk@google.com,Google Cloud SDK"
-	fs.StringVar(&cfg.PushConfig, "push-config", defaultValue, "If specified, will try to create a commit and pull request for the generated changes. The format should be \"{git-email-address},{author-name}\". Also, when this field is specified it is expected a Github token will be provided with push access via the environment variable LIBRARIAN_GITHUB_TOKEN")
+	fs.StringVar(&cfg.PushConfig, "push-config", "", "If specified, will try to create a commit and pull request for the generated changes. The format should be \"{git-email-address},{author-name}\". Also, when this field is specified it is expected a Github token will be provided with push access via the environment variable LIBRARIAN_GITHUB_TOKEN")
 }
 
 func addFlagRepo(fs *flag.FlagSet, cfg *config.Config) {
