// Copyright 2025 Google LLC
//
// Licensed under the Apache License, Version 2.0 (the "License");
// you may not use this file except in compliance with the License.
// You may obtain a copy of the License at
//
//	https://www.apache.org/licenses/LICENSE-2.0
//
// Unless required by applicable law or agreed to in writing, software
// distributed under the License is distributed on an "AS IS" BASIS,
// WITHOUT WARRANTIES OR CONDITIONS OF ANY KIND, either express or implied.
// See the License for the specific language governing permissions and
// limitations under the License.

package librarian

import (
	"fmt"
	"log/slog"
	"strings"
)

// A PullRequestContent builds up the content of a pull request.
// Each entry in "Successes" represents a commit from a successful
// operation; each entry in "Errors" represents an unsuccessful
// operation which would otherwise have created a commit.
// (It's important that each entry in "Successes" represents *exactly*
// one commit, in the same order in which the commits were created. This
// is assumed when observing pull request commit limits.)
type PullRequestContent struct {
	Successes []string
	Errors    []string
}

// addErrorToPullRequest adds details to a PullRequestContent of a partial error which prevents a
// single API or library from being configured/regenerated/released,
// but without halting the overall process. A warning is logged locally with the error details,
// but we don't include detailed errors in the PR, as this could reveal sensitive information.
// The action should describe what failed, e.g. "configuring", "building", "generating".
func addErrorToPullRequest(pr *PullRequestContent, id string, err error, action string) {
	slog.Warn("Error", "action", action, "id", id, "err", err)
	pr.Errors = append(pr.Errors, fmt.Sprintf("Error while %s %s", action, id))
}

// addSuccessToPullRequest adds a success entry to a PullRequestContent.
func addSuccessToPullRequest(pr *PullRequestContent, text string) {
	pr.Successes = append(pr.Successes, text)
}

<<<<<<< HEAD
// createPullRequest creates a GitHub pull request based on the given content,
// with a title prefix (e.g. "feat: API regeneration")
// using a branch with a name of the form "librarian-{branchtype}-{timestamp}".
//
// If content is empty, the pull request is not created and no error is
// returned.
//
// If content only contains errors, the pull request is not created and an
// error is returned (to highlight that everything failed)
// If content contains any successes, a pull request is created and no error is
// returned (if the creation is successful) even if the content includes
// errors.
//
// If the pull request would contain an excessive number of commits (as
// configured in pipeline-config.json).
func createPullRequest(_ context.Context, content *PullRequestContent, titlePrefix, descriptionSuffix, branchType string, gitHubToken string, push bool, startTime time.Time, languageRepo *gitrepo.Repository, pipelineConfig *config.PipelineConfig) (*github.PullRequestMetadata, error) {
	gitHubRepo, err := getGitHubRepoFromRemote(languageRepo)
	if err != nil {
		return nil, err
	}
	ghClient, err := github.NewClient(gitHubToken, gitHubRepo)
	if err != nil {
		return nil, err
	}
	anySuccesses := len(content.Successes) > 0
	anyErrors := len(content.Errors) > 0

	excessSuccesses := []string{}
	if pipelineConfig != nil {
		maxCommits := int(pipelineConfig.MaxPullRequestCommits)
		if maxCommits > 0 && len(content.Successes) > maxCommits {
			// We've got too many commits. Roll some back locally, and we'll add them to the description.
			excessSuccesses = content.Successes[maxCommits:]
			content.Successes = content.Successes[:maxCommits]
			slog.Info("Excess commits created; winding back language repo", "excess_commits", len(excessSuccesses))
			if err := languageRepo.CleanAndRevertCommits(len(excessSuccesses)); err != nil {
				return nil, err
			}
		}
	}

	var description string
	if !anySuccesses && !anyErrors {
		slog.Info("No PR to create, and no errors.")
		return nil, nil
	} else if !anySuccesses && anyErrors {
		slog.Error("No PR to create, but errors were logged (and restated below). Aborting.")
		for _, error := range content.Errors {
			slog.Error(error)
		}
		return nil, errors.New("errors encountered but no PR to create")
	}

	successesText := formatListAsMarkdown("Changes in this PR", content.Successes)
	errorsText := formatListAsMarkdown("Errors", content.Errors)
	excessText := formatListAsMarkdown("Excess changes not included", excessSuccesses)

	description = strings.TrimSpace(successesText + errorsText + excessText + "\n" + descriptionSuffix)

	title := fmt.Sprintf("%s: %s", titlePrefix, formatTimestamp(startTime))

	if !push {
		slog.Info("Push not specified; would have created PR", "title", title, "description", description)
		return nil, nil
	}

	branch := fmt.Sprintf("librarian-%s-%s", branchType, formatTimestamp(startTime))
	err = languageRepo.PushBranch(branch, ghClient.Token())
	if err != nil {
		slog.Info("Received error pushing branch", "err", err)
		return nil, err
	}
	return &github.PullRequestMetadata{}, nil
}

=======
>>>>>>> 08691e22
// formatListAsMarkdown formats the given list as a single Markdown string, with a title preceding the list,
// a "- " at the start of each value and a line break at the end of each value.
// If the list is empty, an empty string is returned instead.
func formatListAsMarkdown(title string, list []string) string {
	if len(list) == 0 {
		return ""
	}
	var builder strings.Builder
	builder.WriteString("## ")
	builder.WriteString(title)
	builder.WriteString("\n\n")
	for _, value := range list {
		builder.WriteString(fmt.Sprintf("- %s\n", value))
	}
	builder.WriteString("\n\n")
	return builder.String()
}<|MERGE_RESOLUTION|>--- conflicted
+++ resolved
@@ -47,84 +47,6 @@
 	pr.Successes = append(pr.Successes, text)
 }
 
-<<<<<<< HEAD
-// createPullRequest creates a GitHub pull request based on the given content,
-// with a title prefix (e.g. "feat: API regeneration")
-// using a branch with a name of the form "librarian-{branchtype}-{timestamp}".
-//
-// If content is empty, the pull request is not created and no error is
-// returned.
-//
-// If content only contains errors, the pull request is not created and an
-// error is returned (to highlight that everything failed)
-// If content contains any successes, a pull request is created and no error is
-// returned (if the creation is successful) even if the content includes
-// errors.
-//
-// If the pull request would contain an excessive number of commits (as
-// configured in pipeline-config.json).
-func createPullRequest(_ context.Context, content *PullRequestContent, titlePrefix, descriptionSuffix, branchType string, gitHubToken string, push bool, startTime time.Time, languageRepo *gitrepo.Repository, pipelineConfig *config.PipelineConfig) (*github.PullRequestMetadata, error) {
-	gitHubRepo, err := getGitHubRepoFromRemote(languageRepo)
-	if err != nil {
-		return nil, err
-	}
-	ghClient, err := github.NewClient(gitHubToken, gitHubRepo)
-	if err != nil {
-		return nil, err
-	}
-	anySuccesses := len(content.Successes) > 0
-	anyErrors := len(content.Errors) > 0
-
-	excessSuccesses := []string{}
-	if pipelineConfig != nil {
-		maxCommits := int(pipelineConfig.MaxPullRequestCommits)
-		if maxCommits > 0 && len(content.Successes) > maxCommits {
-			// We've got too many commits. Roll some back locally, and we'll add them to the description.
-			excessSuccesses = content.Successes[maxCommits:]
-			content.Successes = content.Successes[:maxCommits]
-			slog.Info("Excess commits created; winding back language repo", "excess_commits", len(excessSuccesses))
-			if err := languageRepo.CleanAndRevertCommits(len(excessSuccesses)); err != nil {
-				return nil, err
-			}
-		}
-	}
-
-	var description string
-	if !anySuccesses && !anyErrors {
-		slog.Info("No PR to create, and no errors.")
-		return nil, nil
-	} else if !anySuccesses && anyErrors {
-		slog.Error("No PR to create, but errors were logged (and restated below). Aborting.")
-		for _, error := range content.Errors {
-			slog.Error(error)
-		}
-		return nil, errors.New("errors encountered but no PR to create")
-	}
-
-	successesText := formatListAsMarkdown("Changes in this PR", content.Successes)
-	errorsText := formatListAsMarkdown("Errors", content.Errors)
-	excessText := formatListAsMarkdown("Excess changes not included", excessSuccesses)
-
-	description = strings.TrimSpace(successesText + errorsText + excessText + "\n" + descriptionSuffix)
-
-	title := fmt.Sprintf("%s: %s", titlePrefix, formatTimestamp(startTime))
-
-	if !push {
-		slog.Info("Push not specified; would have created PR", "title", title, "description", description)
-		return nil, nil
-	}
-
-	branch := fmt.Sprintf("librarian-%s-%s", branchType, formatTimestamp(startTime))
-	err = languageRepo.PushBranch(branch, ghClient.Token())
-	if err != nil {
-		slog.Info("Received error pushing branch", "err", err)
-		return nil, err
-	}
-	return &github.PullRequestMetadata{}, nil
-}
-
-=======
->>>>>>> 08691e22
 // formatListAsMarkdown formats the given list as a single Markdown string, with a title preceding the list,
 // a "- " at the start of each value and a line break at the end of each value.
 // If the list is empty, an empty string is returned instead.
