// Copyright 2025 Google LLC
//
// Licensed under the Apache License, Version 2.0 (the "License");
// you may not use this file except in compliance with the License.
// You may obtain a copy of the License at
//
//	https://www.apache.org/licenses/LICENSE-2.0
//
// Unless required by applicable law or agreed to in writing, software
// distributed under the License is distributed on an "AS IS" BASIS,
// WITHOUT WARRANTIES OR CONDITIONS OF ANY KIND, either express or implied.
// See the License for the specific language governing permissions and
// limitations under the License.

package librarian

import (
	"fmt"
	"log/slog"
	"strings"
<<<<<<< HEAD
=======
	"time"

	"github.com/googleapis/librarian/internal/config"
	"github.com/googleapis/librarian/internal/github"
	"github.com/googleapis/librarian/internal/gitrepo"
>>>>>>> 6c8d8bc9
)

// A PullRequestContent builds up the content of a pull request.
// Each entry in "Successes" represents a commit from a successful
// operation; each entry in "Errors" represents an unsuccessful
// operation which would otherwise have created a commit.
// (It's important that each entry in "Successes" represents *exactly*
// one commit, in the same order in which the commits were created. This
// is assumed when observing pull request commit limits.)
type PullRequestContent struct {
	Successes []string
	Errors    []string
}

// addErrorToPullRequest adds details to a PullRequestContent of a partial error which prevents a
// single API or library from being configured/regenerated/released,
// but without halting the overall process. A warning is logged locally with the error details,
// but we don't include detailed errors in the PR, as this could reveal sensitive information.
// The action should describe what failed, e.g. "configuring", "building", "generating".
func addErrorToPullRequest(pr *PullRequestContent, id string, err error, action string) {
	slog.Warn("Error", "action", action, "id", id, "err", err)
	pr.Errors = append(pr.Errors, fmt.Sprintf("Error while %s %s", action, id))
}

// addSuccessToPullRequest adds a success entry to a PullRequestContent.
func addSuccessToPullRequest(pr *PullRequestContent, text string) {
	pr.Successes = append(pr.Successes, text)
}

<<<<<<< HEAD
// Formats the given list as a single Markdown string, with a title preceding the list,
=======
// createPullRequest creates a GitHub pull request based on the given content,
// with a title prefix (e.g. "feat: API regeneration")
// using a branch with a name of the form "librarian-{branchtype}-{timestamp}".
//
// If content is empty, the pull request is not created and no error is
// returned.
//
// If content only contains errors, the pull request is not created and an
// error is returned (to highlight that everything failed)
// If content contains any successes, a pull request is created and no error is
// returned (if the creation is successful) even if the content includes
// errors.
//
// If the pull request would contain an excessive number of commits (as
// configured in pipeline-config.json).
func createPullRequest(ctx context.Context, content *PullRequestContent, titlePrefix, descriptionSuffix, branchType string, gitHubToken string, push bool, startTime time.Time, languageRepo *gitrepo.Repository, pipelineConfig *config.PipelineConfig) (*github.PullRequestMetadata, error) {
	ghClient, err := github.NewClient(gitHubToken)
	if err != nil {
		return nil, err
	}
	anySuccesses := len(content.Successes) > 0
	anyErrors := len(content.Errors) > 0

	excessSuccesses := []string{}
	if pipelineConfig != nil {
		maxCommits := int(pipelineConfig.MaxPullRequestCommits)
		if maxCommits > 0 && len(content.Successes) > maxCommits {
			// We've got too many commits. Roll some back locally, and we'll add them to the description.
			excessSuccesses = content.Successes[maxCommits:]
			content.Successes = content.Successes[:maxCommits]
			slog.Info("Excess commits created; winding back language repo", "excess_commits", len(excessSuccesses))
			if err := languageRepo.CleanAndRevertCommits(len(excessSuccesses)); err != nil {
				return nil, err
			}
		}
	}

	var description string
	if !anySuccesses && !anyErrors {
		slog.Info("No PR to create, and no errors.")
		return nil, nil
	} else if !anySuccesses && anyErrors {
		slog.Error("No PR to create, but errors were logged (and restated below). Aborting.")
		for _, error := range content.Errors {
			slog.Error(error)
		}
		return nil, errors.New("errors encountered but no PR to create")
	}

	successesText := formatListAsMarkdown("Changes in this PR", content.Successes)
	errorsText := formatListAsMarkdown("Errors", content.Errors)
	excessText := formatListAsMarkdown("Excess changes not included", excessSuccesses)

	description = strings.TrimSpace(successesText + errorsText + excessText + "\n" + descriptionSuffix)

	title := fmt.Sprintf("%s: %s", titlePrefix, formatTimestamp(startTime))

	if !push {
		slog.Info("Push not specified; would have created PR", "title", title, "description", description)
		return nil, nil
	}

	gitHubRepo, err := getGitHubRepoFromRemote(languageRepo)
	if err != nil {
		return nil, err
	}

	branch := fmt.Sprintf("librarian-%s-%s", branchType, formatTimestamp(startTime))
	err = languageRepo.PushBranch(branch, ghClient.Token())
	if err != nil {
		slog.Info("Received error pushing branch", "err", err)
		return nil, err
	}
	return ghClient.CreatePullRequest(ctx, gitHubRepo, branch, title, description)
}

// formatListAsMarkdown formats the given list as a single Markdown string, with a title preceding the list,
>>>>>>> 6c8d8bc9
// a "- " at the start of each value and a line break at the end of each value.
// If the list is empty, an empty string is returned instead.
func formatListAsMarkdown(title string, list []string) string {
	if len(list) == 0 {
		return ""
	}
	var builder strings.Builder
	builder.WriteString("## ")
	builder.WriteString(title)
	builder.WriteString("\n\n")
	for _, value := range list {
		builder.WriteString(fmt.Sprintf("- %s\n", value))
	}
	builder.WriteString("\n\n")
	return builder.String()
<<<<<<< HEAD
=======
}

// getGitHubRepoFromRemote parses the GitHub repo name from the remote for this repository.
// There must only be a single remote with a GitHub URL (as the first URL), in order to provide an
// unambiguous result.
// Remotes without any URLs, or where the first URL does not start with https://github.com/ are ignored.
func getGitHubRepoFromRemote(repo *gitrepo.Repository) (*github.Repository, error) {
	remotes, err := repo.Remotes()
	if err != nil {
		return nil, err
	}
	gitHubRemoteNames := []string{}
	gitHubUrl := ""
	for _, remote := range remotes {
		urls := remote.Config().URLs
		if len(urls) > 0 && strings.HasPrefix(urls[0], "https://github.com/") {
			gitHubRemoteNames = append(gitHubRemoteNames, remote.Config().Name)
			gitHubUrl = urls[0]
		}
	}

	if len(gitHubRemoteNames) == 0 {
		return nil, fmt.Errorf("no GitHub remotes found")
	}

	if len(gitHubRemoteNames) > 1 {
		joinedRemoteNames := strings.Join(gitHubRemoteNames, ", ")
		return nil, fmt.Errorf("can only determine the GitHub repo with a single matching remote; GitHub remotes in repo: %s", joinedRemoteNames)
	}
	return github.ParseUrl(gitHubUrl)
>>>>>>> 6c8d8bc9
}<|MERGE_RESOLUTION|>--- conflicted
+++ resolved
@@ -15,17 +15,16 @@
 package librarian
 
 import (
+	"context"
+	"errors"
 	"fmt"
 	"log/slog"
 	"strings"
-<<<<<<< HEAD
-=======
 	"time"
 
 	"github.com/googleapis/librarian/internal/config"
 	"github.com/googleapis/librarian/internal/github"
 	"github.com/googleapis/librarian/internal/gitrepo"
->>>>>>> 6c8d8bc9
 )
 
 // A PullRequestContent builds up the content of a pull request.
@@ -55,9 +54,6 @@
 	pr.Successes = append(pr.Successes, text)
 }
 
-<<<<<<< HEAD
-// Formats the given list as a single Markdown string, with a title preceding the list,
-=======
 // createPullRequest creates a GitHub pull request based on the given content,
 // with a title prefix (e.g. "feat: API regeneration")
 // using a branch with a name of the form "librarian-{branchtype}-{timestamp}".
@@ -135,7 +131,6 @@
 }
 
 // formatListAsMarkdown formats the given list as a single Markdown string, with a title preceding the list,
->>>>>>> 6c8d8bc9
 // a "- " at the start of each value and a line break at the end of each value.
 // If the list is empty, an empty string is returned instead.
 func formatListAsMarkdown(title string, list []string) string {
@@ -151,8 +146,6 @@
 	}
 	builder.WriteString("\n\n")
 	return builder.String()
-<<<<<<< HEAD
-=======
 }
 
 // getGitHubRepoFromRemote parses the GitHub repo name from the remote for this repository.
@@ -183,5 +176,4 @@
 		return nil, fmt.Errorf("can only determine the GitHub repo with a single matching remote; GitHub remotes in repo: %s", joinedRemoteNames)
 	}
 	return github.ParseUrl(gitHubUrl)
->>>>>>> 6c8d8bc9
 }