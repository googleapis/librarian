--- conflicted
+++ resolved
@@ -118,62 +118,6 @@
 	}
 }
 
-<<<<<<< HEAD
-func setupRepoForGetCommits(t *testing.T) *gitrepo.LocalRepository {
-	t.Helper()
-	dir := t.TempDir()
-	gitRepo, err := git.PlainInit(dir, false)
-	if err != nil {
-		t.Fatalf("git.PlainInit failed: %v", err)
-	}
-
-	createAndCommit := func(path, msg string) {
-		w, err := gitRepo.Worktree()
-		if err != nil {
-			t.Fatalf("Worktree() failed: %v", err)
-		}
-		fullPath := filepath.Join(dir, path)
-		if err := os.MkdirAll(filepath.Dir(fullPath), 0755); err != nil {
-			t.Fatalf("os.MkdirAll failed: %v", err)
-		}
-		if err := os.WriteFile(fullPath, []byte("content"), 0644); err != nil {
-			t.Fatalf("os.WriteFile failed: %v", err)
-		}
-		if _, err := w.Add(path); err != nil {
-			t.Fatalf("w.Add failed: %v", err)
-		}
-		_, err = w.Commit(msg, &git.CommitOptions{
-			Author: &object.Signature{Name: "Test", Email: "test@example.com"},
-		})
-		if err != nil {
-			t.Fatalf("w.Commit failed: %v", err)
-		}
-	}
-
-	createAndCommit("foo/a.txt", "feat(foo): initial commit for foo")
-	head, err := gitRepo.Head()
-	if err != nil {
-		t.Fatalf("repo.Head() failed: %v", err)
-	}
-	if _, err := gitRepo.CreateTag("foo-v1.0.0", head.Hash(), nil); err != nil {
-		t.Fatalf("CreateTag failed: %v", err)
-	}
-
-	createAndCommit("bar/a.txt", "feat(bar): initial commit for bar")
-	createAndCommit("foo/d.txt", "non-conventional commit for foo should be ignored")
-	createAndCommit("foo/b.txt", "fix(foo): a fix for foo")
-	createAndCommit("foo/README.md", "docs(foo): update README")
-	createAndCommit("foo/c.txt", "feat(foo): another feature for foo")
-
-	r, err := gitrepo.NewRepository(&gitrepo.RepositoryOptions{Dir: dir})
-	if err != nil {
-		t.Fatalf("gitrepo.NewRepository failed: %v", err)
-	}
-	return r
-}
-
-=======
->>>>>>> 8756e017
 func TestGetConventionalCommitsSinceLastRelease(t *testing.T) {
 	t.Parallel()
 	pathAndMessages := []pathAndMessage{
