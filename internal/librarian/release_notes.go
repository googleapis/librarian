--- conflicted
+++ resolved
@@ -104,8 +104,6 @@
 `))
 )
 
-<<<<<<< HEAD
-=======
 type generationPRBody struct {
 	StartSHA         string
 	EndSHA           string
@@ -191,7 +189,6 @@
 	return res, nil
 }
 
->>>>>>> c5cb5b8a
 // formatReleaseNotes generates the body for a release pull request.
 func formatReleaseNotes(repo gitrepo.Repository, state *config.LibrarianState) (string, error) {
 	var body bytes.Buffer
