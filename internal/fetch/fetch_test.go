--- conflicted
+++ resolved
@@ -590,7 +590,6 @@
 	}
 }
 
-<<<<<<< HEAD
 func TestChecksum(t *testing.T) {
 	const (
 		testCommit              = "testcommit123"
@@ -655,7 +654,25 @@
 			w.Write(tarball.Contents)
 		}))
 		defer server.Close()
-=======
+
+		target := path.Join(testDir, "target-file")
+		if err := DownloadTarball(t.Context(), target, server.URL+"/test.tar.gz", tarball.Sha256); err != nil {
+			t.Fatal(err)
+		}
+
+		if requestCount != 3 {
+			t.Errorf("expected 3 requests, got %d", requestCount)
+		}
+		got, err := os.ReadFile(target)
+		if err != nil {
+			t.Fatal(err)
+		}
+		if diff := cmp.Diff(tarball.Contents, got); diff != "" {
+			t.Errorf("mismatch (-want +got):\n%s", diff)
+		}
+	})
+}
+
 func TestDownloadTarballRetryErrorIncludesLastFailure(t *testing.T) {
 	defaultBackoff = time.Millisecond
 	t.Cleanup(func() {
@@ -665,7 +682,6 @@
 		w.WriteHeader(http.StatusInternalServerError)
 	}))
 	defer server.Close()
->>>>>>> 32d69d97
 
 	target := path.Join(t.TempDir(), "target-file")
 	err := DownloadTarball(t.Context(), target, server.URL+"/test.tar.gz", "any-sha")
