--- conflicted
+++ resolved
@@ -35,23 +35,10 @@
 
 // The set of commands passed to the language container, in a single place to avoid typos.
 const (
-<<<<<<< HEAD
-	// CommandGenerateRaw performs raw (unconfigured) generation.
-	CommandGenerateRaw Command = "generate-raw"
-	// CommandGenerateLibrary performs generation for a configured library.
-	CommandGenerateLibrary Command = "generate"
-	// CommandClean cleans files generated for a library.
-	CommandClean Command = "clean"
-	// CommandBuildRaw builds the results of generate-raw.
-	CommandBuildRaw Command = "build-raw"
-	// CommandBuildLibrary builds a library.
-	CommandBuildLibrary Command = "build-library"
-=======
 	// CommandGenerate performs generation for a configured library.
 	CommandGenerate Command = "generate"
 	// CommandBuild builds a library.
 	CommandBuild Command = "build"
->>>>>>> 6c8d8bc9
 	// CommandConfigure configures a new API as a library.
 	CommandConfigure Command = "configure"
 )
