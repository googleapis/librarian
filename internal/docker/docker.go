--- conflicted
+++ resolved
@@ -298,11 +298,7 @@
 	return c.runDocker(ctx, CommandPublishLibrary, mounts, commandArgs)
 }
 
-<<<<<<< HEAD
 func (c *Docker) runDocker(ctx context.Context, command Command, mounts []string, commandArgs []string) error {
-=======
-func (c *Docker) runDocker(command Command, mounts []string, commandArgs []string) (err error) {
->>>>>>> 00f862fa
 	if c.Image == "" {
 		return fmt.Errorf("image cannot be empty")
 	}
