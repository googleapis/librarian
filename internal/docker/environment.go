// Copyright 2024 Google LLC
//
// Licensed under the Apache License, Version 2.0 (the "License");
// you may not use this file except in compliance with the License.
// You may obtain a copy of the License at
//
//	https://www.apache.org/licenses/LICENSE-2.0
//
// Unless required by applicable law or agreed to in writing, software
// distributed under the License is distributed on an "AS IS" BASIS,
// WITHOUT WARRANTIES OR CONDITIONS OF ANY KIND, either express or implied.
// See the License for the specific language governing permissions and
// limitations under the License.

package docker

import (
	"context"
	"errors"
	"fmt"
	"log/slog"
	"os"
	"path/filepath"
	"strings"

	"github.com/googleapis/gax-go/v2/apierror"
	"github.com/googleapis/librarian/internal/config"
	"github.com/googleapis/librarian/internal/secrets"
	"google.golang.org/grpc/codes"
)

// EnvironmentProvider represents configuration for environment
// variables for docker invocations.
type EnvironmentProvider struct {
	// The file used to store the environment variables for the duration of a docker run.
	tmpFile string
	// The project in which to look up secrets
	secretsProject string
	// A cache of secrets we've already fetched.
	secretCache map[string]string
	// The pipeline configuration, specifying which environment variables to obtain
	// for each command.
	pipelineConfig *config.PipelineConfig
}

<<<<<<< HEAD
func newEnvironmentProvider(workRoot, secretsProject string,
	pipelineConfig *statepb.PipelineConfig) *EnvironmentProvider {
=======
func newEnvironmentProvider(workRoot, secretsProject string, pipelineConfig *config.PipelineConfig) *EnvironmentProvider {
>>>>>>> 08691e22
	if pipelineConfig == nil {
		return nil
	}
	tmpFile := filepath.Join(workRoot, "docker-env.txt")
	return &EnvironmentProvider{
		tmpFile:        tmpFile,
		secretsProject: secretsProject,
		secretCache:    make(map[string]string),
		pipelineConfig: pipelineConfig,
	}
}

func (e *EnvironmentProvider) writeEnvironmentFile(ctx context.Context, commandName string) error {
	content, err := e.constructEnvironmentFileContent(ctx, commandName)
	if err != nil {
		return err
	}
	return createAndWriteToFile(e.tmpFile, content)
}

func createAndWriteToFile(filePath string, content string) (err error) {
	file, err := os.Create(filePath)
	if err != nil {
		return err
	}
	defer func() {
		cerr := file.Close()
		err = cerr
	}()

	_, err = file.WriteString(content)
	return err
}

func (e *EnvironmentProvider) constructEnvironmentFileContent(ctx context.Context, commandName string) (string, error) {
	commandConfig := e.pipelineConfig.Commands[commandName]
	if commandConfig == nil {
		return "# No environment variables", nil
	}
	var builder strings.Builder
	for _, variable := range commandConfig.EnvironmentVariables {
		source := "host environment"
		var err error
		// First source: environment variables
		value, present := os.LookupEnv(variable.Name)
		// Second source: Secret Manager
		if !present {
			source = "Secret Manager"
			value, present, err = e.getSecretManagerValue(ctx, variable)
			if err != nil {
				return "", err
			}
		}
		// Final fallback: default value
		if !present && variable.DefaultValue != "" {
			source = "default value"
			value = variable.DefaultValue
			present = true
		}

		// Finally, write the value if we've got one
		if present {
			slog.Info("Providing value to container", "source", source, "variable", variable.Name)

			builder.WriteString(fmt.Sprintf("%s=%s\n", variable.Name, value))
		} else {
			slog.Info("No value to provide to container", "variable", variable.Name)
			builder.WriteString(fmt.Sprintf("# No value for %s\n", variable.Name))
		}
		continue
	}
	return builder.String(), nil
}

<<<<<<< HEAD
func getSecretManagerValue(ctx context.Context, dockerEnv *EnvironmentProvider,
	variable *statepb.CommandEnvironmentVariable) (string, bool, error) {
=======
func (e *EnvironmentProvider) getSecretManagerValue(ctx context.Context, variable *config.CommandEnvironmentVariable) (string, bool, error) {
>>>>>>> 08691e22
	if variable.SecretName == "" {
		return "", false, nil
	}
	value, present := e.secretCache[variable.SecretName]
	if present {
		return value, true, nil
	}
	value, err := secrets.Get(ctx, e.secretsProject, variable.SecretName, nil)
	if err != nil {
		// If the error is that the secret wasn't found, continue to the next source.
		// Any other error causes a real error to be returned.
		var ae *apierror.APIError
		if errors.As(err, &ae) && ae.GRPCStatus().Code() == codes.NotFound {
			return "", false, nil
		} else {
			return "", false, err
		}
	}
	e.secretCache[variable.SecretName] = value
	return value, true, nil
}<|MERGE_RESOLUTION|>--- conflicted
+++ resolved
@@ -43,12 +43,8 @@
 	pipelineConfig *config.PipelineConfig
 }
 
-<<<<<<< HEAD
 func newEnvironmentProvider(workRoot, secretsProject string,
-	pipelineConfig *statepb.PipelineConfig) *EnvironmentProvider {
-=======
-func newEnvironmentProvider(workRoot, secretsProject string, pipelineConfig *config.PipelineConfig) *EnvironmentProvider {
->>>>>>> 08691e22
+	pipelineConfig *config.PipelineConfig) *EnvironmentProvider {
 	if pipelineConfig == nil {
 		return nil
 	}
@@ -123,12 +119,8 @@
 	return builder.String(), nil
 }
 
-<<<<<<< HEAD
-func getSecretManagerValue(ctx context.Context, dockerEnv *EnvironmentProvider,
-	variable *statepb.CommandEnvironmentVariable) (string, bool, error) {
-=======
-func (e *EnvironmentProvider) getSecretManagerValue(ctx context.Context, variable *config.CommandEnvironmentVariable) (string, bool, error) {
->>>>>>> 08691e22
+func (e *EnvironmentProvider) getSecretManagerValue(ctx context.Context,
+	variable *config.CommandEnvironmentVariable) (string, bool, error) {
 	if variable.SecretName == "" {
 		return "", false, nil
 	}
