--- conflicted
+++ resolved
@@ -94,18 +94,10 @@
 				"run", "--rm",
 				"-v", fmt.Sprintf("%s:/input", testGeneratorInput),
 				"-v", fmt.Sprintf("%s:/output", testOutput),
-<<<<<<< HEAD
 				"-v", fmt.Sprintf("%s:/source:ro", testAPIRoot),
-				"--network=none",
-				testImage,
-				string(CommandGenerateLibrary),
-				"--input=/input",
-=======
-				"-v", fmt.Sprintf("%s:/generator-input", testGeneratorInput),
 				testImage,
 				string(CommandGenerate),
-				"--source=/apis",
->>>>>>> 6c8d8bc9
+				"--input=/input",
 				"--output=/output",
 				"--source=/source",
 				fmt.Sprintf("--library-id=%s", testLibraryID),
@@ -123,18 +115,10 @@
 				"run", "--rm",
 				"-v", fmt.Sprintf("%s:/input", testGeneratorInput),
 				"-v", "localDir:/output",
-<<<<<<< HEAD
 				"-v", fmt.Sprintf("%s:/source:ro", testAPIRoot),
-				"--network=none",
-				testImage,
-				string(CommandGenerateLibrary),
-				"--input=/input",
-=======
-				"-v", fmt.Sprintf("%s:/generator-input", testGeneratorInput),
 				testImage,
 				string(CommandGenerate),
-				"--source=/apis",
->>>>>>> 6c8d8bc9
+				"--input=/input",
 				"--output=/output",
 				"--source=/source",
 				fmt.Sprintf("--library-id=%s", testLibraryID),
@@ -169,12 +153,7 @@
 			want: []string{
 				"run", "--rm",
 				"-v", fmt.Sprintf("%s:/apis", testAPIRoot),
-<<<<<<< HEAD
 				"-v", fmt.Sprintf("%s:/input", testGeneratorInput),
-				"--network=none",
-=======
-				"-v", fmt.Sprintf("%s:/generator-input", testGeneratorInput),
->>>>>>> 6c8d8bc9
 				testImage,
 				string(CommandConfigure),
 				"--source=/apis",
