--- conflicted
+++ resolved
@@ -783,11 +783,7 @@
 			name:     "empty library state",
 			state:    &config.LibrarianState{},
 			path:     os.TempDir(),
-<<<<<<< HEAD
-			filename: "empty-library.json",
-=======
 			filename: "another-library-example.json",
->>>>>>> 4dada48b
 			wantFile: "empty-library-state.json",
 		},
 		{
@@ -897,11 +893,7 @@
 			name:     "empty librarian state",
 			state:    &config.LibrarianState{},
 			path:     os.TempDir(),
-<<<<<<< HEAD
-			filename: "empty-librarian.json",
-=======
 			filename: "another-librarian-example.json",
->>>>>>> 4dada48b
 			wantFile: "empty-librarian-state.json",
 		},
 		{
