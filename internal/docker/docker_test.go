// Copyright 2025 Google LLC
//
// Licensed under the Apache License, Version 2.0 (the "License");
// you may not use this file except in compliance with the License.
// You may obtain a copy of the License at
//
//	https://www.apache.org/licenses/LICENSE-2.0
//
// Unless required by applicable law or agreed to in writing, software
// distributed under the License is distributed on an "AS IS" BASIS,
// WITHOUT WARRANTIES OR CONDITIONS OF ANY KIND, either express or implied.
// See the License for the specific language governing permissions and
// limitations under the License.

package docker

import (
	"context"
	"fmt"
	"github.com/googleapis/librarian/internal/config"
	"testing"

	"github.com/google/go-cmp/cmp"
)

func TestDockerRun(t *testing.T) {
	const (
		testAPIPath         = "testAPIPath"
		testAPIRoot         = "testAPIRoot"
		testGeneratorInput  = "testGeneratorInput"
		testGeneratorOutput = "testGeneratorOutput"
		testImage           = "testImage"
		testInputsDirectory = "testInputsDirectory"
		testLanguageRepo    = "testLanguageRepo"
		testLibraryID       = "testLibraryID"
		testLibraryVersion  = "testLibraryVersion"
		testOutput          = "testOutput"
		testOutputDir       = "testOutputDir"
		testReleaseVersion  = "testReleaseVersion"
		testRepoRoot        = "testRepoRoot"
	)

	d := &Docker{
		Image: testImage,
	}

	cfg := &config.Config{}

	for _, test := range []struct {
		name       Command
		runCommand func(ctx context.Context) error
		want       []string
	}{
		{
			name: CommandGenerateRaw,
<<<<<<< HEAD
			runCommand: func(ctx context.Context) error {
				return d.GenerateRaw(ctx, testAPIRoot, testOutput, testAPIPath)
=======
			runCommand: func() error {
				return d.GenerateRaw(cfg, testAPIRoot, testOutput, testAPIPath)
>>>>>>> 922a4304
			},
			want: []string{
				"run", "--rm",
				"-v", fmt.Sprintf("%s:/apis", testAPIRoot),
				"-v", fmt.Sprintf("%s:/output", testOutput),
				"--network=none",
				testImage,
				string(CommandGenerateRaw),
				"--api-root=/apis",
				"--output=/output",
				fmt.Sprintf("--api-path=%s", testAPIPath),
			},
		},
		{
			name: CommandGenerateLibrary,
<<<<<<< HEAD
			runCommand: func(ctx context.Context) error {
				return d.GenerateLibrary(ctx, testAPIRoot, testOutput, testGeneratorInput, testLibraryID)
=======
			runCommand: func() error {
				return d.GenerateLibrary(cfg, testAPIRoot, testOutput, testGeneratorInput, testLibraryID)
>>>>>>> 922a4304
			},
			want: []string{
				"run", "--rm",
				"-v", fmt.Sprintf("%s:/apis", testAPIRoot),
				"-v", fmt.Sprintf("%s:/output", testOutput),
				"-v", fmt.Sprintf("%s:/generator-input", testGeneratorInput),
				"--network=none",
				testImage,
				string(CommandGenerateLibrary),
				"--api-root=/apis",
				"--output=/output",
				"--generator-input=/generator-input",
				fmt.Sprintf("--library-id=%s", testLibraryID),
			},
		},
		{
			name: CommandClean,
<<<<<<< HEAD
			runCommand: func(ctx context.Context) error {
				return d.Clean(ctx, testRepoRoot, testLibraryID)
=======
			runCommand: func() error {
				return d.Clean(cfg, testRepoRoot, testLibraryID)
>>>>>>> 922a4304
			},
			want: []string{
				"run", "--rm",
				"-v", fmt.Sprintf("%s:/repo", testRepoRoot),
				"--network=none",
				testImage,
				string(CommandClean),
				"--repo-root=/repo",
				fmt.Sprintf("--library-id=%s", testLibraryID),
			},
		},
		{
			name: CommandBuildRaw,
<<<<<<< HEAD
			runCommand: func(ctx context.Context) error {
				return d.BuildRaw(ctx, testGeneratorOutput, testAPIPath)
=======
			runCommand: func() error {
				return d.BuildRaw(cfg, testGeneratorOutput, testAPIPath)
>>>>>>> 922a4304
			},
			want: []string{
				"run", "--rm",
				"-v", fmt.Sprintf("%s:/generator-output", testGeneratorOutput),
				testImage,
				string(CommandBuildRaw),
				"--generator-output=/generator-output",
				fmt.Sprintf("--api-path=%s", testAPIPath),
			},
		},
		{
			name: CommandBuildLibrary,
<<<<<<< HEAD
			runCommand: func(ctx context.Context) error {
				return d.BuildLibrary(ctx, testRepoRoot, testLibraryID)
=======
			runCommand: func() error {
				return d.BuildLibrary(cfg, testRepoRoot, testLibraryID)
>>>>>>> 922a4304
			},
			want: []string{
				"run", "--rm",
				"-v", fmt.Sprintf("%s:/repo", testRepoRoot),
				testImage,
				string(CommandBuildLibrary),
				"--repo-root=/repo",
				"--test=true",
				fmt.Sprintf("--library-id=%s", testLibraryID),
			},
		},
		{
			name: CommandConfigure,
<<<<<<< HEAD
			runCommand: func(ctx context.Context) error {
				return d.Configure(ctx, testAPIRoot, testAPIPath, testGeneratorInput)
=======
			runCommand: func() error {
				return d.Configure(cfg, testAPIRoot, testAPIPath, testGeneratorInput)
>>>>>>> 922a4304
			},
			want: []string{
				"run", "--rm",
				"-v", fmt.Sprintf("%s:/apis", testAPIRoot),
				"-v", fmt.Sprintf("%s:/generator-input", testGeneratorInput),
				"--network=none",
				testImage,
				string(CommandConfigure),
				"--api-root=/apis",
				"--generator-input=/generator-input",
				fmt.Sprintf("--api-path=%s", testAPIPath),
			},
		},
		{
			name: CommandPrepareLibraryRelease,
<<<<<<< HEAD
			runCommand: func(ctx context.Context) error {
				return d.PrepareLibraryRelease(ctx, testLanguageRepo, testInputsDirectory, testLibraryID, testReleaseVersion)
=======
			runCommand: func() error {
				return d.PrepareLibraryRelease(cfg, testLanguageRepo, testInputsDirectory, testLibraryID, testReleaseVersion)
>>>>>>> 922a4304
			},
			want: []string{
				"run", "--rm",
				"-v", fmt.Sprintf("%s:/repo", testLanguageRepo),
				"-v", fmt.Sprintf("%s:/inputs", testInputsDirectory),
				"--network=none",
				testImage,
				string(CommandPrepareLibraryRelease),
				"--repo-root=/repo",
				fmt.Sprintf("--library-id=%s", testLibraryID),
				fmt.Sprintf("--release-notes=/inputs/%s-%s-release-notes.txt", testLibraryID, testReleaseVersion),
				fmt.Sprintf("--version=%s", testReleaseVersion),
			},
		},
		{
			name: CommandIntegrationTestLibrary,
<<<<<<< HEAD
			runCommand: func(ctx context.Context) error {
				return d.IntegrationTestLibrary(ctx, testLanguageRepo, testLibraryID)
=======
			runCommand: func() error {
				return d.IntegrationTestLibrary(cfg, testLanguageRepo, testLibraryID)
>>>>>>> 922a4304
			},
			want: []string{
				"run", "--rm",
				"-v", fmt.Sprintf("%s:/repo", testLanguageRepo),
				testImage,
				string(CommandIntegrationTestLibrary),
				"--repo-root=/repo",
				fmt.Sprintf("--library-id=%s", testLibraryID),
			},
		},
		{
			name: CommandPackageLibrary,
<<<<<<< HEAD
			runCommand: func(ctx context.Context) error {
				return d.PackageLibrary(ctx, testLanguageRepo, testLibraryID, testOutputDir)
=======
			runCommand: func() error {
				return d.PackageLibrary(cfg, testLanguageRepo, testLibraryID, testOutputDir)
>>>>>>> 922a4304
			},
			want: []string{
				"run", "--rm",
				"-v", fmt.Sprintf("%s:/repo", testLanguageRepo),
				"-v", fmt.Sprintf("%s:/output", testOutputDir),
				testImage,
				string(CommandPackageLibrary),
				"--repo-root=/repo",
				"--output=/output",
				fmt.Sprintf("--library-id=%s", testLibraryID),
			},
		},
		{
			name: CommandPublishLibrary,
<<<<<<< HEAD
			runCommand: func(ctx context.Context) error {
				return d.PublishLibrary(ctx, testOutputDir, testLibraryID, testLibraryVersion)
=======
			runCommand: func() error {
				return d.PublishLibrary(cfg, testOutputDir, testLibraryID, testLibraryVersion)
>>>>>>> 922a4304
			},
			want: []string{
				"run", "--rm",
				"-v", fmt.Sprintf("%s:/output", testOutputDir),
				testImage,
				string(CommandPublishLibrary),
				"--package-output=/output",
				fmt.Sprintf("--library-id=%s", testLibraryID),
				fmt.Sprintf("--version=%s", testLibraryVersion),
			},
		},
	} {
		t.Run(string(test.name), func(t *testing.T) {
			d.run = func(args ...string) error {
				if diff := cmp.Diff(test.want, args); diff != "" {
					t.Errorf("mismatch(-want +got):\n%s", diff)
				}
				return nil
			}
			ctx := context.Background()
			if err := test.runCommand(ctx); err != nil {
				t.Fatal(err)
			}
		})
	}
}<|MERGE_RESOLUTION|>--- conflicted
+++ resolved
@@ -17,8 +17,9 @@
 import (
 	"context"
 	"fmt"
+	"testing"
+
 	"github.com/googleapis/librarian/internal/config"
-	"testing"
 
 	"github.com/google/go-cmp/cmp"
 )
@@ -53,13 +54,8 @@
 	}{
 		{
 			name: CommandGenerateRaw,
-<<<<<<< HEAD
-			runCommand: func(ctx context.Context) error {
-				return d.GenerateRaw(ctx, testAPIRoot, testOutput, testAPIPath)
-=======
-			runCommand: func() error {
-				return d.GenerateRaw(cfg, testAPIRoot, testOutput, testAPIPath)
->>>>>>> 922a4304
+			runCommand: func(ctx context.Context) error {
+				return d.GenerateRaw(ctx, cfg, testAPIRoot, testOutput, testAPIPath)
 			},
 			want: []string{
 				"run", "--rm",
@@ -75,13 +71,8 @@
 		},
 		{
 			name: CommandGenerateLibrary,
-<<<<<<< HEAD
-			runCommand: func(ctx context.Context) error {
-				return d.GenerateLibrary(ctx, testAPIRoot, testOutput, testGeneratorInput, testLibraryID)
-=======
-			runCommand: func() error {
-				return d.GenerateLibrary(cfg, testAPIRoot, testOutput, testGeneratorInput, testLibraryID)
->>>>>>> 922a4304
+			runCommand: func(ctx context.Context) error {
+				return d.GenerateLibrary(ctx, cfg, testAPIRoot, testOutput, testGeneratorInput, testLibraryID)
 			},
 			want: []string{
 				"run", "--rm",
@@ -99,13 +90,8 @@
 		},
 		{
 			name: CommandClean,
-<<<<<<< HEAD
-			runCommand: func(ctx context.Context) error {
-				return d.Clean(ctx, testRepoRoot, testLibraryID)
-=======
-			runCommand: func() error {
-				return d.Clean(cfg, testRepoRoot, testLibraryID)
->>>>>>> 922a4304
+			runCommand: func(ctx context.Context) error {
+				return d.Clean(ctx, cfg, testRepoRoot, testLibraryID)
 			},
 			want: []string{
 				"run", "--rm",
@@ -119,13 +105,8 @@
 		},
 		{
 			name: CommandBuildRaw,
-<<<<<<< HEAD
-			runCommand: func(ctx context.Context) error {
-				return d.BuildRaw(ctx, testGeneratorOutput, testAPIPath)
-=======
-			runCommand: func() error {
-				return d.BuildRaw(cfg, testGeneratorOutput, testAPIPath)
->>>>>>> 922a4304
+			runCommand: func(ctx context.Context) error {
+				return d.BuildRaw(ctx, cfg, testGeneratorOutput, testAPIPath)
 			},
 			want: []string{
 				"run", "--rm",
@@ -138,13 +119,8 @@
 		},
 		{
 			name: CommandBuildLibrary,
-<<<<<<< HEAD
-			runCommand: func(ctx context.Context) error {
-				return d.BuildLibrary(ctx, testRepoRoot, testLibraryID)
-=======
-			runCommand: func() error {
-				return d.BuildLibrary(cfg, testRepoRoot, testLibraryID)
->>>>>>> 922a4304
+			runCommand: func(ctx context.Context) error {
+				return d.BuildLibrary(ctx, cfg, testRepoRoot, testLibraryID)
 			},
 			want: []string{
 				"run", "--rm",
@@ -158,13 +134,8 @@
 		},
 		{
 			name: CommandConfigure,
-<<<<<<< HEAD
-			runCommand: func(ctx context.Context) error {
-				return d.Configure(ctx, testAPIRoot, testAPIPath, testGeneratorInput)
-=======
-			runCommand: func() error {
-				return d.Configure(cfg, testAPIRoot, testAPIPath, testGeneratorInput)
->>>>>>> 922a4304
+			runCommand: func(ctx context.Context) error {
+				return d.Configure(ctx, cfg, testAPIRoot, testAPIPath, testGeneratorInput)
 			},
 			want: []string{
 				"run", "--rm",
@@ -180,13 +151,8 @@
 		},
 		{
 			name: CommandPrepareLibraryRelease,
-<<<<<<< HEAD
-			runCommand: func(ctx context.Context) error {
-				return d.PrepareLibraryRelease(ctx, testLanguageRepo, testInputsDirectory, testLibraryID, testReleaseVersion)
-=======
-			runCommand: func() error {
-				return d.PrepareLibraryRelease(cfg, testLanguageRepo, testInputsDirectory, testLibraryID, testReleaseVersion)
->>>>>>> 922a4304
+			runCommand: func(ctx context.Context) error {
+				return d.PrepareLibraryRelease(ctx, cfg, testLanguageRepo, testInputsDirectory, testLibraryID, testReleaseVersion)
 			},
 			want: []string{
 				"run", "--rm",
@@ -203,13 +169,8 @@
 		},
 		{
 			name: CommandIntegrationTestLibrary,
-<<<<<<< HEAD
-			runCommand: func(ctx context.Context) error {
-				return d.IntegrationTestLibrary(ctx, testLanguageRepo, testLibraryID)
-=======
-			runCommand: func() error {
-				return d.IntegrationTestLibrary(cfg, testLanguageRepo, testLibraryID)
->>>>>>> 922a4304
+			runCommand: func(ctx context.Context) error {
+				return d.IntegrationTestLibrary(ctx, cfg, testLanguageRepo, testLibraryID)
 			},
 			want: []string{
 				"run", "--rm",
@@ -222,13 +183,8 @@
 		},
 		{
 			name: CommandPackageLibrary,
-<<<<<<< HEAD
-			runCommand: func(ctx context.Context) error {
-				return d.PackageLibrary(ctx, testLanguageRepo, testLibraryID, testOutputDir)
-=======
-			runCommand: func() error {
-				return d.PackageLibrary(cfg, testLanguageRepo, testLibraryID, testOutputDir)
->>>>>>> 922a4304
+			runCommand: func(ctx context.Context) error {
+				return d.PackageLibrary(ctx, cfg, testLanguageRepo, testLibraryID, testOutputDir)
 			},
 			want: []string{
 				"run", "--rm",
@@ -243,13 +199,8 @@
 		},
 		{
 			name: CommandPublishLibrary,
-<<<<<<< HEAD
-			runCommand: func(ctx context.Context) error {
-				return d.PublishLibrary(ctx, testOutputDir, testLibraryID, testLibraryVersion)
-=======
-			runCommand: func() error {
-				return d.PublishLibrary(cfg, testOutputDir, testLibraryID, testLibraryVersion)
->>>>>>> 922a4304
+			runCommand: func(ctx context.Context) error {
+				return d.PublishLibrary(ctx, cfg, testOutputDir, testLibraryID, testLibraryVersion)
 			},
 			want: []string{
 				"run", "--rm",
