--- conflicted
+++ resolved
@@ -15,7 +15,6 @@
 package dart
 
 import (
-	"errors"
 	"fmt"
 	"log/slog"
 	"slices"
@@ -48,17 +47,6 @@
 	DefaultHost       string
 	DocLines          []string
 	// A reference to an optional hand-written part file.
-<<<<<<< HEAD
-	PartFileReference    string
-	PackageDependencies  []packageDependency
-	Imports              []string
-	DevDependencies      []string
-	DoNotPublish         bool
-	RepositoryURL        string
-	ReadMeAfterTitleText string
-	ReadMeQuickstartText string
-	IssueTrackerURL      string
-=======
 	PartFileReference          string
 	PackageDependencies        []packageDependency
 	Imports                    []string
@@ -67,8 +55,8 @@
 	RepositoryURL              string
 	ReadMeAfterTitleText       string
 	ReadMeQuickstartText       string
+	IssueTrackerURL            string
 	ApiKeyEnvironmentVariables []string
->>>>>>> 0adeeac6
 }
 
 // HasServices returns true if the model has services.
@@ -230,18 +218,6 @@
 // [Template.Services] field.
 func (annotate *annotateModel) annotateModel(options map[string]string) error {
 	var (
-<<<<<<< HEAD
-		packageNameOverride  string
-		generationYear       string
-		packageVersion       string
-		partFileReference    string
-		doNotPublish         bool
-		devDependencies      = []string{}
-		repositoryURL        string
-		readMeAfterTitleText string
-		readMeQuickstartText string
-		issueTrackerUrl      string
-=======
 		packageNameOverride        string
 		generationYear             string
 		packageVersion             string
@@ -251,8 +227,8 @@
 		repositoryURL              string
 		readMeAfterTitleText       string
 		readMeQuickstartText       string
+		issueTrackerUrl            string
 		apiKeyEnvironmentVariables = []string{}
->>>>>>> 0adeeac6
 	)
 
 	for key, definition := range options {
@@ -359,14 +335,6 @@
 	if err != nil {
 		return err
 	}
-
-<<<<<<< HEAD
-=======
-	if len(model.Services) > 0 && len(apiKeyEnvironmentVariables) == 0 {
-		return errors.New("all packages that define a service must define 'api-keys-environment-variables'")
-	}
-
->>>>>>> 0adeeac6
 	ann := &modelAnnotations{
 		Parent:         model,
 		PackageName:    packageName(model, packageNameOverride),
@@ -382,18 +350,6 @@
 			}
 			return ""
 		}(),
-<<<<<<< HEAD
-		DocLines:             formatDocComments(model.Description, model.State),
-		Imports:              calculateImports(annotate.imports),
-		PartFileReference:    partFileReference,
-		PackageDependencies:  packageDependencies,
-		DevDependencies:      devDependencies,
-		DoNotPublish:         doNotPublish,
-		RepositoryURL:        repositoryURL,
-		IssueTrackerURL:      issueTrackerUrl,
-		ReadMeAfterTitleText: readMeAfterTitleText,
-		ReadMeQuickstartText: readMeQuickstartText,
-=======
 		DocLines:                   formatDocComments(model.Description, model.State),
 		Imports:                    calculateImports(annotate.imports),
 		PartFileReference:          partFileReference,
@@ -401,10 +357,10 @@
 		DevDependencies:            devDependencies,
 		DoNotPublish:               doNotPublish,
 		RepositoryURL:              repositoryURL,
+		IssueTrackerURL:            issueTrackerUrl,
 		ReadMeAfterTitleText:       readMeAfterTitleText,
 		ReadMeQuickstartText:       readMeQuickstartText,
 		ApiKeyEnvironmentVariables: apiKeyEnvironmentVariables,
->>>>>>> 0adeeac6
 	}
 
 	model.Codec = ann
