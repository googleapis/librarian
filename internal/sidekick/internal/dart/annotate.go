--- conflicted
+++ resolved
@@ -436,15 +436,9 @@
 	s.Codec = ann
 }
 
-<<<<<<< HEAD
 func (annotate *annotateModel) annotateMessage(m *api.Message) {
 	// Add the import for the common JSON helpers.
-	annotate.imports["cloud_gax_helpers"] = commonHelpersImport
-=======
-func (annotate *annotateModel) annotateMessage(m *api.Message, imports map[string]bool) {
-	// Add the import for the common JSON helpers.
-	imports[commonHelpersImport] = true
->>>>>>> 234f2a29
+	annotate.imports[commonHelpersImport] = true
 
 	for _, f := range m.Fields {
 		annotate.annotateField(f)
@@ -516,10 +510,6 @@
 
 func (annotate *annotateModel) annotateMethod(method *api.Method) {
 	// Ignore imports added from the input and output messages.
-<<<<<<< HEAD
-=======
-	tempImports := map[string]bool{}
->>>>>>> 234f2a29
 	if method.InputType.Codec == nil {
 		annotate.annotateMessage(method.InputType)
 	}
