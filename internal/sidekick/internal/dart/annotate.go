--- conflicted
+++ resolved
@@ -18,6 +18,7 @@
 	"errors"
 	"fmt"
 	"log/slog"
+	"slices"
 	"sort"
 	"strconv"
 	"strings"
@@ -419,42 +420,10 @@
 	return nil
 }
 
-<<<<<<< HEAD
-// calculateDependencies calculates package dependencies based on `package:` imports.
-func calculateDependencies(imports map[string]bool, constraints map[string]string, packageName string) ([]packageDependency, error) {
-	deps := []packageDependency{}
-
-=======
-func calculateRequiredFields(model *api.API) map[string]*api.Field {
-	required := map[string]*api.Field{}
-
-	for _, s := range model.Services {
-		// Some methods are skipped.
-		methods := language.FilterSlice(s.Methods, func(m *api.Method) bool {
-			return shouldGenerateMethod(m)
-		})
-
-		for _, method := range methods {
-			for _, field := range language.PathParams(method, model.State) {
-				required[field.ID] = field
-			}
-
-			for _, field := range method.InputType.Fields {
-				if field.Name == method.PathInfo.BodyFieldPath {
-					required[field.ID] = field
-				}
-			}
-		}
-	}
-
-	return required
-}
-
 // calculatePubPackages returns a set of package names (e.g. "http"), given a
 // set of imports (e.g. "package:http/http.dart as http").
 func calculatePubPackages(imports map[string]bool) map[string]bool {
 	packages := map[string]bool{}
->>>>>>> 01675b72
 	for imp := range imports {
 		if name, hadPrefix := strings.CutPrefix(imp, "package:"); hadPrefix {
 			name = strings.Split(name, "/")[0]
