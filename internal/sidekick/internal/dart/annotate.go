--- conflicted
+++ resolved
@@ -175,32 +175,15 @@
 	model *api.API
 	// Mappings from IDs to types.
 	state *api.APIState
-<<<<<<< HEAD
 	// The set of required imports (e.g. "package:google_cloud_type/type.dart" or
 	// "package:http/http.dart as http") that have been calculated.
 	//
-=======
-	// The required imports (e.g. "package:google_cloud_type/type.dart" or
-	// "package:http/http.dart as http") mapped to whether the dependecy
-	// is generated or not. For example:
-	// {
-	//   "package:http/http.dart as http": false,
-	//   "package:google_cloud_gax/gax.dart": false,
-	//   "package:google_cloud_longrunning/longrunning.dart": true,
-	//	 "package:google_cloud_protobuf/protobuf.dart": true,
-	// }
->>>>>>> 3afe566d
 	// The keys of this map are used to determine what imports to include
 	// in the generated Dart code and what dependencies to include in
 	// pubspec.yaml.
 	//
-<<<<<<< HEAD
 	// Every import must have a corresponding entry in .sidekick.toml to specify
 	// its version constraints.
-=======
-	// If the value of the map entry is `true` then the "version" set in
-	// .sidekick.toml is used as the version constraint in pubspec.yaml.
->>>>>>> 3afe566d
 	imports map[string]bool
 	// The mapping from protobuf packages to Dart import statements.
 	packageMapping map[string]string
@@ -319,15 +302,9 @@
 	devDependencies = append(devDependencies, "lints")
 
 	// Add the import for the google_cloud_gax package.
-<<<<<<< HEAD
-	annotate.imports[commonImport] = true
+	annotate.imports[commonImport] = false
 
 	packageDependencies, err := calculateDependencies(annotate.imports, annotate.dependencyConstraints)
-=======
-	annotate.imports[commonImport] = false
-
-	packageDependencies, err := calculateDependencies(annotate.imports, annotate.dependencyConstraints, packageVersion)
->>>>>>> 3afe566d
 	if err != nil {
 		return err
 	}
@@ -385,14 +362,10 @@
 }
 
 // calculateDependencies calculates package dependencies based on `package:` imports.
-<<<<<<< HEAD
 func calculateDependencies(imports map[string]bool, constraints map[string]string) ([]packageDependency, error) {
-=======
-func calculateDependencies(imports map[string]bool, constraints map[string]string, packageVersion string) ([]packageDependency, error) {
->>>>>>> 3afe566d
 	deps := []packageDependency{}
 
-	for imp, generated := range imports {
+	for imp := range imports {
 		if name, hadPrefix := strings.CutPrefix(imp, "package:"); hadPrefix {
 			name = strings.Split(name, "/")[0]
 
@@ -401,15 +374,7 @@
 			}) {
 				constraint := constraints[name]
 				if len(constraint) == 0 {
-<<<<<<< HEAD
 					return nil, fmt.Errorf("unknown version constraint for package %q (did you forget to add it to .sidekick.toml?)", name)
-=======
-					if generated {
-						constraint = "^" + packageVersion
-					} else {
-						return nil, fmt.Errorf("unknown version constraint for package %q", name)
-					}
->>>>>>> 3afe566d
 				}
 				deps = append(deps, packageDependency{Name: name, Constraint: constraint})
 			}
