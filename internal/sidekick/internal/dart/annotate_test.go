// Copyright 2025 Google LLC
//
// Licensed under the Apache License, Version 2.0 (the "License");
// you may not use this file except in compliance with the License.
// You may obtain a copy of the License at
//
//     https://www.apache.org/licenses/LICENSE-2.0
//
// Unless required by applicable law or agreed to in writing, software
// distributed under the License is distributed on an "AS IS" BASIS,
// WITHOUT WARRANTIES OR CONDITIONS OF ANY KIND, either express or implied.
// See the License for the specific language governing permissions and
// limitations under the License.

package dart

import (
	"testing"

	"github.com/google/go-cmp/cmp"
	"github.com/googleapis/librarian/internal/sidekick/internal/api"
	"github.com/googleapis/librarian/internal/sidekick/internal/sample"
)

func TestAnnotateModel(t *testing.T) {
	model := api.NewTestAPI([]*api.Message{}, []*api.Enum{}, []*api.Service{})
	model.PackageName = "test"
	annotate := newAnnotateModel(model)
	err := annotate.annotateModel(map[string]string{})
	if err != nil {
		t.Fatal(err)
	}

	codec := model.Codec.(*modelAnnotations)

	if diff := cmp.Diff("google_cloud_test", codec.PackageName); diff != "" {
		t.Errorf("mismatch in Codec.PackageName (-want, +got)\n:%s", diff)
	}
	if diff := cmp.Diff("test", codec.MainFileName); diff != "" {
		t.Errorf("mismatch in Codec.MainFileName (-want, +got)\n:%s", diff)
	}
}

func TestAnnotateModel_Options(t *testing.T) {
	model := api.NewTestAPI([]*api.Message{}, []*api.Enum{}, []*api.Service{})

	var tests = []struct {
		options map[string]string
		verify  func(*testing.T, *annotateModel)
	}{
		{
			map[string]string{"package-name-override": "google-cloud-type"},
			func(t *testing.T, am *annotateModel) {
				codec := model.Codec.(*modelAnnotations)
				if diff := cmp.Diff("google-cloud-type", codec.PackageName); diff != "" {
					t.Errorf("mismatch in Codec.PackageName (-want, +got)\n:%s", diff)
				}
			},
		},
		{
			map[string]string{"dev-dependencies": "test,mockito"},
			func(t *testing.T, am *annotateModel) {
				codec := model.Codec.(*modelAnnotations)
				if diff := cmp.Diff([]string{"test", "mockito", "lints"}, codec.DevDependencies); diff != "" {
					t.Errorf("mismatch in Codec.PackageName (-want, +got)\n:%s", diff)
				}
			},
		},
		{
			map[string]string{"version": "1.2.3"},
			func(t *testing.T, am *annotateModel) {
				codec := model.Codec.(*modelAnnotations)
				if diff := cmp.Diff("1.2.3", codec.PackageVersion); diff != "" {
					t.Errorf("mismatch in Codec.PackageVersion (-want, +got)\n:%s", diff)
				}
			},
		},
		{
			map[string]string{"part-file": "src/test.p.dart"},
			func(t *testing.T, am *annotateModel) {
				codec := model.Codec.(*modelAnnotations)
				if diff := cmp.Diff("src/test.p.dart", codec.PartFileReference); diff != "" {
					t.Errorf("mismatch in Codec.PartFileReference (-want, +got)\n:%s", diff)
				}
			},
		},
		{
			map[string]string{"repository-url": "http://example.com/repo"},
			func(t *testing.T, am *annotateModel) {
				codec := model.Codec.(*modelAnnotations)
				if diff := cmp.Diff("http://example.com/repo", codec.RepositoryURL); diff != "" {
					t.Errorf("mismatch in Codec.RepositoryURL (-want, +got)\n:%s", diff)
				}
			},
		},
		{
			map[string]string{"package:http": "1.2.0"},
			func(t *testing.T, am *annotateModel) {
				if diff := cmp.Diff(map[string]string{"http": "1.2.0"}, am.dependencyConstraints); diff != "" {
					t.Errorf("mismatch in annotateModel.dependencyConstraints (-want, +got)\n:%s", diff)
				}
			},
		},
	}

	for _, tt := range tests {
		annotate := newAnnotateModel(model)
		err := annotate.annotateModel(tt.options)
		if err != nil {
			t.Fatal(err)
		}
		tt.verify(t, annotate)
	}
}

func TestAnnotateMethod(t *testing.T) {
	method := sample.MethodListSecretVersions()
	service := &api.Service{
		Name:          sample.ServiceName,
		Documentation: sample.APIDescription,
		DefaultHost:   sample.DefaultHost,
		Methods:       []*api.Method{method},
		Package:       sample.Package,
	}
	model := api.NewTestAPI(
		[]*api.Message{sample.ListSecretVersionsRequest(), sample.ListSecretVersionsResponse(),
			sample.Secret(), sample.SecretVersion(), sample.Replication(), sample.Automatic(),
			sample.CustomerManagedEncryption()},
		[]*api.Enum{sample.EnumState()},
		[]*api.Service{service},
	)
	api.Validate(model)
	annotate := newAnnotateModel(model)
	err := annotate.annotateModel(map[string]string{})
	if err != nil {
		t.Fatal(err)
	}

	annotate.annotateMethod(method)
	codec := method.Codec.(*methodAnnotation)

	got := codec.Name
	want := "listSecretVersions"
	if got != want {
		t.Errorf("mismatched name, got=%q, want=%q", got, want)
	}

	got = codec.RequestType
	want = "ListSecretVersionRequest"
	if got != want {
		t.Errorf("mismatched type, got=%q, want=%q", got, want)
	}

	got = codec.ResponseType
	want = "ListSecretVersionsResponse"
	if got != want {
		t.Errorf("mismatched type, got=%q, want=%q", got, want)
	}
}

func TestCalculateDependencies(t *testing.T) {
	for _, test := range []struct {
		name    string
		imports []string
		want    []packageDependency
	}{
		{name: "empty", imports: []string{}, want: []packageDependency{}},
		{name: "dart import", imports: []string{typedDataImport}, want: []packageDependency{}},
		{name: "package import", imports: []string{httpImport}, want: []packageDependency{{Name: "http", Constraint: "^1.3.0"}}},
		{name: "dart and package imports", imports: []string{typedDataImport, httpImport}, want: []packageDependency{{Name: "http", Constraint: "^1.3.0"}}},
		{name: "package imports", imports: []string{
			httpImport,
			"package:google_cloud_foo/foo.dart",
		}, want: []packageDependency{{Name: "google_cloud_foo", Constraint: "any"}, {Name: "http", Constraint: "^1.3.0"}}},
	} {
		t.Run(test.name, func(t *testing.T) {
			deps := map[string]bool{}
			for _, imp := range test.imports {
				deps[imp] = true
			}
			got := calculateDependencies(deps, map[string]string{"http": "^1.3.0"})

			if diff := cmp.Diff(test.want, got); diff != "" {
				t.Errorf("mismatch in calculateDependencies (-want, +got)\n:%s", diff)
			}
		})
	}
}

func TestCalculateImports(t *testing.T) {
	for _, test := range []struct {
		name    string
		imports []string
		want    []string
	}{
		{name: "dart import", imports: []string{typedDataImport}, want: []string{
			"import 'dart:typed_data';",
		}},
		{name: "package import", imports: []string{httpImport}, want: []string{
			"import 'package:http/http.dart' as http;",
		}},
		{name: "dart and package imports", imports: []string{typedDataImport, httpImport}, want: []string{
			"import 'dart:typed_data';",
			"",
			"import 'package:http/http.dart' as http;",
		}},
		{name: "package imports", imports: []string{
			httpImport,
			"package:google_cloud_foo/foo.dart",
		}, want: []string{
			"import 'package:google_cloud_foo/foo.dart';",
			"import 'package:http/http.dart' as http;",
		}},
	} {
		t.Run(test.name, func(t *testing.T) {
			deps := map[string]bool{}
			for _, imp := range test.imports {
				deps[imp] = true
			}
			got := calculateImports(deps)

			if diff := cmp.Diff(test.want, got); diff != "" {
				t.Errorf("mismatch in calculateImports (-want, +got)\n:%s", diff)
			}
		})
	}
}

func TestAnnotateMessageToString(t *testing.T) {
	model := api.NewTestAPI(
		[]*api.Message{sample.Secret(), sample.SecretVersion(), sample.Replication(),
			sample.Automatic(), sample.CustomerManagedEncryption()},
		[]*api.Enum{sample.EnumState()},
		[]*api.Service{},
	)
	annotate := newAnnotateModel(model)
	annotate.annotateModel(map[string]string{})

	for _, test := range []struct {
		message  *api.Message
		expected int
	}{
		// Expect the number of fields less the number of message fields.
		{message: sample.Secret(), expected: 1},
		{message: sample.SecretVersion(), expected: 2},
		{message: sample.Replication(), expected: 0},
		{message: sample.Automatic(), expected: 0},
	} {
		t.Run(test.message.Name, func(t *testing.T) {
<<<<<<< HEAD
			annotate.annotateMessage(test.message)
=======
			imports := map[string]bool{}
			annotate.annotateMessage(test.message, imports)
>>>>>>> 234f2a29

			codec := test.message.Codec.(*messageAnnotation)
			actual := codec.ToStringLines

			if len(actual) != test.expected {
				t.Errorf("Expected list of length %d, got %d", test.expected, len(actual))
			}
		})
	}
}

func TestCalculateRequiredFields(t *testing.T) {
	service := &api.Service{
		Name:          sample.ServiceName,
		Documentation: sample.APIDescription,
		DefaultHost:   sample.DefaultHost,
		Methods:       []*api.Method{sample.MethodListSecretVersions()},
		Package:       sample.Package,
	}
	model := api.NewTestAPI(
		[]*api.Message{sample.ListSecretVersionsRequest(), sample.ListSecretVersionsResponse(),
			sample.Secret(), sample.SecretVersion(), sample.Replication()},
		[]*api.Enum{sample.EnumState()},
		[]*api.Service{service},
	)
	api.Validate(model)

	// Test that field annotations correctly calculate their required state; this
	// uses the method's PathInfo.
	requiredFields := calculateRequiredFields(model)

	got := map[string]string{}
	for key, value := range requiredFields {
		got[key] = value.Name
	}

	want := map[string]string{
		"..Secret.parent": "parent",
	}

	if diff := cmp.Diff(want, got); diff != "" {
		t.Errorf("mismatch in TestCalculateRequiredFields (-want, +got)\n:%s", diff)
	}
}

func TestBuildQueryLines(t *testing.T) {
	for _, test := range []struct {
		field *api.Field
		want  []string
	}{
		// primitives
		{
			&api.Field{Name: "bool", JSONName: "bool", Typez: api.BOOL_TYPE},
			[]string{"if (result.bool != null) 'bool': '${result.bool}'"},
		}, {
			&api.Field{Name: "int32", JSONName: "int32", Typez: api.INT32_TYPE},
			[]string{"if (result.int32 != null) 'int32': '${result.int32}'"},
		}, {
			&api.Field{Name: "fixed32", JSONName: "fixed32", Typez: api.FIXED32_TYPE},
			[]string{"if (result.fixed32 != null) 'fixed32': '${result.fixed32}'"},
		}, {
			&api.Field{Name: "sfixed32", JSONName: "sfixed32", Typez: api.SFIXED32_TYPE},
			[]string{"if (result.sfixed32 != null) 'sfixed32': '${result.sfixed32}'"},
		}, {
			&api.Field{Name: "int64", JSONName: "int64", Typez: api.INT64_TYPE},
			[]string{"if (result.int64 != null) 'int64': '${result.int64}'"},
		}, {
			&api.Field{Name: "fixed64", JSONName: "fixed64", Typez: api.FIXED64_TYPE},
			[]string{"if (result.fixed64 != null) 'fixed64': '${result.fixed64}'"},
		}, {
			&api.Field{Name: "sfixed64", JSONName: "sfixed64", Typez: api.SFIXED64_TYPE},
			[]string{"if (result.sfixed64 != null) 'sfixed64': '${result.sfixed64}'"},
		}, {
			&api.Field{Name: "double", JSONName: "double", Typez: api.DOUBLE_TYPE},
			[]string{"if (result.double != null) 'double': '${result.double}'"},
		}, {
			&api.Field{Name: "string", JSONName: "string", Typez: api.STRING_TYPE},
			[]string{"if (result.string != null) 'string': result.string!"},
		},

		// repeated primitives
		{
			&api.Field{Name: "boolList", JSONName: "boolList", Typez: api.BOOL_TYPE, Repeated: true},
			[]string{"if (result.boolList != null) 'boolList': result.boolList!.map((e) => '$e')"},
		}, {
			&api.Field{Name: "int32List", JSONName: "int32List", Typez: api.INT32_TYPE, Repeated: true},
			[]string{"if (result.int32List != null) 'int32List': result.int32List!.map((e) => '$e')"},
		}, {
			&api.Field{Name: "int64List", JSONName: "int64List", Typez: api.INT64_TYPE, Repeated: true},
			[]string{"if (result.int64List != null) 'int64List': result.int64List!.map((e) => '$e')"},
		}, {
			&api.Field{Name: "doubleList", JSONName: "doubleList", Typez: api.DOUBLE_TYPE, Repeated: true},
			[]string{"if (result.doubleList != null) 'doubleList': result.doubleList!.map((e) => '$e')"},
		}, {
			&api.Field{Name: "stringList", JSONName: "stringList", Typez: api.STRING_TYPE, Repeated: true},
			[]string{"if (result.stringList != null) 'stringList': result.stringList!"},
		},

		// bytes, repeated bytes
		{
			&api.Field{Name: "bytes", JSONName: "bytes", Typez: api.BYTES_TYPE},
			[]string{"if (result.bytes != null) 'bytes': encodeBytes(result.bytes)!"},
		}, {
			&api.Field{Name: "bytesList", JSONName: "bytesList", Typez: api.BYTES_TYPE, Repeated: true},
			[]string{"if (result.bytesList != null) 'bytesList': result.bytesList!.map((e) => encodeBytes(e)!)"},
		},
	} {
		t.Run(test.field.Name, func(t *testing.T) {
			message := &api.Message{
				Name:    "UpdateSecretRequest",
				ID:      "..UpdateRequest",
				Package: sample.Package,
				Fields:  []*api.Field{test.field},
			}
			model := api.NewTestAPI([]*api.Message{message}, []*api.Enum{}, []*api.Service{})
			annotate := newAnnotateModel(model)
			annotate.annotateModel(map[string]string{})

			got := buildQueryLines([]string{}, "result.", "", test.field, model.State)
			if diff := cmp.Diff(test.want, got); diff != "" {
				t.Errorf("mismatch in TestBuildQueryLines (-want, +got)\n:%s", diff)
			}
		})
	}
}

func TestBuildQueryLinesEnums(t *testing.T) {
	r := sample.Replication()
	a := sample.Automatic()
	enum := sample.EnumState()
	model := api.NewTestAPI(
		[]*api.Message{r, a, sample.CustomerManagedEncryption()},
		[]*api.Enum{enum},
		[]*api.Service{})
	model.PackageName = "test"
	annotate := newAnnotateModel(model)
	annotate.annotateModel(map[string]string{})

	enumField := &api.Field{
		Name:     "enumName",
		JSONName: "enumName",
		Typez:    api.ENUM_TYPE,
		TypezID:  enum.ID,
	}

	got := buildQueryLines([]string{}, "result.", "", enumField, model.State)
	want := []string{
		"if (result.enumName != null) 'enumName': result.enumName!.value",
	}
	if diff := cmp.Diff(want, got); diff != "" {
		t.Errorf("mismatch in TestBuildQueryLines (-want, +got)\n:%s", diff)
	}
}

func TestBuildQueryLinesMessages(t *testing.T) {
	r := sample.Replication()
	a := sample.Automatic()
	secretVersion := sample.SecretVersion()
	updateRequest := sample.UpdateRequest()
	payload := sample.SecretPayload()
	model := api.NewTestAPI(
		[]*api.Message{r, a, sample.CustomerManagedEncryption(), secretVersion,
			updateRequest, sample.Secret(), fieldMaskMessage(), payload},
		[]*api.Enum{sample.EnumState()},
		[]*api.Service{})
	model.PackageName = "test"
	annotate := newAnnotateModel(model)
	annotate.annotateModel(map[string]string{})

	messageField1 := &api.Field{
		Name:     "message1",
		JSONName: "message1",
		Typez:    api.MESSAGE_TYPE,
		TypezID:  secretVersion.ID,
	}
	messageField2 := &api.Field{
		Name:     "message2",
		JSONName: "message2",
		Typez:    api.MESSAGE_TYPE,
		TypezID:  payload.ID,
	}
	messageField3 := &api.Field{
		Name:     "message3",
		JSONName: "message3",
		Typez:    api.MESSAGE_TYPE,
		TypezID:  updateRequest.ID,
	}

	// messages
	got := buildQueryLines([]string{}, "result.", "", messageField1, model.State)
	want := []string{
		"if (result.message1?.name != null) 'message1.name': result.message1?.name!",
		"if (result.message1?.state != null) 'message1.state': result.message1?.state!.value",
	}
	if diff := cmp.Diff(want, got); diff != "" {
		t.Errorf("mismatch in TestBuildQueryLines (-want, +got)\n:%s", diff)
	}

	got = buildQueryLines([]string{}, "result.", "", messageField2, model.State)
	want = []string{
		"if (result.message2?.data != null) 'message2.data': encodeBytes(result.message2?.data)!",
		"if (result.message2?.dataCrc32C != null) 'message2.dataCrc32c': '${result.message2?.dataCrc32C}'",
	}
	if diff := cmp.Diff(want, got); diff != "" {
		t.Errorf("mismatch in TestBuildQueryLines (-want, +got)\n:%s", diff)
	}

	// nested messages
	got = buildQueryLines([]string{}, "result.", "", messageField3, model.State)
	want = []string{
		"if (result.message3?.secret?.name != null) 'message3.secret.name': result.message3?.secret?.name!",
		"if (result.message3?.fieldMask?.paths != null) 'message3.fieldMask.paths': result.message3?.fieldMask?.paths!",
	}
	if diff := cmp.Diff(want, got); diff != "" {
		t.Errorf("mismatch in TestBuildQueryLines (-want, +got)\n:%s", diff)
	}
}

func fieldMaskMessage() *api.Message {
	return &api.Message{
		Name:    "FieldMask",
		ID:      ".google.protobuf.FieldMask",
		Package: sample.Package,
		Fields: []*api.Field{
			{
				Name:     "paths",
				JSONName: "paths",
				Typez:    api.STRING_TYPE,
				Repeated: true,
			},
		},
	}
}<|MERGE_RESOLUTION|>--- conflicted
+++ resolved
@@ -247,12 +247,7 @@
 		{message: sample.Automatic(), expected: 0},
 	} {
 		t.Run(test.message.Name, func(t *testing.T) {
-<<<<<<< HEAD
 			annotate.annotateMessage(test.message)
-=======
-			imports := map[string]bool{}
-			annotate.annotateMessage(test.message, imports)
->>>>>>> 234f2a29
 
 			codec := test.message.Codec.(*messageAnnotation)
 			actual := codec.ToStringLines
