--- conflicted
+++ resolved
@@ -846,28 +846,7 @@
 			typeName := annotate.resolveEnumName(annotate.state.EnumByID[field.TypezID])
 			defaultValue = fmt.Sprintf("%s.$default", typeName)
 		default:
-<<<<<<< HEAD
-			defaultValues := map[api.Typez]string{
-				api.BOOL_TYPE:     "false",
-				api.BYTES_TYPE:    "Uint8List()",
-				api.DOUBLE_TYPE:   "0",
-				api.FIXED32_TYPE:  "0",
-				api.FIXED64_TYPE:  "0",
-				api.FLOAT_TYPE:    "0",
-				api.INT32_TYPE:    "0",
-				api.INT64_TYPE:    "0",
-				api.SFIXED32_TYPE: "0",
-				api.SFIXED64_TYPE: "0",
-				api.SINT32_TYPE:   "0",
-				api.SINT64_TYPE:   "0",
-				api.STRING_TYPE:   "''",
-				api.UINT32_TYPE:   "0",
-				api.UINT64_TYPE:   "0",
-			}
-			defaultValue = defaultValues[field.Typez]
-=======
-			bang = fmt.Sprintf(" ?? %s", defaultValues[field.Typez].Value)
->>>>>>> 0a66023a
+			defaultValue = defaultValues[field.Typez].Value
 		}
 	}
 
