// Copyright 2025 Google LLC
//
// Licensed under the Apache License, Version 2.0 (the "License");
// you may not use this file except in compliance with the License.
// You may obtain a copy of the License at
//
//     https://www.apache.org/licenses/LICENSE-2.0
//
// Unless required by applicable law or agreed to in writing, software
// distributed under the License is distributed on an "AS IS" BASIS,
// WITHOUT WARRANTIES OR CONDITIONS OF ANY KIND, either express or implied.
// See the License for the specific language governing permissions and
// limitations under the License.

// Command migrate-sidekick is a tool for migrating .sidekick.toml to librarian configuration.
package main

import (
	"errors"
	"flag"
	"fmt"
	"log/slog"
	"os"
	"path/filepath"
	"reflect"
	"sort"
	"strings"

	"github.com/googleapis/librarian/internal/config"
	"github.com/googleapis/librarian/internal/yaml"
	"github.com/pelletier/go-toml/v2"
)

const (
	sidekickFile = ".sidekick.toml"
)

var (
<<<<<<< HEAD
	errCommandNotFound  = errors.New("command not found")
=======
	// gitDir is the directory stores git configuration.
	// Define it as a variable, rather than a const because we don't want to
	// commit a .git directory. The directory is overwritten in the tests.
	gitDir              = ".git"
	errBranchNotFound   = errors.New("branch not found")
	errHeadNotFound     = errors.New("HEAD not found")
>>>>>>> 361ac6f1
	errRepoNotFound     = errors.New("-repo flag is required")
	errSidekickNotFound = errors.New(".sidekick.toml not found")
	errSrcNotFound      = errors.New("src/generated directory not found")
)

// SidekickConfig represents the structure of a .sidekick.toml file.
type SidekickConfig struct {
	General struct {
		SpecificationSource string `toml:"specification-source"`
		ServiceConfig       string `toml:"service-config"`
	} `toml:"general"`
	Source                 map[string]interface{} `toml:"source"`
	Codec                  map[string]interface{} `toml:"codec"`
	DocumentationOverrides []struct {
		ID      string `toml:"id"`
		Match   string `toml:"match"`
		Replace string `toml:"replace"`
	} `toml:"documentation-overrides"`
	PaginationOverrides []struct {
		ID        string `toml:"id"`
		ItemField string `toml:"item-field"`
	} `toml:"pagination-overrides"`
}

// CargoConfig represents relevant fields from Cargo.toml.
type CargoConfig struct {
	Package struct {
		Name    string      `toml:"name"`
		Version string      `toml:"version"`
		Publish interface{} `toml:"publish"` // Can be bool or array of strings
	} `toml:"package"`
}

func main() {
	if err := run(os.Args[1:]); err != nil {
		slog.Error("migrate-sidekick failed", "error", err)
		os.Exit(1)
	}
}

func run(args []string) error {
	flagSet := flag.NewFlagSet("migrate-sidekick", flag.ContinueOnError)
	repoPath := flagSet.String("repo", "", "Path to the google-cloud-rust repository (required)")
<<<<<<< HEAD
	outputPath := flagSet.String("output", "./.librarian.yaml", "Output file path (default: ./.librarian.yaml)")
	if err := flagSet.Parse(args[1:]); err != nil {
=======
	outputPath := flagSet.String("output", "", "Output file path (default: stdout)")
	googleapisPath := flagSet.String("googleapis", "", "Path to googleapis repository")
	if err := flagSet.Parse(args); err != nil {
>>>>>>> 361ac6f1
		return err
	}

	if *repoPath == "" {
		return errRepoNotFound
	}

	slog.Info("Reading sidekick.toml...", "path", repoPath)

	// Read root .sidekick.toml for defaults
	defaults, err := readRootSidekick(*repoPath)
	if err != nil {
		return fmt.Errorf("failed to read root .sidekick.toml: %w", err)
	}

	// Find all .sidekick.toml files
	sidekickFiles, err := findSidekickFiles(*repoPath)
	if err != nil {
		return fmt.Errorf("failed to find sidekick.toml files: %w", err)
	}

	// Read all sidekick.toml files
	libraries, err := readSidekickFiles(sidekickFiles)
	if err != nil {
		return fmt.Errorf("failed to read sidekick.toml files: %w", err)
	}

	cfg := buildConfig(libraries, defaults)

	if err := yaml.Write(*outputPath, cfg); err != nil {
		return fmt.Errorf("failed to write config: %w", err)
	}
	slog.Info("Wrote config to output file", "path", outputPath)

	return nil
}

// readRootSidekick reads the root .sidekick.toml file and extracts defaults.
func readRootSidekick(repoPath string) (*config.Config, error) {
	rootPath := filepath.Join(repoPath, sidekickFile)
	data, err := os.ReadFile(rootPath)
	if err != nil {
		return nil, errSidekickNotFound
	}

	// Parse as generic map to handle the dynamic package keys
	var sidekick SidekickConfig
	if err := toml.Unmarshal(data, &sidekick); err != nil {
		return nil, err
	}

	releaseLevel, _ := sidekick.Codec["release-level"].(string)
	warnings, _ := sidekick.Codec["disabled-rustdoc-warnings"].(string)
	googleapisCommitSHA, _ := sidekick.Source["googleapis-sha256"].(string)
	discoveryCommitSHA, _ := sidekick.Source["discovery-sha256"].(string)

	// Parse package dependencies
	packageDependencies := parsePackageDependencies(sidekick.Codec)

	cfg := &config.Config{
		Sources: &config.Sources{
			Discovery: &config.Source{
				Commit: discoveryCommitSHA,
			},
			Googleapis: &config.Source{
				Commit: googleapisCommitSHA,
			},
		},
		Default: &config.Default{
			Output:       "src/generated/",
			ReleaseLevel: releaseLevel,
			Rust: &config.RustDefault{
				PackageDependencies:     packageDependencies,
				DisabledRustdocWarnings: strToSlice(warnings),
			},
		},
	}

	return cfg, nil
}

// parsePackageDependency parses a package dependency spec.
// Format: "package=name,source=path,force-used=true,used-if=condition".
func parsePackageDependency(name, spec string) *config.RustPackageDependency {
	dep := &config.RustPackageDependency{
		Name: name,
	}

	parts := strings.Split(spec, ",")
	for _, part := range parts {
		kv := strings.Split(part, "=")
		if len(kv) != 2 {
			continue
		}
		key, value := strings.TrimSpace(kv[0]), strings.TrimSpace(kv[1])

		switch key {
		case "package":
			dep.Package = value
		case "source":
			dep.Source = value
		case "force-used":
			dep.ForceUsed = value == "true"
		case "used-if":
			dep.UsedIf = value
		case "feature":
			dep.Feature = value
		}
	}

	return dep
}

// findSidekickFiles finds all .sidekick.toml files in the repository.
func findSidekickFiles(repoPath string) ([]string, error) {
	var files []string

	generatedPath := filepath.Join(repoPath, "src", "generated")
	err := filepath.Walk(generatedPath, func(path string, info os.FileInfo, err error) error {
		if err != nil {
			return errSrcNotFound
		}
		if !info.IsDir() && info.Name() == sidekickFile {
			files = append(files, path)
		}
		return nil
	})

	if err != nil {
		return nil, err
	}

	sort.Slice(files, func(i, j int) bool {
		return files[i] < files[j]
	})

	return files, nil
}

// readSidekickFiles reads all sidekick.toml files and extracts library information.
func readSidekickFiles(files []string) (map[string]*config.Library, error) {
	libraries := make(map[string]*config.Library)

	for _, file := range files {
		data, err := os.ReadFile(file)
		if err != nil {
			return nil, fmt.Errorf("failed to read %s: %w", file, err)
		}

		var sidekick SidekickConfig
		if err := toml.Unmarshal(data, &sidekick); err != nil {
			return nil, fmt.Errorf("failed to unmarshal %s: %w", file, err)
		}

		// Get API path
		apiPath := sidekick.General.SpecificationSource
		if apiPath == "" {
			continue
		}
		// Get Service config
		serviceConfig := sidekick.General.ServiceConfig

		// Read Cargo.toml in the same directory to get the actual library name
		dir := filepath.Dir(file)
		cargoPath := filepath.Join(dir, "Cargo.toml")
		cargoData, err := os.ReadFile(cargoPath)
		if err != nil {
			return nil, fmt.Errorf("failed to read %s: %w", cargoPath, err)
		}

		var cargo CargoConfig
		if err := toml.Unmarshal(cargoData, &cargo); err != nil {
			return nil, fmt.Errorf("failed to unmarshal %s: %w", cargoPath, err)
		}

		libraryName := cargo.Package.Name
		if libraryName == "" {
			continue
		}

		// Create or update library
		lib, exists := libraries[libraryName]
		if !exists {
			lib = &config.Library{
				Name: libraryName,
			}
			libraries[libraryName] = lib
		}

		// Add channels
		lib.Channels = append(lib.Channels, &config.Channel{
			Path:          apiPath,
			ServiceConfig: serviceConfig,
		})

		// Set version from Cargo.toml (more authoritative than sidekick)
		if cargo.Package.Version != "" {
			lib.Version = cargo.Package.Version
		} else if version, ok := sidekick.Codec["version"].(string); ok && lib.Version == "" {
			lib.Version = version
		}

		// Set publish disabled from Cargo.toml
		if publishValue, ok := cargo.Package.Publish.(bool); ok && !publishValue {
			lib.SkipPublish = true
		}

		// Parse library-level configuration
		if copyrightYear, ok := sidekick.Codec["copyright-year"].(string); ok && copyrightYear != "" {
			lib.CopyrightYear = copyrightYear
		}

		// Parse Rust-specific configuration from sidekick.toml source section
		if descriptionOverride, ok := sidekick.Source["description-override"].(string); ok {
			lib.DescriptionOverride = descriptionOverride
		}

		titleOverride, _ := sidekick.Source["title-override"].(string)
		roots, _ := sidekick.Source["roots"].(string)
		includeList, _ := sidekick.Source["include-list"].(string)
		includeIds, _ := sidekick.Source["include-ids"].(string)
		skippedIds, _ := sidekick.Source["skipped-ids"].(string)

		// Parse Rust-specific configuration from sidekick.toml codec section
		disabledRustdocWarnings, _ := sidekick.Codec["disabled-rustdoc-warnings"].(string)
		perServiceFeatures, _ := sidekick.Codec["per-service-features"].(string)
		modulePath, _ := sidekick.Codec["module-path"].(string)
		templateOverride, _ := sidekick.Codec["template-override"].(string)
		packageNameOverride, _ := sidekick.Codec["package-name-override"].(string)
		rootName, _ := sidekick.Codec["root-name"].(string)
		defaultFeatures, _ := sidekick.Codec["default-features"].(string)
		extraModules, _ := sidekick.Codec["extra-modules"].(string)
		disabledClippyWarnings, _ := sidekick.Codec["disabled-clippy-warnings"].(string)
		hasVeneer, _ := sidekick.Codec["has-veneer"].(string)
		routingRequired, _ := sidekick.Codec["routing-required"].(string)
		includeGrpcOnlyMethods, _ := sidekick.Codec["include-grpc-only-methods"].(string)
		generateSetterSamples, _ := sidekick.Codec["generate-setter-samples"].(string)
		postProcessProtos, _ := sidekick.Codec["post-process-protos"].(string)
		detailedTracingAttributes, _ := sidekick.Codec["detailed-tracing-attributes"].(string)
		nameOverrides, _ := sidekick.Codec["name-overrides"].(string)

		// Parse package dependencies
		packageDeps := parsePackageDependencies(sidekick.Codec)

		// Parse documentation overrides
		var documentationOverrides []config.RustDocumentationOverride
		for _, do := range sidekick.DocumentationOverrides {
			documentationOverrides = append(documentationOverrides, config.RustDocumentationOverride{
				ID:      do.ID,
				Match:   do.Match,
				Replace: do.Replace,
			})
		}

		// Parse pagination overrides
		var paginationOverrides []config.RustPaginationOverride
		for _, po := range sidekick.PaginationOverrides {
			paginationOverrides = append(paginationOverrides, config.RustPaginationOverride{
				ID:        po.ID,
				ItemField: po.ItemField,
			})
		}

		// Set Rust-specific configuration only if there's actual config
		rustCrate := &config.RustCrate{
			RustDefault: config.RustDefault{
				PackageDependencies:     packageDeps,
				DisabledRustdocWarnings: strToSlice(disabledRustdocWarnings),
			},
			PerServiceFeatures:        strToBool(perServiceFeatures),
			ModulePath:                modulePath,
			TemplateOverride:          templateOverride,
			TitleOverride:             titleOverride,
			PackageNameOverride:       packageNameOverride,
			RootName:                  rootName,
			Roots:                     strToSlice(roots),
			DefaultFeatures:           strToSlice(defaultFeatures),
			ExtraModules:              strToSlice(extraModules),
			IncludeList:               strToSlice(includeList),
			IncludedIds:               strToSlice(includeIds),
			SkippedIds:                strToSlice(skippedIds),
			DisabledClippyWarnings:    strToSlice(disabledClippyWarnings),
			HasVeneer:                 strToBool(hasVeneer),
			RoutingRequired:           strToBool(routingRequired),
			IncludeGrpcOnlyMethods:    strToBool(includeGrpcOnlyMethods),
			GenerateSetterSamples:     strToBool(generateSetterSamples),
			PostProcessProtos:         postProcessProtos,
			DetailedTracingAttributes: strToBool(detailedTracingAttributes),
			DocumentationOverrides:    documentationOverrides,
			PaginationOverrides:       paginationOverrides,
			NameOverrides:             nameOverrides,
		}
		if !isEmptyRustCrate(rustCrate) {
			lib.Rust = rustCrate
		}
	}

	return libraries, nil
}

// deriveLibraryName derives a library name from an API path.
// For Rust: see go/cloud-rust:on-crate-names.
func deriveLibraryName(apiPath string) string {
	trimmedPath := strings.TrimPrefix(apiPath, "google/")
	trimmedPath = strings.TrimPrefix(trimmedPath, "cloud/")
	trimmedPath = strings.TrimPrefix(trimmedPath, "devtools/")
	if strings.HasPrefix(trimmedPath, "api/apikeys/") {
		trimmedPath = strings.TrimPrefix(trimmedPath, "api/")
	}

	return "google-cloud-" + strings.ReplaceAll(trimmedPath, "/", "-")
}

// buildConfig builds the complete config from libraries.
func buildConfig(libraries map[string]*config.Library, defaults *config.Config) *config.Config {
	cfg := defaults
	// Convert libraries map to sorted slice, applying new schema logic
	var libList []*config.Library

	for _, lib := range libraries {
		// Get the API path for this library
		apiPath := ""
		if len(lib.Channels) > 0 {
			apiPath = lib.Channels[0].Path
		}

		// Derive expected library name from API path
		expectedName := deriveLibraryName(apiPath)
		nameMatchesConvention := lib.Name == expectedName
		// Check if library has extra configuration beyond just name/api/version
		hasExtraConfig := lib.CopyrightYear != "" ||
			(lib.Rust != nil && (lib.Rust.PerServiceFeatures || len(lib.Rust.DisabledRustdocWarnings) > 0 ||
				len(lib.Rust.PackageDependencies) > 0 || lib.Rust.GenerateSetterSamples ||
				len(lib.Rust.PaginationOverrides) > 0 || lib.Rust.NameOverrides != ""))
		// Only include in libraries section if:
		// 1. Name doesn't match expected naming convention (name override)
		// 2. Library has extra configuration
		// 3. Library spans multiple APIs
		if !nameMatchesConvention || hasExtraConfig || len(lib.Channels) > 1 {
			libCopy := *lib
			libList = append(libList, &libCopy)
		}
	}

	// Sort libraries by name
	sort.Slice(libList, func(i, j int) bool {
		return libList[i].Name < libList[j].Name
	})

	cfg.Libraries = libList

	return cfg
}

func parsePackageDependencies(codec map[string]interface{}) []*config.RustPackageDependency {
	var packageDeps []*config.RustPackageDependency
	for key, value := range codec {
		if !strings.HasPrefix(key, "package:") {
			continue
		}
		pkgName := strings.TrimPrefix(key, "package:")
		pkgSpec, ok := value.(string)
		if !ok {
			continue
		}

		dep := parsePackageDependency(pkgName, pkgSpec)
		if dep != nil {
			packageDeps = append(packageDeps, dep)
		}
	}

	// Sort package dependencies by name
	sort.Slice(packageDeps, func(i, j int) bool {
		return packageDeps[i].Name < packageDeps[j].Name
	})

	return packageDeps
}

func strToBool(s string) bool {
	return s == "true"
}

func strToSlice(s string) []string {
	if s == "" {
		return nil
	}

	return strings.Split(s, ",")
}

func isEmptyRustCrate(r *config.RustCrate) bool {
	return reflect.DeepEqual(r, &config.RustCrate{})
}<|MERGE_RESOLUTION|>--- conflicted
+++ resolved
@@ -36,16 +36,6 @@
 )
 
 var (
-<<<<<<< HEAD
-	errCommandNotFound  = errors.New("command not found")
-=======
-	// gitDir is the directory stores git configuration.
-	// Define it as a variable, rather than a const because we don't want to
-	// commit a .git directory. The directory is overwritten in the tests.
-	gitDir              = ".git"
-	errBranchNotFound   = errors.New("branch not found")
-	errHeadNotFound     = errors.New("HEAD not found")
->>>>>>> 361ac6f1
 	errRepoNotFound     = errors.New("-repo flag is required")
 	errSidekickNotFound = errors.New(".sidekick.toml not found")
 	errSrcNotFound      = errors.New("src/generated directory not found")
@@ -89,14 +79,8 @@
 func run(args []string) error {
 	flagSet := flag.NewFlagSet("migrate-sidekick", flag.ContinueOnError)
 	repoPath := flagSet.String("repo", "", "Path to the google-cloud-rust repository (required)")
-<<<<<<< HEAD
 	outputPath := flagSet.String("output", "./.librarian.yaml", "Output file path (default: ./.librarian.yaml)")
 	if err := flagSet.Parse(args[1:]); err != nil {
-=======
-	outputPath := flagSet.String("output", "", "Output file path (default: stdout)")
-	googleapisPath := flagSet.String("googleapis", "", "Path to googleapis repository")
-	if err := flagSet.Parse(args); err != nil {
->>>>>>> 361ac6f1
 		return err
 	}
 
