--- conflicted
+++ resolved
@@ -79,11 +79,7 @@
     needs: [test, e2e-test]
     steps:
       - name: Create an issue for push event to main
-<<<<<<< HEAD
-        if: ${{ needs.test.result == 'failure' && needs.e2e-test.result == 'failure' && github.event_name == 'push' && github.ref == 'refs/heads/main' }}
-=======
-        if: ${{ failure() && github.event_name == 'push' && github.ref == 'refs/heads/main' }}
->>>>>>> 9ae067f7
+        if: ${{ (needs.test.result == 'failure' || needs.e2e-test.result == 'failure') && github.event_name == 'push' && github.ref == 'refs/heads/main' }}
         run: |
           ISSUE_TITLE="all: tests failed at HEAD"
           BODY="Tests failed at HEAD of the \`main\` branch. Please review Workflow Run: ${{ github.server_url }}/${{ github.repository }}/actions/runs/${{ github.run_id }} for detail."
